'use strict';
const Config = require('../lib/Config');
const Parse = require('parse/node');
const ParseServer = require('../lib/index').ParseServer;
const request = require('../lib/request');
const InMemoryCacheAdapter = require('../lib/Adapters/Cache/InMemoryCacheAdapter')
  .InMemoryCacheAdapter;

const mockAdapter = {
  createFile: async filename => ({
    name: filename,
    location: `http://www.somewhere.com/${filename}`,
  }),
  deleteFile: () => {},
  getFileData: () => {},
  getFileLocation: (config, filename) => `http://www.somewhere.com/${filename}`,
  validateFilename: () => {
    return null;
  },
};

describe('Cloud Code', () => {
  it('can load absolute cloud code file', done => {
    reconfigureServer({
      cloud: __dirname + '/cloud/cloudCodeRelativeFile.js',
    }).then(() => {
      Parse.Cloud.run('cloudCodeInFile', {}).then(result => {
        expect(result).toEqual('It is possible to define cloud code in a file.');
        done();
      });
    });
  });

  it('can load relative cloud code file', done => {
    reconfigureServer({ cloud: './spec/cloud/cloudCodeAbsoluteFile.js' }).then(() => {
      Parse.Cloud.run('cloudCodeInFile', {}).then(result => {
        expect(result).toEqual('It is possible to define cloud code in a file.');
        done();
      });
    });
  });

  it('can load cloud code as a module', async () => {
    process.env.npm_package_type = 'module';
    await reconfigureServer({ appId: 'test1', cloud: './spec/cloud/cloudCodeModuleFile.js' });
    const result = await Parse.Cloud.run('cloudCodeInFile');
    expect(result).toEqual('It is possible to define cloud code in a file.');
    delete process.env.npm_package_type;
  });

  it('cloud code must be valid type', async () => {
    await expectAsync(reconfigureServer({ cloud: true })).toBeRejectedWith(
      "argument 'cloud' must either be a string or a function"
    );
  });

  it('should wait for cloud code to load', async () => {
    await reconfigureServer({ appId: 'test3' });
    const initiated = new Date();
    const parseServer = await new ParseServer({
      ...defaultConfiguration,
      appId: 'test3',
      masterKey: 'test',
      serverURL: 'http://localhost:12668/parse',
      async cloud() {
        await new Promise(resolve => setTimeout(resolve, 1000));
        Parse.Cloud.beforeSave('Test', () => {
          throw 'Cannot save.';
        });
      },
    }).start();
    const express = require('express');
    const app = express();
    app.use('/parse', parseServer.app);
    const server = app.listen(12668);
    const now = new Date();
    expect(now.getTime() - initiated.getTime() > 1000).toBeTrue();
    await expectAsync(new Parse.Object('Test').save()).toBeRejectedWith(
      new Parse.Error(141, 'Cannot save.')
    );
    await new Promise(resolve => server.close(resolve));
  });

  it('can create functions', done => {
    Parse.Cloud.define('hello', () => {
      return 'Hello world!';
    });

    Parse.Cloud.run('hello', {}).then(result => {
      expect(result).toEqual('Hello world!');
      done();
    });
  });

  it('can get config', () => {
    const config = Parse.Server;
    let currentConfig = Config.get('test');
    const server = require('../lib/cloud-code/Parse.Server');
    expect(Object.keys(config)).toEqual(Object.keys({ ...currentConfig, ...server }));
    config.silent = false;
    Parse.Server = config;
    currentConfig = Config.get('test');
    expect(currentConfig.silent).toBeFalse();
  });

  it('can get curent version', () => {
    const version = require('../package.json').version;
    const currentConfig = Config.get('test');
    expect(Parse.Server.version).toBeDefined();
    expect(currentConfig.version).toBeDefined();
    expect(Parse.Server.version).toEqual(version);
  });

  it('show warning on duplicate cloud functions', done => {
    const logger = require('../lib/logger').logger;
    spyOn(logger, 'warn').and.callFake(() => {});
    Parse.Cloud.define('hello', () => {
      return 'Hello world!';
    });
    Parse.Cloud.define('hello', () => {
      return 'Hello world!';
    });
    expect(logger.warn).toHaveBeenCalledWith(
      'Warning: Duplicate cloud functions exist for hello. Only the last one will be used and the others will be ignored.'
    );
    done();
  });

  it('is cleared cleared after the previous test', done => {
    Parse.Cloud.run('hello', {}).catch(error => {
      expect(error.code).toEqual(Parse.Error.SCRIPT_FAILED);
      done();
    });
  });

  it('basic beforeSave rejection', function (done) {
    Parse.Cloud.beforeSave('BeforeSaveFail', function () {
      throw new Error('You shall not pass!');
    });

    const obj = new Parse.Object('BeforeSaveFail');
    obj.set('foo', 'bar');
    obj.save().then(
      () => {
        fail('Should not have been able to save BeforeSaveFailure class.');
        done();
      },
      () => {
        done();
      }
    );
  });

  it('returns an error', done => {
    Parse.Cloud.define('cloudCodeWithError', () => {
      /* eslint-disable no-undef */
      foo.bar();
      /* eslint-enable no-undef */
      return 'I better throw an error.';
    });

    Parse.Cloud.run('cloudCodeWithError').then(
      () => done.fail('should not succeed'),
      e => {
        expect(e).toEqual(new Parse.Error(Parse.Error.SCRIPT_FAILED, 'foo is not defined'));
        done();
      }
    );
  });

  it('returns an empty error', done => {
    Parse.Cloud.define('cloudCodeWithError', () => {
      throw null;
    });

    Parse.Cloud.run('cloudCodeWithError').then(
      () => done.fail('should not succeed'),
      e => {
        expect(e.code).toEqual(Parse.Error.SCRIPT_FAILED);
        expect(e.message).toEqual('Script failed.');
        done();
      }
    );
  });

  it('beforeFind can throw string', async function (done) {
    Parse.Cloud.beforeFind('beforeFind', () => {
      throw 'throw beforeFind';
    });
    const obj = new Parse.Object('beforeFind');
    obj.set('foo', 'bar');
    await obj.save();
    expect(obj.get('foo')).toBe('bar');
    try {
      const query = new Parse.Query('beforeFind');
      await query.first();
    } catch (e) {
      expect(e.code).toBe(Parse.Error.SCRIPT_FAILED);
      expect(e.message).toBe('throw beforeFind');
      done();
    }
  });

  it('beforeSave rejection with custom error code', function (done) {
    Parse.Cloud.beforeSave('BeforeSaveFailWithErrorCode', function () {
      throw new Parse.Error(999, 'Nope');
    });

    const obj = new Parse.Object('BeforeSaveFailWithErrorCode');
    obj.set('foo', 'bar');
    obj.save().then(
      function () {
        fail('Should not have been able to save BeforeSaveFailWithErrorCode class.');
        done();
      },
      function (error) {
        expect(error.code).toEqual(999);
        expect(error.message).toEqual('Nope');
        done();
      }
    );
  });

  it('basic beforeSave rejection via promise', function (done) {
    Parse.Cloud.beforeSave('BeforeSaveFailWithPromise', function () {
      const query = new Parse.Query('Yolo');
      return query.find().then(
        () => {
          throw 'Nope';
        },
        () => {
          return Promise.response();
        }
      );
    });

    const obj = new Parse.Object('BeforeSaveFailWithPromise');
    obj.set('foo', 'bar');
    obj.save().then(
      function () {
        fail('Should not have been able to save BeforeSaveFailure class.');
        done();
      },
      function (error) {
        expect(error.code).toEqual(Parse.Error.SCRIPT_FAILED);
        expect(error.message).toEqual('Nope');
        done();
      }
    );
  });

  it('test beforeSave changed object success', function (done) {
    Parse.Cloud.beforeSave('BeforeSaveChanged', function (req) {
      req.object.set('foo', 'baz');
    });

    const obj = new Parse.Object('BeforeSaveChanged');
    obj.set('foo', 'bar');
    obj.save().then(
      function () {
        const query = new Parse.Query('BeforeSaveChanged');
        query.get(obj.id).then(
          function (objAgain) {
            expect(objAgain.get('foo')).toEqual('baz');
            done();
          },
          function (error) {
            fail(error);
            done();
          }
        );
      },
      function (error) {
        fail(error);
        done();
      }
    );
  });

  it('test beforeSave with invalid field', async () => {
    Parse.Cloud.beforeSave('BeforeSaveChanged', function (req) {
      req.object.set('length', 0);
    });

    const obj = new Parse.Object('BeforeSaveChanged');
    obj.set('foo', 'bar');
    try {
      await obj.save();
      fail('should not succeed');
    } catch (e) {
      expect(e.message).toBe('Invalid field name: length.');
    }
  });

  it("test beforeSave changed object fail doesn't change object", async function () {
    Parse.Cloud.beforeSave('BeforeSaveChanged', function (req) {
      if (req.object.has('fail')) {
        return Promise.reject(new Error('something went wrong'));
      }

      return Promise.resolve();
    });

    const obj = new Parse.Object('BeforeSaveChanged');
    obj.set('foo', 'bar');
    await obj.save();
    obj.set('foo', 'baz').set('fail', true);
    try {
      await obj.save();
    } catch (e) {
      await obj.fetch();
      expect(obj.get('foo')).toBe('bar');
    }
  });

  it('test beforeSave returns value on create and update', done => {
    Parse.Cloud.beforeSave('BeforeSaveChanged', function (req) {
      req.object.set('foo', 'baz');
    });

    const obj = new Parse.Object('BeforeSaveChanged');
    obj.set('foo', 'bing');
    obj.save().then(() => {
      expect(obj.get('foo')).toEqual('baz');
      obj.set('foo', 'bar');
      return obj.save().then(() => {
        expect(obj.get('foo')).toEqual('baz');
        done();
      });
    });
  });

  it('test beforeSave applies changes when beforeSave returns true', done => {
    Parse.Cloud.beforeSave('Insurance', function (req) {
      req.object.set('rate', '$49.99/Month');
      return true;
    });

    const insurance = new Parse.Object('Insurance');
    insurance.set('rate', '$5.00/Month');
    insurance.save().then(insurance => {
      expect(insurance.get('rate')).toEqual('$49.99/Month');
      done();
    });
  });

  it('test beforeSave applies changes and resolves returned promise', done => {
    Parse.Cloud.beforeSave('Insurance', function (req) {
      req.object.set('rate', '$49.99/Month');
      return new Parse.Query('Pet').get(req.object.get('pet').id).then(pet => {
        pet.set('healthy', true);
        return pet.save();
      });
    });

    const pet = new Parse.Object('Pet');
    pet.set('healthy', false);
    pet.save().then(pet => {
      const insurance = new Parse.Object('Insurance');
      insurance.set('pet', pet);
      insurance.set('rate', '$5.00/Month');
      insurance.save().then(insurance => {
        expect(insurance.get('rate')).toEqual('$49.99/Month');
        new Parse.Query('Pet').get(insurance.get('pet').id).then(pet => {
          expect(pet.get('healthy')).toEqual(true);
          done();
        });
      });
    });
  });

  it('beforeSave should be called only if user fulfills permissions', async () => {
    const triggeruser = new Parse.User();
    triggeruser.setUsername('triggeruser');
    triggeruser.setPassword('triggeruser');
    await triggeruser.signUp();

    const triggeruser2 = new Parse.User();
    triggeruser2.setUsername('triggeruser2');
    triggeruser2.setPassword('triggeruser2');
    await triggeruser2.signUp();

    const triggeruser3 = new Parse.User();
    triggeruser3.setUsername('triggeruser3');
    triggeruser3.setPassword('triggeruser3');
    await triggeruser3.signUp();

    const triggeruser4 = new Parse.User();
    triggeruser4.setUsername('triggeruser4');
    triggeruser4.setPassword('triggeruser4');
    await triggeruser4.signUp();

    const triggeruser5 = new Parse.User();
    triggeruser5.setUsername('triggeruser5');
    triggeruser5.setPassword('triggeruser5');
    await triggeruser5.signUp();

    const triggerroleacl = new Parse.ACL();
    triggerroleacl.setPublicReadAccess(true);

    const triggerrole = new Parse.Role();
    triggerrole.setName('triggerrole');
    triggerrole.setACL(triggerroleacl);
    triggerrole.getUsers().add(triggeruser);
    triggerrole.getUsers().add(triggeruser3);
    await triggerrole.save();

    const config = Config.get('test');
    const schema = await config.database.loadSchema();
    await schema.addClassIfNotExists(
      'triggerclass',
      {
        someField: { type: 'String' },
        pointerToUser: { type: 'Pointer', targetClass: '_User' },
      },
      {
        find: {
          'role:triggerrole': true,
          [triggeruser.id]: true,
          [triggeruser2.id]: true,
        },
        create: {
          'role:triggerrole': true,
          [triggeruser.id]: true,
          [triggeruser2.id]: true,
        },
        get: {
          'role:triggerrole': true,
          [triggeruser.id]: true,
          [triggeruser2.id]: true,
        },
        update: {
          'role:triggerrole': true,
          [triggeruser.id]: true,
          [triggeruser2.id]: true,
        },
        addField: {
          'role:triggerrole': true,
          [triggeruser.id]: true,
          [triggeruser2.id]: true,
        },
        delete: {
          'role:triggerrole': true,
          [triggeruser.id]: true,
          [triggeruser2.id]: true,
        },
        readUserFields: ['pointerToUser'],
        writeUserFields: ['pointerToUser'],
      },
      {}
    );

    let called = 0;
    Parse.Cloud.beforeSave('triggerclass', () => {
      called++;
    });

    const triggerobject = new Parse.Object('triggerclass');
    triggerobject.set('someField', 'someValue');
    triggerobject.set('someField2', 'someValue');
    const triggerobjectacl = new Parse.ACL();
    triggerobjectacl.setPublicReadAccess(false);
    triggerobjectacl.setPublicWriteAccess(false);
    triggerobjectacl.setRoleReadAccess(triggerrole, true);
    triggerobjectacl.setRoleWriteAccess(triggerrole, true);
    triggerobjectacl.setReadAccess(triggeruser.id, true);
    triggerobjectacl.setWriteAccess(triggeruser.id, true);
    triggerobjectacl.setReadAccess(triggeruser2.id, true);
    triggerobjectacl.setWriteAccess(triggeruser2.id, true);
    triggerobject.setACL(triggerobjectacl);

    await triggerobject.save(undefined, {
      sessionToken: triggeruser.getSessionToken(),
    });
    expect(called).toBe(1);
    await triggerobject.save(undefined, {
      sessionToken: triggeruser.getSessionToken(),
    });
    expect(called).toBe(2);
    await triggerobject.save(undefined, {
      sessionToken: triggeruser2.getSessionToken(),
    });
    expect(called).toBe(3);
    await triggerobject.save(undefined, {
      sessionToken: triggeruser3.getSessionToken(),
    });
    expect(called).toBe(4);

    const triggerobject2 = new Parse.Object('triggerclass');
    triggerobject2.set('someField', 'someValue');
    triggerobject2.set('someField22', 'someValue');
    const triggerobjectacl2 = new Parse.ACL();
    triggerobjectacl2.setPublicReadAccess(false);
    triggerobjectacl2.setPublicWriteAccess(false);
    triggerobjectacl2.setReadAccess(triggeruser.id, true);
    triggerobjectacl2.setWriteAccess(triggeruser.id, true);
    triggerobjectacl2.setReadAccess(triggeruser2.id, true);
    triggerobjectacl2.setWriteAccess(triggeruser2.id, true);
    triggerobjectacl2.setReadAccess(triggeruser5.id, true);
    triggerobjectacl2.setWriteAccess(triggeruser5.id, true);
    triggerobject2.setACL(triggerobjectacl2);

    await triggerobject2.save(undefined, {
      sessionToken: triggeruser2.getSessionToken(),
    });
    expect(called).toBe(5);
    await triggerobject2.save(undefined, {
      sessionToken: triggeruser2.getSessionToken(),
    });
    expect(called).toBe(6);
    await triggerobject2.save(undefined, {
      sessionToken: triggeruser.getSessionToken(),
    });
    expect(called).toBe(7);

    let catched = false;
    try {
      await triggerobject2.save(undefined, {
        sessionToken: triggeruser3.getSessionToken(),
      });
    } catch (e) {
      catched = true;
      expect(e.code).toBe(Parse.Error.OBJECT_NOT_FOUND);
    }
    expect(catched).toBe(true);
    expect(called).toBe(7);

    catched = false;
    try {
      await triggerobject2.save(undefined, {
        sessionToken: triggeruser4.getSessionToken(),
      });
    } catch (e) {
      catched = true;
      expect(e.code).toBe(Parse.Error.OBJECT_NOT_FOUND);
    }
    expect(catched).toBe(true);
    expect(called).toBe(7);

    catched = false;
    try {
      await triggerobject2.save(undefined, {
        sessionToken: triggeruser5.getSessionToken(),
      });
    } catch (e) {
      catched = true;
      expect(e.code).toBe(Parse.Error.OBJECT_NOT_FOUND);
    }
    expect(catched).toBe(true);
    expect(called).toBe(7);

    const triggerobject3 = new Parse.Object('triggerclass');
    triggerobject3.set('someField', 'someValue');
    triggerobject3.set('someField33', 'someValue');

    catched = false;
    try {
      await triggerobject3.save(undefined, {
        sessionToken: triggeruser4.getSessionToken(),
      });
    } catch (e) {
      catched = true;
      expect(e.code).toBe(119);
    }
    expect(catched).toBe(true);
    expect(called).toBe(7);

    catched = false;
    try {
      await triggerobject3.save(undefined, {
        sessionToken: triggeruser5.getSessionToken(),
      });
    } catch (e) {
      catched = true;
      expect(e.code).toBe(119);
    }
    expect(catched).toBe(true);
    expect(called).toBe(7);
  });

  it('test afterSave ran and created an object', function (done) {
    Parse.Cloud.afterSave('AfterSaveTest', function (req) {
      const obj = new Parse.Object('AfterSaveProof');
      obj.set('proof', req.object.id);
      obj.save().then(test);
    });

    const obj = new Parse.Object('AfterSaveTest');
    obj.save();

    function test() {
      const query = new Parse.Query('AfterSaveProof');
      query.equalTo('proof', obj.id);
      query.find().then(
        function (results) {
          expect(results.length).toEqual(1);
          done();
        },
        function (error) {
          fail(error);
          done();
        }
      );
    }
  });

  it('test afterSave ran on created object and returned a promise', function (done) {
    Parse.Cloud.afterSave('AfterSaveTest2', function (req) {
      const obj = req.object;
      if (!obj.existed()) {
        return new Promise(resolve => {
          setTimeout(function () {
            obj.set('proof', obj.id);
            obj.save().then(function () {
              resolve();
            });
          }, 1000);
        });
      }
    });

    const obj = new Parse.Object('AfterSaveTest2');
    obj.save().then(function () {
      const query = new Parse.Query('AfterSaveTest2');
      query.equalTo('proof', obj.id);
      query.find().then(
        function (results) {
          expect(results.length).toEqual(1);
          const savedObject = results[0];
          expect(savedObject.get('proof')).toEqual(obj.id);
          done();
        },
        function (error) {
          fail(error);
          done();
        }
      );
    });
  });

  // TODO: Fails on CI randomly as racing
  xit('test afterSave ignoring promise, object not found', function (done) {
    Parse.Cloud.afterSave('AfterSaveTest2', function (req) {
      const obj = req.object;
      if (!obj.existed()) {
        return new Promise(resolve => {
          setTimeout(function () {
            obj.set('proof', obj.id);
            obj.save().then(function () {
              resolve();
            });
          }, 1000);
        });
      }
    });

    const obj = new Parse.Object('AfterSaveTest2');
    obj.save().then(function () {
      done();
    });

    const query = new Parse.Query('AfterSaveTest2');
    query.equalTo('proof', obj.id);
    query.find().then(
      function (results) {
        expect(results.length).toEqual(0);
      },
      function (error) {
        fail(error);
      }
    );
  });

  it('test afterSave rejecting promise', function (done) {
    Parse.Cloud.afterSave('AfterSaveTest2', function () {
      return new Promise((resolve, reject) => {
        setTimeout(function () {
          reject('THIS SHOULD BE IGNORED');
        }, 1000);
      });
    });

    const obj = new Parse.Object('AfterSaveTest2');
    obj.save().then(
      function () {
        done();
      },
      function (error) {
        fail(error);
        done();
      }
    );
  });

  it('test afterDelete returning promise, object is deleted when destroy resolves', function (done) {
    Parse.Cloud.afterDelete('AfterDeleteTest2', function (req) {
      return new Promise(resolve => {
        setTimeout(function () {
          const obj = new Parse.Object('AfterDeleteTestProof');
          obj.set('proof', req.object.id);
          obj.save().then(function () {
            resolve();
          });
        }, 1000);
      });
    });

    const errorHandler = function (error) {
      fail(error);
      done();
    };

    const obj = new Parse.Object('AfterDeleteTest2');
    obj.save().then(function () {
      obj.destroy().then(function () {
        const query = new Parse.Query('AfterDeleteTestProof');
        query.equalTo('proof', obj.id);
        query.find().then(function (results) {
          expect(results.length).toEqual(1);
          const deletedObject = results[0];
          expect(deletedObject.get('proof')).toEqual(obj.id);
          done();
        }, errorHandler);
      }, errorHandler);
    }, errorHandler);
  });

  it('test afterDelete ignoring promise, object is not yet deleted', function (done) {
    Parse.Cloud.afterDelete('AfterDeleteTest2', function (req) {
      return new Promise(resolve => {
        setTimeout(function () {
          const obj = new Parse.Object('AfterDeleteTestProof');
          obj.set('proof', req.object.id);
          obj.save().then(function () {
            resolve();
          });
        }, 1000);
      });
    });

    const errorHandler = function (error) {
      fail(error);
      done();
    };

    const obj = new Parse.Object('AfterDeleteTest2');
    obj.save().then(function () {
      obj.destroy().then(function () {
        done();
      });

      const query = new Parse.Query('AfterDeleteTestProof');
      query.equalTo('proof', obj.id);
      query.find().then(function (results) {
        expect(results.length).toEqual(0);
      }, errorHandler);
    }, errorHandler);
  });

  it('test beforeSave happens on update', function (done) {
    Parse.Cloud.beforeSave('BeforeSaveChanged', function (req) {
      req.object.set('foo', 'baz');
    });

    const obj = new Parse.Object('BeforeSaveChanged');
    obj.set('foo', 'bar');
    obj
      .save()
      .then(function () {
        obj.set('foo', 'bar');
        return obj.save();
      })
      .then(
        function () {
          const query = new Parse.Query('BeforeSaveChanged');
          return query.get(obj.id).then(function (objAgain) {
            expect(objAgain.get('foo')).toEqual('baz');
            done();
          });
        },
        function (error) {
          fail(error);
          done();
        }
      );
  });

  it('test beforeDelete failure', function (done) {
    Parse.Cloud.beforeDelete('BeforeDeleteFail', function () {
      throw 'Nope';
    });

    const obj = new Parse.Object('BeforeDeleteFail');
    let id;
    obj.set('foo', 'bar');
    obj
      .save()
      .then(() => {
        id = obj.id;
        return obj.destroy();
      })
      .then(
        () => {
          fail('obj.destroy() should have failed, but it succeeded');
          done();
        },
        error => {
          expect(error.code).toEqual(Parse.Error.SCRIPT_FAILED);
          expect(error.message).toEqual('Nope');

          const objAgain = new Parse.Object('BeforeDeleteFail', {
            objectId: id,
          });
          return objAgain.fetch();
        }
      )
      .then(
        objAgain => {
          if (objAgain) {
            expect(objAgain.get('foo')).toEqual('bar');
          } else {
            fail('unable to fetch the object ', id);
          }
          done();
        },
        error => {
          // We should have been able to fetch the object again
          fail(error);
        }
      );
  });

  it('basic beforeDelete rejection via promise', function (done) {
    Parse.Cloud.beforeSave('BeforeDeleteFailWithPromise', function () {
      const query = new Parse.Query('Yolo');
      return query.find().then(() => {
        throw 'Nope';
      });
    });

    const obj = new Parse.Object('BeforeDeleteFailWithPromise');
    obj.set('foo', 'bar');
    obj.save().then(
      function () {
        fail('Should not have been able to save BeforeSaveFailure class.');
        done();
      },
      function (error) {
        expect(error.code).toEqual(Parse.Error.SCRIPT_FAILED);
        expect(error.message).toEqual('Nope');

        done();
      }
    );
  });

  it('test afterDelete ran and created an object', function (done) {
    Parse.Cloud.afterDelete('AfterDeleteTest', function (req) {
      const obj = new Parse.Object('AfterDeleteProof');
      obj.set('proof', req.object.id);
      obj.save().then(test);
    });

    const obj = new Parse.Object('AfterDeleteTest');
    obj.save().then(function () {
      obj.destroy();
    });

    function test() {
      const query = new Parse.Query('AfterDeleteProof');
      query.equalTo('proof', obj.id);
      query.find().then(
        function (results) {
          expect(results.length).toEqual(1);
          done();
        },
        function (error) {
          fail(error);
          done();
        }
      );
    }
  });

  it('test cloud function return types', function (done) {
    Parse.Cloud.define('foo', function () {
      return {
        object: {
          __type: 'Object',
          className: 'Foo',
          objectId: '123',
          x: 2,
          relation: {
            __type: 'Object',
            className: 'Bar',
            objectId: '234',
            x: 3,
          },
        },
        array: [
          {
            __type: 'Object',
            className: 'Bar',
            objectId: '345',
            x: 2,
          },
        ],
        a: 2,
      };
    });

    Parse.Cloud.run('foo').then(result => {
      expect(result.object instanceof Parse.Object).toBeTruthy();
      if (!result.object) {
        fail('Unable to run foo');
        done();
        return;
      }
      expect(result.object.className).toEqual('Foo');
      expect(result.object.get('x')).toEqual(2);
      const bar = result.object.get('relation');
      expect(bar instanceof Parse.Object).toBeTruthy();
      expect(bar.className).toEqual('Bar');
      expect(bar.get('x')).toEqual(3);
      expect(Array.isArray(result.array)).toEqual(true);
      expect(result.array[0] instanceof Parse.Object).toBeTruthy();
      expect(result.array[0].get('x')).toEqual(2);
      done();
    });
  });

  it('test cloud function request params types', function (done) {
    Parse.Cloud.define('params', function (req) {
      expect(req.params.date instanceof Date).toBe(true);
      expect(req.params.date.getTime()).toBe(1463907600000);
      expect(req.params.dateList[0] instanceof Date).toBe(true);
      expect(req.params.dateList[0].getTime()).toBe(1463907600000);
      expect(req.params.complexStructure.date[0] instanceof Date).toBe(true);
      expect(req.params.complexStructure.date[0].getTime()).toBe(1463907600000);
      expect(req.params.complexStructure.deepDate.date[0] instanceof Date).toBe(true);
      expect(req.params.complexStructure.deepDate.date[0].getTime()).toBe(1463907600000);
      expect(req.params.complexStructure.deepDate2[0].date instanceof Date).toBe(true);
      expect(req.params.complexStructure.deepDate2[0].date.getTime()).toBe(1463907600000);
      // Regression for #2294
      expect(req.params.file instanceof Parse.File).toBe(true);
      expect(req.params.file.url()).toEqual('https://some.url');
      // Regression for #2204
      expect(req.params.array).toEqual(['a', 'b', 'c']);
      expect(Array.isArray(req.params.array)).toBe(true);
      expect(req.params.arrayOfArray).toEqual([
        ['a', 'b', 'c'],
        ['d', 'e', 'f'],
      ]);
      expect(Array.isArray(req.params.arrayOfArray)).toBe(true);
      expect(Array.isArray(req.params.arrayOfArray[0])).toBe(true);
      expect(Array.isArray(req.params.arrayOfArray[1])).toBe(true);
      return {};
    });

    const params = {
      date: {
        __type: 'Date',
        iso: '2016-05-22T09:00:00.000Z',
      },
      dateList: [
        {
          __type: 'Date',
          iso: '2016-05-22T09:00:00.000Z',
        },
      ],
      lol: 'hello',
      complexStructure: {
        date: [
          {
            __type: 'Date',
            iso: '2016-05-22T09:00:00.000Z',
          },
        ],
        deepDate: {
          date: [
            {
              __type: 'Date',
              iso: '2016-05-22T09:00:00.000Z',
            },
          ],
        },
        deepDate2: [
          {
            date: {
              __type: 'Date',
              iso: '2016-05-22T09:00:00.000Z',
            },
          },
        ],
      },
      file: Parse.File.fromJSON({
        __type: 'File',
        name: 'name',
        url: 'https://some.url',
      }),
      array: ['a', 'b', 'c'],
      arrayOfArray: [
        ['a', 'b', 'c'],
        ['d', 'e', 'f'],
      ],
    };
    Parse.Cloud.run('params', params).then(() => {
      done();
    });
  });

  it('test cloud function should echo keys', function (done) {
    Parse.Cloud.define('echoKeys', function () {
      return {
        applicationId: Parse.applicationId,
        masterKey: Parse.masterKey,
        javascriptKey: Parse.javascriptKey,
      };
    });

    Parse.Cloud.run('echoKeys').then(result => {
      expect(result.applicationId).toEqual(Parse.applicationId);
      expect(result.masterKey).toEqual(Parse.masterKey);
      expect(result.javascriptKey).toEqual(Parse.javascriptKey);
      done();
    });
  });

  it('should properly create an object in before save', done => {
    Parse.Cloud.beforeSave('BeforeSaveChanged', function (req) {
      req.object.set('foo', 'baz');
    });

    Parse.Cloud.define('createBeforeSaveChangedObject', function () {
      const obj = new Parse.Object('BeforeSaveChanged');
      return obj.save().then(() => {
        return obj;
      });
    });

    Parse.Cloud.run('createBeforeSaveChangedObject').then(res => {
      expect(res.get('foo')).toEqual('baz');
      done();
    });
  });

  it('dirtyKeys are set on update', done => {
    let triggerTime = 0;
    // Register a mock beforeSave hook
    Parse.Cloud.beforeSave('GameScore', req => {
      const object = req.object;
      expect(object instanceof Parse.Object).toBeTruthy();
      expect(object.get('fooAgain')).toEqual('barAgain');
      if (triggerTime == 0) {
        // Create
        expect(object.get('foo')).toEqual('bar');
      } else if (triggerTime == 1) {
        // Update
        expect(object.dirtyKeys()).toEqual(['foo']);
        expect(object.dirty('foo')).toBeTruthy();
        expect(object.get('foo')).toEqual('baz');
      } else {
        throw new Error();
      }
      triggerTime++;
    });

    const obj = new Parse.Object('GameScore');
    obj.set('foo', 'bar');
    obj.set('fooAgain', 'barAgain');
    obj
      .save()
      .then(() => {
        // We only update foo
        obj.set('foo', 'baz');
        return obj.save();
      })
      .then(
        () => {
          // Make sure the checking has been triggered
          expect(triggerTime).toBe(2);
          done();
        },
        function (error) {
          fail(error);
          done();
        }
      );
  });

  it('test beforeSave unchanged success', function (done) {
    Parse.Cloud.beforeSave('BeforeSaveUnchanged', function () {
      return;
    });

    const obj = new Parse.Object('BeforeSaveUnchanged');
    obj.set('foo', 'bar');
    obj.save().then(
      function () {
        done();
      },
      function (error) {
        fail(error);
        done();
      }
    );
  });

  it('test beforeDelete success', function (done) {
    Parse.Cloud.beforeDelete('BeforeDeleteTest', function () {
      return;
    });

    const obj = new Parse.Object('BeforeDeleteTest');
    obj.set('foo', 'bar');
    obj
      .save()
      .then(function () {
        return obj.destroy();
      })
      .then(
        function () {
          const objAgain = new Parse.Object('BeforeDeleteTest', obj.id);
          return objAgain.fetch().then(fail, () => done());
        },
        function (error) {
          fail(error);
          done();
        }
      );
  });

  it('test save triggers get user', async done => {
    Parse.Cloud.beforeSave('SaveTriggerUser', function (req) {
      if (req.user && req.user.id) {
        return;
      } else {
        throw new Error('No user present on request object for beforeSave.');
      }
    });

    Parse.Cloud.afterSave('SaveTriggerUser', function (req) {
      if (!req.user || !req.user.id) {
        console.log('No user present on request object for afterSave.');
      }
    });

    const user = new Parse.User();
    user.set('password', 'asdf');
    user.set('email', 'asdf@example.com');
    user.set('username', 'zxcv');
    await user.signUp();
    const obj = new Parse.Object('SaveTriggerUser');
    obj.save().then(
      function () {
        done();
      },
      function (error) {
        fail(error);
        done();
      }
    );
  });

  it('beforeSave change propagates through the save response', done => {
    Parse.Cloud.beforeSave('ChangingObject', function (request) {
      request.object.set('foo', 'baz');
    });
    const obj = new Parse.Object('ChangingObject');
    obj.save({ foo: 'bar' }).then(
      objAgain => {
        expect(objAgain.get('foo')).toEqual('baz');
        done();
      },
      () => {
        fail('Should not have failed to save.');
        done();
      }
    );
  });

  it('beforeSave change propagates through the afterSave #1931', done => {
    Parse.Cloud.beforeSave('ChangingObject', function (request) {
      request.object.unset('file');
      request.object.unset('date');
    });

    Parse.Cloud.afterSave('ChangingObject', function (request) {
      expect(request.object.has('file')).toBe(false);
      expect(request.object.has('date')).toBe(false);
      expect(request.object.get('file')).toBeUndefined();
      return Promise.resolve();
    });
    const file = new Parse.File('yolo.txt', [1, 2, 3], 'text/plain');
    file
      .save()
      .then(() => {
        const obj = new Parse.Object('ChangingObject');
        return obj.save({ file, date: new Date() });
      })
      .then(
        () => {
          done();
        },
        () => {
          fail();
          done();
        }
      );
  });

  it('test cloud function parameter validation success', done => {
    // Register a function with validation
    Parse.Cloud.define(
      'functionWithParameterValidation',
      () => {
        return 'works';
      },
      request => {
        return request.params.success === 100;
      }
    );

    Parse.Cloud.run('functionWithParameterValidation', { success: 100 }).then(
      () => {
        done();
      },
      () => {
        fail('Validation should not have failed.');
        done();
      }
    );
  });

  it('doesnt receive stale user in cloud code functions after user has been updated with master key (regression test for #1836)', done => {
    Parse.Cloud.define('testQuery', function (request) {
      return request.user.get('data');
    });

    Parse.User.signUp('user', 'pass')
      .then(user => {
        user.set('data', 'AAA');
        return user.save();
      })
      .then(() => Parse.Cloud.run('testQuery'))
      .then(result => {
        expect(result).toEqual('AAA');
        Parse.User.current().set('data', 'BBB');
        return Parse.User.current().save(null, { useMasterKey: true });
      })
      .then(() => Parse.Cloud.run('testQuery'))
      .then(result => {
        expect(result).toEqual('BBB');
        done();
      });
  });

  it('clears out the user cache for all sessions when the user is changed', done => {
    let session1;
    let session2;
    let user;
    const cacheAdapter = new InMemoryCacheAdapter({ ttl: 100000000 });
    reconfigureServer({ cacheAdapter })
      .then(() => {
        Parse.Cloud.define('checkStaleUser', request => {
          return request.user.get('data');
        });

        user = new Parse.User();
        user.set('username', 'test');
        user.set('password', 'moon-y');
        user.set('data', 'first data');
        return user.signUp();
      })
      .then(user => {
        session1 = user.getSessionToken();
        return request({
          url: 'http://localhost:8378/1/login?username=test&password=moon-y',
          headers: {
            'X-Parse-Application-Id': 'test',
            'X-Parse-REST-API-Key': 'rest',
          },
        });
      })
      .then(response => {
        session2 = response.data.sessionToken;
        //Ensure both session tokens are in the cache
        return Parse.Cloud.run('checkStaleUser', { sessionToken: session2 });
      })
      .then(() =>
        request({
          method: 'POST',
          url: 'http://localhost:8378/1/functions/checkStaleUser',
          headers: {
            'X-Parse-Application-Id': 'test',
            'X-Parse-REST-API-Key': 'rest',
            'X-Parse-Session-Token': session2,
          },
        })
      )
      .then(() =>
        Promise.all([
          cacheAdapter.get('test:user:' + session1),
          cacheAdapter.get('test:user:' + session2),
        ])
      )
      .then(cachedVals => {
        expect(cachedVals[0].objectId).toEqual(user.id);
        expect(cachedVals[1].objectId).toEqual(user.id);

        //Change with session 1 and then read with session 2.
        user.set('data', 'second data');
        return user.save();
      })
      .then(() =>
        request({
          method: 'POST',
          url: 'http://localhost:8378/1/functions/checkStaleUser',
          headers: {
            'X-Parse-Application-Id': 'test',
            'X-Parse-REST-API-Key': 'rest',
            'X-Parse-Session-Token': session2,
          },
        })
      )
      .then(response => {
        expect(response.data.result).toEqual('second data');
        done();
      })
      .catch(done.fail);
  });

  it('trivial beforeSave should not affect fetched pointers (regression test for #1238)', done => {
    Parse.Cloud.beforeSave('BeforeSaveUnchanged', () => {});

    const TestObject = Parse.Object.extend('TestObject');
    const NoBeforeSaveObject = Parse.Object.extend('NoBeforeSave');
    const BeforeSaveObject = Parse.Object.extend('BeforeSaveUnchanged');

    const aTestObject = new TestObject();
    aTestObject.set('foo', 'bar');
    aTestObject
      .save()
      .then(aTestObject => {
        const aNoBeforeSaveObj = new NoBeforeSaveObject();
        aNoBeforeSaveObj.set('aTestObject', aTestObject);
        expect(aNoBeforeSaveObj.get('aTestObject').get('foo')).toEqual('bar');
        return aNoBeforeSaveObj.save();
      })
      .then(aNoBeforeSaveObj => {
        expect(aNoBeforeSaveObj.get('aTestObject').get('foo')).toEqual('bar');

        const aBeforeSaveObj = new BeforeSaveObject();
        aBeforeSaveObj.set('aTestObject', aTestObject);
        expect(aBeforeSaveObj.get('aTestObject').get('foo')).toEqual('bar');
        return aBeforeSaveObj.save();
      })
      .then(aBeforeSaveObj => {
        expect(aBeforeSaveObj.get('aTestObject').get('foo')).toEqual('bar');
        done();
      });
  });

  it('should not encode Parse Objects', async () => {
    const user = new Parse.User();
    user.setUsername('username');
    user.setPassword('password');
    user.set('deleted', false);
    await user.signUp();
    Parse.Cloud.define(
      'deleteAccount',
      async req => {
        expect(req.params.object instanceof Parse.Object).not.toBeTrue();
        return 'Object deleted';
      },
      {
        requireMaster: true,
      }
    );
    await Parse.Cloud.run('deleteAccount', { object: user.toPointer() }, { useMasterKey: true });
  });

  it('allow cloud to encode Parse Objects', async () => {
    await reconfigureServer({ encodeParseObjectInCloudFunction: true });
    const user = new Parse.User();
    user.setUsername('username');
    user.setPassword('password');
    user.set('deleted', false);
    await user.signUp();
    Parse.Cloud.define(
      'deleteAccount',
      async req => {
        expect(req.params.object instanceof Parse.Object).toBeTrue();
        req.params.object.set('deleted', true);
        await req.params.object.save(null, { useMasterKey: true });
        return 'Object deleted';
      },
      {
        requireMaster: true,
      }
    );
    await Parse.Cloud.run('deleteAccount', { object: user.toPointer() }, { useMasterKey: true });
  });

  it('beforeSave should not affect fetched pointers', done => {
    Parse.Cloud.beforeSave('BeforeSaveUnchanged', () => {});

    Parse.Cloud.beforeSave('BeforeSaveChanged', function (req) {
      req.object.set('foo', 'baz');
    });

    const TestObject = Parse.Object.extend('TestObject');
    const BeforeSaveUnchangedObject = Parse.Object.extend('BeforeSaveUnchanged');
    const BeforeSaveChangedObject = Parse.Object.extend('BeforeSaveChanged');

    const aTestObject = new TestObject();
    aTestObject.set('foo', 'bar');
    aTestObject
      .save()
      .then(aTestObject => {
        const aBeforeSaveUnchangedObject = new BeforeSaveUnchangedObject();
        aBeforeSaveUnchangedObject.set('aTestObject', aTestObject);
        expect(aBeforeSaveUnchangedObject.get('aTestObject').get('foo')).toEqual('bar');
        return aBeforeSaveUnchangedObject.save();
      })
      .then(aBeforeSaveUnchangedObject => {
        expect(aBeforeSaveUnchangedObject.get('aTestObject').get('foo')).toEqual('bar');

        const aBeforeSaveChangedObject = new BeforeSaveChangedObject();
        aBeforeSaveChangedObject.set('aTestObject', aTestObject);
        expect(aBeforeSaveChangedObject.get('aTestObject').get('foo')).toEqual('bar');
        return aBeforeSaveChangedObject.save();
      })
      .then(aBeforeSaveChangedObject => {
        expect(aBeforeSaveChangedObject.get('aTestObject').get('foo')).toEqual('bar');
        expect(aBeforeSaveChangedObject.get('foo')).toEqual('baz');
        done();
      });
  });

  it('should fully delete objects when using `unset` with beforeSave (regression test for #1840)', done => {
    const TestObject = Parse.Object.extend('TestObject');
    const NoBeforeSaveObject = Parse.Object.extend('NoBeforeSave');
    const BeforeSaveObject = Parse.Object.extend('BeforeSaveChanged');

    Parse.Cloud.beforeSave('BeforeSaveChanged', req => {
      const object = req.object;
      object.set('before', 'save');
    });

    Parse.Cloud.define('removeme', () => {
      const testObject = new TestObject();
      return testObject
        .save()
        .then(testObject => {
          const object = new NoBeforeSaveObject({ remove: testObject });
          return object.save();
        })
        .then(object => {
          object.unset('remove');
          return object.save();
        });
    });

    Parse.Cloud.define('removeme2', () => {
      const testObject = new TestObject();
      return testObject
        .save()
        .then(testObject => {
          const object = new BeforeSaveObject({ remove: testObject });
          return object.save();
        })
        .then(object => {
          object.unset('remove');
          return object.save();
        });
    });

    Parse.Cloud.run('removeme')
      .then(aNoBeforeSaveObj => {
        expect(aNoBeforeSaveObj.get('remove')).toEqual(undefined);

        return Parse.Cloud.run('removeme2');
      })
      .then(aBeforeSaveObj => {
        expect(aBeforeSaveObj.get('before')).toEqual('save');
        expect(aBeforeSaveObj.get('remove')).toEqual(undefined);
        done();
      })
      .catch(err => {
        jfail(err);
        done();
      });
  });

  /*
    TODO: fix for Postgres
    trying to delete a field that doesn't exists doesn't play nice
   */
  it_exclude_dbs(['postgres'])(
    'should fully delete objects when using `unset` and `set` with beforeSave (regression test for #1840)',
    done => {
      const TestObject = Parse.Object.extend('TestObject');
      const BeforeSaveObject = Parse.Object.extend('BeforeSaveChanged');

      Parse.Cloud.beforeSave('BeforeSaveChanged', req => {
        const object = req.object;
        object.set('before', 'save');
        object.unset('remove');
      });

      let object;
      const testObject = new TestObject({ key: 'value' });
      testObject
        .save()
        .then(() => {
          object = new BeforeSaveObject();
          return object.save().then(() => {
            object.set({ remove: testObject });
            return object.save();
          });
        })
        .then(objectAgain => {
          expect(objectAgain.get('remove')).toBeUndefined();
          expect(object.get('remove')).toBeUndefined();
          done();
        })
        .catch(err => {
          jfail(err);
          done();
        });
    }
  );

  it('should not include relation op (regression test for #1606)', done => {
    const TestObject = Parse.Object.extend('TestObject');
    const BeforeSaveObject = Parse.Object.extend('BeforeSaveChanged');
    let testObj;
    Parse.Cloud.beforeSave('BeforeSaveChanged', req => {
      const object = req.object;
      object.set('before', 'save');
      testObj = new TestObject();
      return testObj.save().then(() => {
        object.relation('testsRelation').add(testObj);
      });
    });

    const object = new BeforeSaveObject();
    object
      .save()
      .then(objectAgain => {
        // Originally it would throw as it would be a non-relation
        expect(() => {
          objectAgain.relation('testsRelation');
        }).not.toThrow();
        done();
      })
      .catch(err => {
        jfail(err);
        done();
      });
  });

  /**
   * Checks that incrementing a value to a zero in a beforeSave hook
   * does not result in that key being omitted from the response.
   */
  it('before save increment does not return undefined', done => {
    Parse.Cloud.define('cloudIncrementClassFunction', function (req) {
      const CloudIncrementClass = Parse.Object.extend('CloudIncrementClass');
      const obj = new CloudIncrementClass();
      obj.id = req.params.objectId;
      return obj.save();
    });

    Parse.Cloud.beforeSave('CloudIncrementClass', function (req) {
      const obj = req.object;
      if (!req.master) {
        obj.increment('points', -10);
        obj.increment('num', -9);
      }
    });

    const CloudIncrementClass = Parse.Object.extend('CloudIncrementClass');
    const obj = new CloudIncrementClass();
    obj.set('points', 10);
    obj.set('num', 10);
    obj.save(null, { useMasterKey: true }).then(function () {
      Parse.Cloud.run('cloudIncrementClassFunction', { objectId: obj.id }).then(function (
        savedObj
      ) {
        expect(savedObj.get('num')).toEqual(1);
        expect(savedObj.get('points')).toEqual(0);
        done();
      });
    });
  });

  it('before save can revert fields', async () => {
    Parse.Cloud.beforeSave('TestObject', ({ object }) => {
      object.revert('foo');
      return object;
    });

    Parse.Cloud.afterSave('TestObject', ({ object }) => {
      expect(object.get('foo')).toBeUndefined();
      return object;
    });

    const obj = new TestObject();
    obj.set('foo', 'bar');
    await obj.save();

    expect(obj.get('foo')).toBeUndefined();
    await obj.fetch();

    expect(obj.get('foo')).toBeUndefined();
  });

  it('before save can revert fields with existing object', async () => {
    Parse.Cloud.beforeSave(
      'TestObject',
      ({ object }) => {
        object.revert('foo');
        return object;
      },
      {
        skipWithMasterKey: true,
      }
    );

    Parse.Cloud.afterSave(
      'TestObject',
      ({ object }) => {
        expect(object.get('foo')).toBe('bar');
        return object;
      },
      {
        skipWithMasterKey: true,
      }
    );

    const obj = new TestObject();
    obj.set('foo', 'bar');
    await obj.save(null, { useMasterKey: true });

    expect(obj.get('foo')).toBe('bar');
    obj.set('foo', 'yolo');
    await obj.save();
    expect(obj.get('foo')).toBe('bar');
  });

  it('create role with name and ACL and a beforeSave', async () => {
    Parse.Cloud.beforeSave(Parse.Role, ({ object }) => {
      return object;
    });

    const obj = new Parse.Role('TestRole', new Parse.ACL({ '*': { read: true, write: true } }));
    await obj.save();

    expect(obj.getACL()).toEqual(new Parse.ACL({ '*': { read: true, write: true } }));
    expect(obj.get('name')).toEqual('TestRole');
    await obj.fetch();

    expect(obj.getACL()).toEqual(new Parse.ACL({ '*': { read: true, write: true } }));
    expect(obj.get('name')).toEqual('TestRole');
  });

  it('can unset in afterSave', async () => {
    Parse.Cloud.beforeSave('TestObject', ({ object }) => {
      if (!object.existed()) {
        object.set('secret', true);
        return object;
      }
      object.revert('secret');
    });

    Parse.Cloud.afterSave('TestObject', ({ object }) => {
      object.unset('secret');
    });

    Parse.Cloud.beforeFind(
      'TestObject',
      ({ query }) => {
        query.exclude('secret');
      },
      {
        skipWithMasterKey: true,
      }
    );

    const obj = new TestObject();
    await obj.save();
    expect(obj.get('secret')).toBeUndefined();
    await obj.fetch();
    expect(obj.get('secret')).toBeUndefined();
    await obj.fetch({ useMasterKey: true });
    expect(obj.get('secret')).toBe(true);
  });

  it('should revert in beforeSave', async () => {
    Parse.Cloud.beforeSave('MyObject', ({ object }) => {
      if (!object.existed()) {
        object.set('count', 0);
        return object;
      }
      object.revert('count');
      return object;
    });
    const obj = await new Parse.Object('MyObject').save();
    expect(obj.get('count')).toBe(0);
    obj.set('count', 10);
    await obj.save();
    expect(obj.get('count')).toBe(0);
    await obj.fetch();
    expect(obj.get('count')).toBe(0);
  });

  it('pointer should not be cleared by triggers', async () => {
    Parse.Cloud.afterSave('MyObject', () => {});
    const foo = await new Parse.Object('Test', { foo: 'bar' }).save();
    const obj = await new Parse.Object('MyObject', { foo }).save();
    const foo2 = obj.get('foo');
    expect(foo2.get('foo')).toBe('bar');
  });

  it('can set a pointer in triggers', async () => {
    Parse.Cloud.beforeSave('MyObject', () => {});
    Parse.Cloud.afterSave(
      'MyObject',
      async ({ object }) => {
        const foo = await new Parse.Object('Test', { foo: 'bar' }).save();
        object.set({ foo });
        await object.save(null, { useMasterKey: true });
      },
      {
        skipWithMasterKey: true,
      }
    );
    const obj = await new Parse.Object('MyObject').save();
    const foo2 = obj.get('foo');
    expect(foo2.get('foo')).toBe('bar');
  });

  it('beforeSave should not sanitize database', async done => {
    const { adapter } = Config.get(Parse.applicationId).database;
    const spy = spyOn(adapter, 'findOneAndUpdate').and.callThrough();
    spy.calls.saveArgumentsByValue();

    let count = 0;
    Parse.Cloud.beforeSave('CloudIncrementNested', req => {
      count += 1;
      req.object.set('foo', 'baz');
      expect(typeof req.object.get('objectField').number).toBe('number');
    });

    Parse.Cloud.afterSave('CloudIncrementNested', req => {
      expect(typeof req.object.get('objectField').number).toBe('number');
    });

    const obj = new Parse.Object('CloudIncrementNested');
    obj.set('objectField', { number: 5 });
    obj.set('foo', 'bar');
    await obj.save();

    obj.increment('objectField.number', 10);
    await obj.save();

    const [
      ,
      ,
      ,
      /* className */ /* schema */ /* query */ update,
    ] = adapter.findOneAndUpdate.calls.first().args;
    expect(update).toEqual({
      'objectField.number': { __op: 'Increment', amount: 10 },
      foo: 'baz',
      updatedAt: obj.updatedAt.toISOString(),
    });

    count === 2 ? done() : fail();
  });

  /**
   * Verifies that an afterSave hook throwing an exception
   * will not prevent a successful save response from being returned
   */
  it('should succeed on afterSave exception', done => {
    Parse.Cloud.afterSave('AfterSaveTestClass', function () {
      throw 'Exception';
    });
    const AfterSaveTestClass = Parse.Object.extend('AfterSaveTestClass');
    const obj = new AfterSaveTestClass();
    obj.save().then(done, done.fail);
  });

  describe('cloud jobs', () => {
    it('should define a job', done => {
      expect(() => {
        Parse.Cloud.job('myJob', ({ message }) => {
          message('Hello, world!!!');
        });
      }).not.toThrow();

      request({
        method: 'POST',
        url: 'http://localhost:8378/1/jobs/myJob',
        headers: {
          'X-Parse-Application-Id': Parse.applicationId,
          'X-Parse-Master-Key': Parse.masterKey,
        },
      })
        .then(async response => {
          const jobStatusId = response.headers['x-parse-job-status-id'];
          const checkJobStatus = async () => {
            const jobStatus = await getJobStatus(jobStatusId);
            return jobStatus.get('finishedAt') && jobStatus.get('message') === 'Hello, world!!!';
          };
          while (!(await checkJobStatus())) {
            await new Promise(resolve => setTimeout(resolve, 100));
          }
        })
        .then(done)
        .catch(done.fail);
    });

    it('should not run without master key', done => {
      expect(() => {
        Parse.Cloud.job('myJob', () => {});
      }).not.toThrow();

      request({
        method: 'POST',
        url: 'http://localhost:8378/1/jobs/myJob',
        headers: {
          'X-Parse-Application-Id': Parse.applicationId,
          'X-Parse-REST-API-Key': 'rest',
        },
      }).then(
        () => {
          fail('Expected to be unauthorized');
          done();
        },
        err => {
          expect(err.status).toBe(403);
          done();
        }
      );
    });

    it('should run with master key', done => {
      expect(() => {
        Parse.Cloud.job('myJob', (req, res) => {
          expect(req.functionName).toBeUndefined();
          expect(req.jobName).toBe('myJob');
          expect(typeof req.jobId).toBe('string');
          expect(typeof req.message).toBe('function');
          expect(typeof res).toBe('undefined');
        });
      }).not.toThrow();

      request({
        method: 'POST',
        url: 'http://localhost:8378/1/jobs/myJob',
        headers: {
          'X-Parse-Application-Id': Parse.applicationId,
          'X-Parse-Master-Key': Parse.masterKey,
        },
      })
        .then(async response => {
          const jobStatusId = response.headers['x-parse-job-status-id'];
          const checkJobStatus = async () => {
            const jobStatus = await getJobStatus(jobStatusId);
            return jobStatus.get('finishedAt');
          };
          while (!(await checkJobStatus())) {
            await new Promise(resolve => setTimeout(resolve, 100));
          }
        })
        .then(done)
        .catch(done.fail);
    });

    it('should run with master key basic auth', done => {
      expect(() => {
        Parse.Cloud.job('myJob', (req, res) => {
          expect(req.functionName).toBeUndefined();
          expect(req.jobName).toBe('myJob');
          expect(typeof req.jobId).toBe('string');
          expect(typeof req.message).toBe('function');
          expect(typeof res).toBe('undefined');
        });
      }).not.toThrow();

      request({
        method: 'POST',
        url: `http://${Parse.applicationId}:${Parse.masterKey}@localhost:8378/1/jobs/myJob`,
      })
        .then(async response => {
          const jobStatusId = response.headers['x-parse-job-status-id'];
          const checkJobStatus = async () => {
            const jobStatus = await getJobStatus(jobStatusId);
            return jobStatus.get('finishedAt');
          };
          while (!(await checkJobStatus())) {
            await new Promise(resolve => setTimeout(resolve, 100));
          }
        })
        .then(done)
        .catch(done.fail);
    });

    it('should set the message / success on the job', done => {
      Parse.Cloud.job('myJob', req => {
        return req
          .message('hello')
          .then(() => {
            return getJobStatus(req.jobId);
          })
          .then(jobStatus => {
            expect(jobStatus.get('message')).toEqual('hello');
            expect(jobStatus.get('status')).toEqual('running');
          });
      });

      request({
        method: 'POST',
        url: 'http://localhost:8378/1/jobs/myJob',
        headers: {
          'X-Parse-Application-Id': Parse.applicationId,
          'X-Parse-Master-Key': Parse.masterKey,
        },
      })
        .then(async response => {
          const jobStatusId = response.headers['x-parse-job-status-id'];
          const checkJobStatus = async () => {
            const jobStatus = await getJobStatus(jobStatusId);
            return (
              jobStatus.get('finishedAt') &&
              jobStatus.get('message') === 'hello' &&
              jobStatus.get('status') === 'succeeded'
            );
          };
          while (!(await checkJobStatus())) {
            await new Promise(resolve => setTimeout(resolve, 100));
          }
        })
        .then(done)
        .catch(done.fail);
    });

    it('should set the failure on the job', done => {
      Parse.Cloud.job('myJob', () => {
        return Promise.reject('Something went wrong');
      });

      request({
        method: 'POST',
        url: 'http://localhost:8378/1/jobs/myJob',
        headers: {
          'X-Parse-Application-Id': Parse.applicationId,
          'X-Parse-Master-Key': Parse.masterKey,
        },
      })
        .then(async response => {
          const jobStatusId = response.headers['x-parse-job-status-id'];
          const checkJobStatus = async () => {
            const jobStatus = await getJobStatus(jobStatusId);
            return (
              jobStatus.get('finishedAt') &&
              jobStatus.get('message') === 'Something went wrong' &&
              jobStatus.get('status') === 'failed'
            );
          };
          while (!(await checkJobStatus())) {
            await new Promise(resolve => setTimeout(resolve, 100));
          }
        })
        .then(done)
        .catch(done.fail);
    });

    it('should set the failure message on the job error', async () => {
      Parse.Cloud.job('myJobError', () => {
        throw new Parse.Error(Parse.Error.OBJECT_NOT_FOUND, 'Something went wrong');
      });
      const job = await Parse.Cloud.startJob('myJobError');
      let jobStatus, status;
      while (status !== 'failed') {
        if (jobStatus) {
          await new Promise(resolve => setTimeout(resolve, 10));
        }
        jobStatus = await Parse.Cloud.getJobStatus(job);
        status = jobStatus.get('status');
      }
      expect(jobStatus.get('message')).toEqual('Something went wrong');
    });

    function getJobStatus(jobId) {
      const q = new Parse.Query('_JobStatus');
      return q.get(jobId, { useMasterKey: true });
    }
  });
});

describe('cloud functions', () => {
  it('Should have request ip', done => {
    Parse.Cloud.define('myFunction', req => {
      expect(req.ip).toBeDefined();
      return 'success';
    });

    Parse.Cloud.run('myFunction', {}).then(() => done());
  });

  it('should have request config', async () => {
    Parse.Cloud.define('myConfigFunction', req => {
      expect(req.config).toBeDefined();
      return 'success';
    });
    await Parse.Cloud.run('myConfigFunction', {});
  });
});

describe('beforeSave hooks', () => {
  it('should have request headers', done => {
    Parse.Cloud.beforeSave('MyObject', req => {
      expect(req.headers).toBeDefined();
    });

    const MyObject = Parse.Object.extend('MyObject');
    const myObject = new MyObject();
    myObject.save().then(() => done());
  });

  it('should have request ip', done => {
    Parse.Cloud.beforeSave('MyObject', req => {
      expect(req.ip).toBeDefined();
    });

    const MyObject = Parse.Object.extend('MyObject');
    const myObject = new MyObject();
    myObject.save().then(() => done());
  });

  it('should have request config', async () => {
    Parse.Cloud.beforeSave('MyObject', req => {
      expect(req.config).toBeDefined();
    });

    const MyObject = Parse.Object.extend('MyObject');
    const myObject = new MyObject();
    await myObject.save();
  });

  it('should respect custom object ids (#6733)', async () => {
    Parse.Cloud.beforeSave('TestObject', req => {
      expect(req.object.id).toEqual('test_6733');
    });

    await reconfigureServer({ allowCustomObjectId: true });

    const req = request({
      // Parse JS SDK does not currently support custom object ids (see #1097), so we do a REST request
      method: 'POST',
      url: 'http://localhost:8378/1/classes/TestObject',
      headers: {
        'X-Parse-Application-Id': 'test',
        'X-Parse-REST-API-Key': 'rest',
      },
      body: {
        objectId: 'test_6733',
        foo: 'bar',
      },
    });

    {
      const res = await req;
      expect(res.data.objectId).toEqual('test_6733');
    }

    const query = new Parse.Query('TestObject');
    query.equalTo('objectId', 'test_6733');
    const res = await query.find();
    expect(res.length).toEqual(1);
    expect(res[0].get('foo')).toEqual('bar');
  });
});

describe('afterSave hooks', () => {
  it('should have request headers', done => {
    Parse.Cloud.afterSave('MyObject', req => {
      expect(req.headers).toBeDefined();
    });

    const MyObject = Parse.Object.extend('MyObject');
    const myObject = new MyObject();
    myObject.save().then(() => done());
  });

  it('should have request ip', done => {
    Parse.Cloud.afterSave('MyObject', req => {
      expect(req.ip).toBeDefined();
    });

    const MyObject = Parse.Object.extend('MyObject');
    const myObject = new MyObject();
    myObject.save().then(() => done());
  });

  it('should have request config', async () => {
    Parse.Cloud.afterSave('MyObject', req => {
      expect(req.config).toBeDefined();
    });

    const MyObject = Parse.Object.extend('MyObject');
    const myObject = new MyObject();
    await myObject.save();
  });

  it('should unset in afterSave', async () => {
    Parse.Cloud.afterSave(
      'MyObject',
      ({ object }) => {
        object.unset('secret');
      },
      {
        skipWithMasterKey: true,
      }
    );
    const obj = new Parse.Object('MyObject');
    obj.set('secret', 'bar');
    await obj.save();
    expect(obj.get('secret')).toBeUndefined();
    await obj.fetch();
    expect(obj.get('secret')).toBe('bar');
  });

  it('should unset', async () => {
    Parse.Cloud.beforeSave('MyObject', ({ object }) => {
      object.set('secret', 'hidden');
    });

    Parse.Cloud.afterSave('MyObject', ({ object }) => {
      object.unset('secret');
    });
    const obj = await new Parse.Object('MyObject').save();
    expect(obj.get('secret')).toBeUndefined();
  });
});

describe('beforeDelete hooks', () => {
  it('should have request headers', done => {
    Parse.Cloud.beforeDelete('MyObject', req => {
      expect(req.headers).toBeDefined();
    });

    const MyObject = Parse.Object.extend('MyObject');
    const myObject = new MyObject();
    myObject
      .save()
      .then(myObj => myObj.destroy())
      .then(() => done());
  });

  it('should have request ip', done => {
    Parse.Cloud.beforeDelete('MyObject', req => {
      expect(req.ip).toBeDefined();
    });

    const MyObject = Parse.Object.extend('MyObject');
    const myObject = new MyObject();
    myObject
      .save()
      .then(myObj => myObj.destroy())
      .then(() => done());
  });

  it('should have request config', async () => {
    Parse.Cloud.beforeDelete('MyObject', req => {
      expect(req.config).toBeDefined();
    });

    const MyObject = Parse.Object.extend('MyObject');
    const myObject = new MyObject();
    await myObject.save();
    await myObject.destroy();
  });
});

describe('afterDelete hooks', () => {
  it('should have request headers', done => {
    Parse.Cloud.afterDelete('MyObject', req => {
      expect(req.headers).toBeDefined();
    });

    const MyObject = Parse.Object.extend('MyObject');
    const myObject = new MyObject();
    myObject
      .save()
      .then(myObj => myObj.destroy())
      .then(() => done());
  });

  it('should have request ip', done => {
    Parse.Cloud.afterDelete('MyObject', req => {
      expect(req.ip).toBeDefined();
    });

    const MyObject = Parse.Object.extend('MyObject');
    const myObject = new MyObject();
    myObject
      .save()
      .then(myObj => myObj.destroy())
      .then(() => done());
  });

  it('should have request config', async () => {
    Parse.Cloud.afterDelete('MyObject', req => {
      expect(req.ip).toBeDefined();
    });

    const MyObject = Parse.Object.extend('MyObject');
    const myObject = new MyObject();
    await myObject.save();
    await myObject.destroy();
  });
});

describe('beforeFind hooks', () => {
  it('should add beforeFind trigger', done => {
    Parse.Cloud.beforeFind('MyObject', req => {
      const q = req.query;
      expect(q instanceof Parse.Query).toBe(true);
      const jsonQuery = q.toJSON();
      expect(jsonQuery.where.key).toEqual('value');
      expect(jsonQuery.where.some).toEqual({ $gt: 10 });
      expect(jsonQuery.include).toEqual('otherKey,otherValue');
      expect(jsonQuery.excludeKeys).toBe('exclude');
      expect(jsonQuery.limit).toEqual(100);
      expect(jsonQuery.skip).toBe(undefined);
      expect(jsonQuery.order).toBe('key');
      expect(jsonQuery.keys).toBe('select');
      expect(jsonQuery.readPreference).toBe('PRIMARY');
      expect(jsonQuery.includeReadPreference).toBe('SECONDARY');
      expect(jsonQuery.subqueryReadPreference).toBe('SECONDARY_PREFERRED');

      expect(req.isGet).toEqual(false);
    });

    const query = new Parse.Query('MyObject');
    query.equalTo('key', 'value');
    query.greaterThan('some', 10);
    query.include('otherKey');
    query.include('otherValue');
    query.ascending('key');
    query.select('select');
    query.exclude('exclude');
    query.readPreference('PRIMARY', 'SECONDARY', 'SECONDARY_PREFERRED');
    query.find().then(() => {
      done();
    });
  });

  it('should use modify', done => {
    Parse.Cloud.beforeFind('MyObject', req => {
      const q = req.query;
      q.equalTo('forced', true);
    });

    const obj0 = new Parse.Object('MyObject');
    obj0.set('forced', false);

    const obj1 = new Parse.Object('MyObject');
    obj1.set('forced', true);
    Parse.Object.saveAll([obj0, obj1]).then(() => {
      const query = new Parse.Query('MyObject');
      query.equalTo('forced', false);
      query.find().then(results => {
        expect(results.length).toBe(1);
        const firstResult = results[0];
        expect(firstResult.get('forced')).toBe(true);
        done();
      });
    });
  });

  it('should use the modified the query', done => {
    Parse.Cloud.beforeFind('MyObject', req => {
      const q = req.query;
      const otherQuery = new Parse.Query('MyObject');
      otherQuery.equalTo('forced', true);
      return Parse.Query.or(q, otherQuery);
    });

    const obj0 = new Parse.Object('MyObject');
    obj0.set('forced', false);

    const obj1 = new Parse.Object('MyObject');
    obj1.set('forced', true);
    Parse.Object.saveAll([obj0, obj1]).then(() => {
      const query = new Parse.Query('MyObject');
      query.equalTo('forced', false);
      query.find().then(results => {
        expect(results.length).toBe(2);
        done();
      });
    });
  });

  it('should have object found with nested relational data query', async () => {
    const obj1 = Parse.Object.extend('TestObject');
    const obj2 = Parse.Object.extend('TestObject2');
    let item2 = new obj2();
    item2 = await item2.save();
    let item1 = new obj1();
    const relation = item1.relation('rel');
    relation.add(item2);
    item1 = await item1.save();
    Parse.Cloud.beforeFind('TestObject', req => {
      const additionalQ = new Parse.Query('TestObject');
      additionalQ.equalTo('rel', item2);
      return Parse.Query.and(req.query, additionalQ);
    });
    const q = new Parse.Query('TestObject');
    const res = await q.first();
    expect(res.id).toEqual(item1.id);
  });

  it('should use the modified exclude query', async () => {
    Parse.Cloud.beforeFind('MyObject', req => {
      const q = req.query;
      q.exclude('number');
    });

    const obj = new Parse.Object('MyObject');
    obj.set('number', 100);
    obj.set('string', 'hello');
    await obj.save();

    const query = new Parse.Query('MyObject');
    query.equalTo('objectId', obj.id);
    const results = await query.find();
    expect(results.length).toBe(1);
    expect(results[0].get('number')).toBeUndefined();
    expect(results[0].get('string')).toBe('hello');
  });

  it('should reject queries', done => {
    Parse.Cloud.beforeFind('MyObject', () => {
      return Promise.reject('Do not run that query');
    });

    const query = new Parse.Query('MyObject');
    query.find().then(
      () => {
        fail('should not succeed');
        done();
      },
      err => {
        expect(err.code).toBe(Parse.Error.SCRIPT_FAILED);
        expect(err.message).toEqual('Do not run that query');
        done();
      }
    );
  });

  it('should handle empty where', done => {
    Parse.Cloud.beforeFind('MyObject', req => {
      const otherQuery = new Parse.Query('MyObject');
      otherQuery.equalTo('some', true);
      return Parse.Query.or(req.query, otherQuery);
    });

    request({
      url: 'http://localhost:8378/1/classes/MyObject',
      headers: {
        'X-Parse-Application-Id': Parse.applicationId,
        'X-Parse-REST-API-Key': 'rest',
      },
    }).then(
      () => {
        done();
      },
      err => {
        fail(err);
        done();
      }
    );
  });

  it('should handle sorting where', done => {
    Parse.Cloud.beforeFind('MyObject', req => {
      const query = req.query;
      query.ascending('score');
      return query;
    });

    const count = 20;
    const objects = [];
    while (objects.length != count) {
      const object = new Parse.Object('MyObject');
      object.set('score', Math.floor(Math.random() * 100));
      objects.push(object);
    }
    Parse.Object.saveAll(objects)
      .then(() => {
        const query = new Parse.Query('MyObject');
        return query.find();
      })
      .then(objects => {
        let lastScore = -1;
        objects.forEach(element => {
          expect(element.get('score') >= lastScore).toBe(true);
          lastScore = element.get('score');
        });
      })
      .then(done)
      .catch(done.fail);
  });

  it('should add beforeFind trigger using get API', done => {
    const hook = {
      method: function (req) {
        expect(req.isGet).toEqual(true);
        return Promise.resolve();
      },
    };
    spyOn(hook, 'method').and.callThrough();
    Parse.Cloud.beforeFind('MyObject', hook.method);
    const obj = new Parse.Object('MyObject');
    obj.set('secretField', 'SSID');
    obj.save().then(function () {
      request({
        method: 'GET',
        url: 'http://localhost:8378/1/classes/MyObject/' + obj.id,
        headers: {
          'X-Parse-Application-Id': 'test',
          'X-Parse-REST-API-Key': 'rest',
        },
        json: true,
      }).then(response => {
        const body = response.data;
        expect(body.secretField).toEqual('SSID');
        expect(hook.method).toHaveBeenCalled();
        done();
      });
    });
  });

  it('sets correct beforeFind trigger isGet parameter for Parse.Object.fetch request', async () => {
    const hook = {
      method: req => {
        expect(req.isGet).toEqual(true);
        return Promise.resolve();
      },
    };
    spyOn(hook, 'method').and.callThrough();
    Parse.Cloud.beforeFind('MyObject', hook.method);
    const obj = new Parse.Object('MyObject');
    await obj.save();
    const getObj = await obj.fetch();
    expect(getObj).toBeInstanceOf(Parse.Object);
    expect(hook.method).toHaveBeenCalledTimes(1);
  });

  it('sets correct beforeFind trigger isGet parameter for Parse.Query.get request', async () => {
    const hook = {
      method: req => {
        expect(req.isGet).toEqual(false);
        return Promise.resolve();
      },
    };
    spyOn(hook, 'method').and.callThrough();
    Parse.Cloud.beforeFind('MyObject', hook.method);
    const obj = new Parse.Object('MyObject');
    await obj.save();
    const query = new Parse.Query('MyObject');
    const getObj = await query.get(obj.id);
    expect(getObj).toBeInstanceOf(Parse.Object);
    expect(hook.method).toHaveBeenCalledTimes(1);
  });

  it('sets correct beforeFind trigger isGet parameter for Parse.Query.find request', async () => {
    const hook = {
      method: req => {
        expect(req.isGet).toEqual(false);
        return Promise.resolve();
      },
    };
    spyOn(hook, 'method').and.callThrough();
    Parse.Cloud.beforeFind('MyObject', hook.method);
    const obj = new Parse.Object('MyObject');
    await obj.save();
    const query = new Parse.Query('MyObject');
    const findObjs = await query.find();
    expect(findObjs?.[0]).toBeInstanceOf(Parse.Object);
    expect(hook.method).toHaveBeenCalledTimes(1);
  });

  it('should have request headers', done => {
    Parse.Cloud.beforeFind('MyObject', req => {
      expect(req.headers).toBeDefined();
    });

    const MyObject = Parse.Object.extend('MyObject');
    const myObject = new MyObject();
    myObject
      .save()
      .then(myObj => {
        const query = new Parse.Query('MyObject');
        query.equalTo('objectId', myObj.id);
        return Promise.all([query.get(myObj.id), query.first(), query.find()]);
      })
      .then(() => done());
  });

  it('should have request ip', done => {
    Parse.Cloud.beforeFind('MyObject', req => {
      expect(req.ip).toBeDefined();
    });

    const MyObject = Parse.Object.extend('MyObject');
    const myObject = new MyObject();
    myObject
      .save()
      .then(myObj => {
        const query = new Parse.Query('MyObject');
        query.equalTo('objectId', myObj.id);
        return Promise.all([query.get(myObj.id), query.first(), query.find()]);
      })
      .then(() => done());
  });

  it('should run beforeFind on pointers and array of pointers from an object', async () => {
    const obj1 = new Parse.Object('TestObject');
    const obj2 = new Parse.Object('TestObject2');
    const obj3 = new Parse.Object('TestObject');
    obj2.set('aField', 'aFieldValue');
    await obj2.save();
    obj1.set('pointerField', obj2);
    obj3.set('pointerFieldArray', [obj2]);
    await obj1.save();
    await obj3.save();
    const spy = jasmine.createSpy('beforeFindSpy');
    Parse.Cloud.beforeFind('TestObject2', spy);
    const query = new Parse.Query('TestObject');
    await query.get(obj1.id);
    // Pointer not included in query so we don't expect beforeFind to be called
    expect(spy).not.toHaveBeenCalled();
    const query2 = new Parse.Query('TestObject');
    query2.include('pointerField');
    const res = await query2.get(obj1.id);
    expect(res.get('pointerField').get('aField')).toBe('aFieldValue');
    // Pointer included in query so we expect beforeFind to be called
    expect(spy).toHaveBeenCalledTimes(1);
    const query3 = new Parse.Query('TestObject');
    query3.include('pointerFieldArray');
    const res2 = await query3.get(obj3.id);
    expect(res2.get('pointerFieldArray')[0].get('aField')).toBe('aFieldValue');
    expect(spy).toHaveBeenCalledTimes(2);
  });
<<<<<<< HEAD
  it('should have request config', async () => {
    Parse.Cloud.beforeFind('MyObject', req => {
      expect(req.config).toBeDefined();
    });

    const MyObject = Parse.Object.extend('MyObject');
    const myObject = new MyObject();
    await myObject.save();
    const query = new Parse.Query('MyObject');
    query.equalTo('objectId', myObject.id);
    await Promise.all([query.get(myObject.id), query.first(), query.find()]);
=======

  it('should have access to context in include query in beforeFind hook', async () => {
    let beforeFindTestObjectCalled = false;
    let beforeFindTestObject2Called = false;
    const obj1 = new Parse.Object('TestObject');
    const obj2 = new Parse.Object('TestObject2');
    obj2.set('aField', 'aFieldValue');
    await obj2.save();
    obj1.set('pointerField', obj2);
    await obj1.save();
    Parse.Cloud.beforeFind('TestObject', req => {
      expect(req.context).toBeDefined();
      expect(req.context.a).toEqual('a');
      beforeFindTestObjectCalled = true;
    });
    Parse.Cloud.beforeFind('TestObject2', req => {
      expect(req.context).toBeDefined();
      expect(req.context.a).toEqual('a');
      beforeFindTestObject2Called = true;
    });
    const query = new Parse.Query('TestObject');
    await query.include('pointerField').find({ context: { a: 'a' } });
    expect(beforeFindTestObjectCalled).toBeTrue();
    expect(beforeFindTestObject2Called).toBeTrue();
>>>>>>> 7ee2dc30
  });
});

describe('afterFind hooks', () => {
  it('should add afterFind trigger', done => {
    Parse.Cloud.afterFind('MyObject', req => {
      const q = req.query;
      expect(q instanceof Parse.Query).toBe(true);
      const jsonQuery = q.toJSON();
      expect(jsonQuery.where.key).toEqual('value');
      expect(jsonQuery.where.some).toEqual({ $gt: 10 });
      expect(jsonQuery.include).toEqual('otherKey,otherValue');
      expect(jsonQuery.excludeKeys).toBe('exclude');
      expect(jsonQuery.limit).toEqual(100);
      expect(jsonQuery.skip).toBe(undefined);
      expect(jsonQuery.order).toBe('key');
      expect(jsonQuery.keys).toBe('select');
      expect(jsonQuery.readPreference).toBe('PRIMARY');
      expect(jsonQuery.includeReadPreference).toBe('SECONDARY');
      expect(jsonQuery.subqueryReadPreference).toBe('SECONDARY_PREFERRED');
    });

    const query = new Parse.Query('MyObject');
    query.equalTo('key', 'value');
    query.greaterThan('some', 10);
    query.include('otherKey');
    query.include('otherValue');
    query.ascending('key');
    query.select('select');
    query.exclude('exclude');
    query.readPreference('PRIMARY', 'SECONDARY', 'SECONDARY_PREFERRED');
    query.find().then(() => {
      done();
    });
  });
  it('should add afterFind trigger using get', done => {
    Parse.Cloud.afterFind('MyObject', req => {
      for (let i = 0; i < req.objects.length; i++) {
        req.objects[i].set('secretField', '###');
      }
      return req.objects;
    });
    const obj = new Parse.Object('MyObject');
    obj.set('secretField', 'SSID');
    obj.save().then(
      function () {
        const query = new Parse.Query('MyObject');
        query.get(obj.id).then(
          function (result) {
            expect(result.get('secretField')).toEqual('###');
            done();
          },
          function (error) {
            fail(error);
            done();
          }
        );
      },
      function (error) {
        fail(error);
        done();
      }
    );
  });

  it('should add afterFind trigger using find', done => {
    Parse.Cloud.afterFind('MyObject', req => {
      for (let i = 0; i < req.objects.length; i++) {
        req.objects[i].set('secretField', '###');
      }
      return req.objects;
    });
    const obj = new Parse.Object('MyObject');
    obj.set('secretField', 'SSID');
    obj.save().then(
      function () {
        const query = new Parse.Query('MyObject');
        query.equalTo('objectId', obj.id);
        query.find().then(
          function (results) {
            expect(results[0].get('secretField')).toEqual('###');
            done();
          },
          function (error) {
            fail(error);
            done();
          }
        );
      },
      function (error) {
        fail(error);
        done();
      }
    );
  });

  it('should filter out results', done => {
    Parse.Cloud.afterFind('MyObject', req => {
      const filteredResults = [];
      for (let i = 0; i < req.objects.length; i++) {
        if (req.objects[i].get('secretField') === 'SSID1') {
          filteredResults.push(req.objects[i]);
        }
      }
      return filteredResults;
    });
    const obj0 = new Parse.Object('MyObject');
    obj0.set('secretField', 'SSID1');
    const obj1 = new Parse.Object('MyObject');
    obj1.set('secretField', 'SSID2');
    Parse.Object.saveAll([obj0, obj1]).then(
      function () {
        const query = new Parse.Query('MyObject');
        query.find().then(
          function (results) {
            expect(results[0].get('secretField')).toEqual('SSID1');
            expect(results.length).toEqual(1);
            done();
          },
          function (error) {
            fail(error);
            done();
          }
        );
      },
      function (error) {
        fail(error);
        done();
      }
    );
  });

  it('should handle failures', done => {
    Parse.Cloud.afterFind('MyObject', () => {
      throw new Parse.Error(Parse.Error.SCRIPT_FAILED, 'It should fail');
    });
    const obj = new Parse.Object('MyObject');
    obj.set('secretField', 'SSID');
    obj.save().then(
      function () {
        const query = new Parse.Query('MyObject');
        query.equalTo('objectId', obj.id);
        query.find().then(
          function () {
            fail('AfterFind should handle response failure correctly');
            done();
          },
          function () {
            done();
          }
        );
      },
      function () {
        done();
      }
    );
  });

  it('should also work with promise', done => {
    Parse.Cloud.afterFind('MyObject', req => {
      return new Promise(resolve => {
        setTimeout(function () {
          for (let i = 0; i < req.objects.length; i++) {
            req.objects[i].set('secretField', '###');
          }
          resolve(req.objects);
        }, 1000);
      });
    });
    const obj = new Parse.Object('MyObject');
    obj.set('secretField', 'SSID');
    obj.save().then(
      function () {
        const query = new Parse.Query('MyObject');
        query.equalTo('objectId', obj.id);
        query.find().then(
          function (results) {
            expect(results[0].get('secretField')).toEqual('###');
            done();
          },
          function (error) {
            fail(error);
          }
        );
      },
      function (error) {
        fail(error);
      }
    );
  });

  it('should alter select', done => {
    Parse.Cloud.beforeFind('MyObject', req => {
      req.query.select('white');
      return req.query;
    });

    const obj0 = new Parse.Object('MyObject').set('white', true).set('black', true);
    obj0.save().then(() => {
      new Parse.Query('MyObject').first().then(result => {
        expect(result.get('white')).toBe(true);
        expect(result.get('black')).toBe(undefined);
        done();
      });
    });
  });

  it('should not alter select', done => {
    const obj0 = new Parse.Object('MyObject').set('white', true).set('black', true);
    obj0.save().then(() => {
      new Parse.Query('MyObject').first().then(result => {
        expect(result.get('white')).toBe(true);
        expect(result.get('black')).toBe(true);
        done();
      });
    });
  });

  it('should set count to true on beforeFind hooks if query is count', done => {
    const hook = {
      method: function (req) {
        expect(req.count).toBe(true);
        return Promise.resolve();
      },
    };
    spyOn(hook, 'method').and.callThrough();
    Parse.Cloud.beforeFind('Stuff', hook.method);
    new Parse.Query('Stuff').count().then(count => {
      expect(count).toBe(0);
      expect(hook.method).toHaveBeenCalled();
      done();
    });
  });

  it('should set count to false on beforeFind hooks if query is not count', done => {
    const hook = {
      method: function (req) {
        expect(req.count).toBe(false);
        return Promise.resolve();
      },
    };
    spyOn(hook, 'method').and.callThrough();
    Parse.Cloud.beforeFind('Stuff', hook.method);
    new Parse.Query('Stuff').find().then(res => {
      expect(res.length).toBe(0);
      expect(hook.method).toHaveBeenCalled();
      done();
    });
  });

  it('can set a pointer object in afterFind', async () => {
    const obj = new Parse.Object('MyObject');
    await obj.save();
    Parse.Cloud.afterFind('MyObject', async ({ objects }) => {
      const otherObject = new Parse.Object('Test');
      otherObject.set('foo', 'bar');
      await otherObject.save();
      objects[0].set('Pointer', otherObject);
      objects[0].set('xyz', 'yolo');
      expect(objects[0].get('Pointer').get('foo')).toBe('bar');
    });
    const query = new Parse.Query('MyObject');
    query.equalTo('objectId', obj.id);
    const obj2 = await query.first();
    expect(obj2.get('xyz')).toBe('yolo');
    const pointer = obj2.get('Pointer');
    expect(pointer.get('foo')).toBe('bar');
  });

  it('can set invalid object in afterFind', async () => {
    const obj = new Parse.Object('MyObject');
    await obj.save();
    Parse.Cloud.afterFind('MyObject', () => [{}]);
    const query = new Parse.Query('MyObject');
    query.equalTo('objectId', obj.id);
    const obj2 = await query.first();
    expect(obj2).toBeDefined();
    expect(obj2.toJSON()).toEqual({});
    expect(obj2.id).toBeUndefined();
  });

  it('can return a unsaved object in afterFind', async () => {
    const obj = new Parse.Object('MyObject');
    await obj.save();
    Parse.Cloud.afterFind('MyObject', async () => {
      const otherObject = new Parse.Object('Test');
      otherObject.set('foo', 'bar');
      return [otherObject];
    });
    const query = new Parse.Query('MyObject');
    const obj2 = await query.first();
    expect(obj2.get('foo')).toEqual('bar');
    expect(obj2.id).toBeUndefined();
    await obj2.save();
    expect(obj2.id).toBeDefined();
  });

  it('should have request headers', done => {
    Parse.Cloud.afterFind('MyObject', req => {
      expect(req.headers).toBeDefined();
    });

    const MyObject = Parse.Object.extend('MyObject');
    const myObject = new MyObject();
    myObject
      .save()
      .then(myObj => {
        const query = new Parse.Query('MyObject');
        query.equalTo('objectId', myObj.id);
        return Promise.all([query.get(myObj.id), query.first(), query.find()]);
      })
      .then(() => done());
  });

  it('should have request ip', done => {
    Parse.Cloud.afterFind('MyObject', req => {
      expect(req.ip).toBeDefined();
    });

    const MyObject = Parse.Object.extend('MyObject');
    const myObject = new MyObject();
    myObject
      .save()
      .then(myObj => {
        const query = new Parse.Query('MyObject');
        query.equalTo('objectId', myObj.id);
        return Promise.all([query.get(myObj.id), query.first(), query.find()]);
      })
      .then(() => done())
      .catch(done.fail);
  });

  it('should have request config', async () => {
    Parse.Cloud.afterFind('MyObject', req => {
      expect(req.ip).toBeDefined();
    });

    const MyObject = Parse.Object.extend('MyObject');
    const myObject = new MyObject();
    await myObject.save();
    const query = new Parse.Query('MyObject');
    query.equalTo('objectId', myObject.id);
    await Promise.all([query.get(myObject.id), query.first(), query.find()]);
  });

  it('should validate triggers correctly', () => {
    expect(() => {
      Parse.Cloud.beforeSave('_Session', () => {});
    }).toThrow('Only the afterLogout trigger is allowed for the _Session class.');
    expect(() => {
      Parse.Cloud.afterSave('_Session', () => {});
    }).toThrow('Only the afterLogout trigger is allowed for the _Session class.');
    expect(() => {
      Parse.Cloud.beforeSave('_PushStatus', () => {});
    }).toThrow('Only afterSave is allowed on _PushStatus');
    expect(() => {
      Parse.Cloud.afterSave('_PushStatus', () => {});
    }).not.toThrow();
    expect(() => {
      Parse.Cloud.beforeLogin(() => {});
    }).not.toThrow('Only the _User class is allowed for the beforeLogin and afterLogin triggers');
    expect(() => {
      Parse.Cloud.beforeLogin('_User', () => {});
    }).not.toThrow('Only the _User class is allowed for the beforeLogin and afterLogin triggers');
    expect(() => {
      Parse.Cloud.beforeLogin(Parse.User, () => {});
    }).not.toThrow('Only the _User class is allowed for the beforeLogin and afterLogin triggers');
    expect(() => {
      Parse.Cloud.beforeLogin('SomeClass', () => {});
    }).toThrow('Only the _User class is allowed for the beforeLogin and afterLogin triggers');
    expect(() => {
      Parse.Cloud.afterLogin(() => {});
    }).not.toThrow('Only the _User class is allowed for the beforeLogin and afterLogin triggers');
    expect(() => {
      Parse.Cloud.afterLogin('_User', () => {});
    }).not.toThrow('Only the _User class is allowed for the beforeLogin and afterLogin triggers');
    expect(() => {
      Parse.Cloud.afterLogin(Parse.User, () => {});
    }).not.toThrow('Only the _User class is allowed for the beforeLogin and afterLogin triggers');
    expect(() => {
      Parse.Cloud.afterLogin('SomeClass', () => {});
    }).toThrow('Only the _User class is allowed for the beforeLogin and afterLogin triggers');
    expect(() => {
      Parse.Cloud.afterLogout(() => {});
    }).not.toThrow();
    expect(() => {
      Parse.Cloud.afterLogout('_Session', () => {});
    }).not.toThrow();
    expect(() => {
      Parse.Cloud.afterLogout('_User', () => {});
    }).toThrow('Only the _Session class is allowed for the afterLogout trigger.');
    expect(() => {
      Parse.Cloud.afterLogout('SomeClass', () => {});
    }).toThrow('Only the _Session class is allowed for the afterLogout trigger.');
  });

  it('should skip afterFind hooks for aggregate', done => {
    const hook = {
      method: function () {
        return Promise.reject();
      },
    };
    spyOn(hook, 'method').and.callThrough();
    Parse.Cloud.afterFind('MyObject', hook.method);
    const obj = new Parse.Object('MyObject');
    const pipeline = [
      {
        $group: { _id: {} },
      },
    ];
    obj
      .save()
      .then(() => {
        const query = new Parse.Query('MyObject');
        return query.aggregate(pipeline);
      })
      .then(results => {
        expect(results[0].objectId).toEqual(null);
        expect(hook.method).not.toHaveBeenCalled();
        done();
      });
  });

  it('should skip afterFind hooks for distinct', done => {
    const hook = {
      method: function () {
        return Promise.reject();
      },
    };
    spyOn(hook, 'method').and.callThrough();
    Parse.Cloud.afterFind('MyObject', hook.method);
    const obj = new Parse.Object('MyObject');
    obj.set('score', 10);
    obj
      .save()
      .then(() => {
        const query = new Parse.Query('MyObject');
        return query.distinct('score');
      })
      .then(results => {
        expect(results[0]).toEqual(10);
        expect(hook.method).not.toHaveBeenCalled();
        done();
      });
  });

  it('should throw error if context header is malformed', async () => {
    let calledBefore = false;
    let calledAfter = false;
    Parse.Cloud.beforeSave('TestObject', () => {
      calledBefore = true;
    });
    Parse.Cloud.afterSave('TestObject', () => {
      calledAfter = true;
    });
    const req = request({
      method: 'POST',
      url: 'http://localhost:8378/1/classes/TestObject',
      headers: {
        'X-Parse-Application-Id': 'test',
        'X-Parse-REST-API-Key': 'rest',
        'X-Parse-Cloud-Context': 'key',
      },
      body: {
        foo: 'bar',
      },
    });
    try {
      await req;
      fail('Should have thrown error');
    } catch (e) {
      expect(e).toBeDefined();
      expect(e.data.code).toEqual(Parse.Error.INVALID_JSON);
    }
    expect(calledBefore).toBe(false);
    expect(calledAfter).toBe(false);
  });

  it('should throw error if context header is string "1"', async () => {
    let calledBefore = false;
    let calledAfter = false;
    Parse.Cloud.beforeSave('TestObject', () => {
      calledBefore = true;
    });
    Parse.Cloud.afterSave('TestObject', () => {
      calledAfter = true;
    });
    const req = request({
      method: 'POST',
      url: 'http://localhost:8378/1/classes/TestObject',
      headers: {
        'X-Parse-Application-Id': 'test',
        'X-Parse-REST-API-Key': 'rest',
        'X-Parse-Cloud-Context': '1',
      },
      body: {
        foo: 'bar',
      },
    });
    try {
      await req;
      fail('Should have thrown error');
    } catch (e) {
      expect(e).toBeDefined();
      expect(e.data.code).toEqual(Parse.Error.INVALID_JSON);
    }
    expect(calledBefore).toBe(false);
    expect(calledAfter).toBe(false);
  });

  it('should expose context in beforeSave/afterSave via header', async () => {
    let calledBefore = false;
    let calledAfter = false;
    Parse.Cloud.beforeSave('TestObject', req => {
      expect(req.object.get('foo')).toEqual('bar');
      expect(req.context.otherKey).toBe(1);
      expect(req.context.key).toBe('value');
      calledBefore = true;
    });
    Parse.Cloud.afterSave('TestObject', req => {
      expect(req.object.get('foo')).toEqual('bar');
      expect(req.context.otherKey).toBe(1);
      expect(req.context.key).toBe('value');
      calledAfter = true;
    });
    const req = request({
      method: 'POST',
      url: 'http://localhost:8378/1/classes/TestObject',
      headers: {
        'X-Parse-Application-Id': 'test',
        'X-Parse-REST-API-Key': 'rest',
        'X-Parse-Cloud-Context': '{"key":"value","otherKey":1}',
      },
      body: {
        foo: 'bar',
      },
    });
    await req;
    expect(calledBefore).toBe(true);
    expect(calledAfter).toBe(true);
  });

  it('should override header context with body context in beforeSave/afterSave', async () => {
    let calledBefore = false;
    let calledAfter = false;
    Parse.Cloud.beforeSave('TestObject', req => {
      expect(req.object.get('foo')).toEqual('bar');
      expect(req.context.otherKey).toBe(10);
      expect(req.context.key).toBe('hello');
      calledBefore = true;
    });
    Parse.Cloud.afterSave('TestObject', req => {
      expect(req.object.get('foo')).toEqual('bar');
      expect(req.context.otherKey).toBe(10);
      expect(req.context.key).toBe('hello');
      calledAfter = true;
    });
    const req = request({
      method: 'POST',
      url: 'http://localhost:8378/1/classes/TestObject',
      headers: {
        'X-Parse-REST-API-Key': 'rest',
        'X-Parse-Cloud-Context': '{"key":"value","otherKey":1}',
      },
      body: {
        foo: 'bar',
        _ApplicationId: 'test',
        _context: '{"key":"hello","otherKey":10}',
      },
    });
    await req;
    expect(calledBefore).toBe(true);
    expect(calledAfter).toBe(true);
  });

  it('should throw error if context body is malformed', async () => {
    let calledBefore = false;
    let calledAfter = false;
    Parse.Cloud.beforeSave('TestObject', () => {
      calledBefore = true;
    });
    Parse.Cloud.afterSave('TestObject', () => {
      calledAfter = true;
    });
    const req = request({
      method: 'POST',
      url: 'http://localhost:8378/1/classes/TestObject',
      headers: {
        'X-Parse-REST-API-Key': 'rest',
        'X-Parse-Cloud-Context': '{"key":"value","otherKey":1}',
      },
      body: {
        foo: 'bar',
        _ApplicationId: 'test',
        _context: 'key',
      },
    });
    try {
      await req;
      fail('Should have thrown error');
    } catch (e) {
      expect(e).toBeDefined();
      expect(e.data.code).toEqual(Parse.Error.INVALID_JSON);
    }
    expect(calledBefore).toBe(false);
    expect(calledAfter).toBe(false);
  });

  it('should throw error if context body is string "true"', async () => {
    let calledBefore = false;
    let calledAfter = false;
    Parse.Cloud.beforeSave('TestObject', () => {
      calledBefore = true;
    });
    Parse.Cloud.afterSave('TestObject', () => {
      calledAfter = true;
    });
    const req = request({
      method: 'POST',
      url: 'http://localhost:8378/1/classes/TestObject',
      headers: {
        'X-Parse-REST-API-Key': 'rest',
        'X-Parse-Cloud-Context': '{"key":"value","otherKey":1}',
      },
      body: {
        foo: 'bar',
        _ApplicationId: 'test',
        _context: 'true',
      },
    });
    try {
      await req;
      fail('Should have thrown error');
    } catch (e) {
      expect(e).toBeDefined();
      expect(e.data.code).toEqual(Parse.Error.INVALID_JSON);
    }
    expect(calledBefore).toBe(false);
    expect(calledAfter).toBe(false);
  });

  it('should expose context in before and afterSave', async () => {
    let calledBefore = false;
    let calledAfter = false;
    Parse.Cloud.beforeSave('MyClass', req => {
      req.context = {
        key: 'value',
        otherKey: 1,
      };
      calledBefore = true;
    });
    Parse.Cloud.afterSave('MyClass', req => {
      expect(req.context.otherKey).toBe(1);
      expect(req.context.key).toBe('value');
      calledAfter = true;
    });

    const object = new Parse.Object('MyClass');
    await object.save();
    expect(calledBefore).toBe(true);
    expect(calledAfter).toBe(true);
  });

  it('should expose context in before and afterSave and let keys be set individually', async () => {
    let calledBefore = false;
    let calledAfter = false;
    Parse.Cloud.beforeSave('MyClass', req => {
      req.context.some = 'value';
      req.context.yolo = 1;
      calledBefore = true;
    });
    Parse.Cloud.afterSave('MyClass', req => {
      expect(req.context.yolo).toBe(1);
      expect(req.context.some).toBe('value');
      calledAfter = true;
    });

    const object = new Parse.Object('MyClass');
    await object.save();
    expect(calledBefore).toBe(true);
    expect(calledAfter).toBe(true);
  });
});

describe('beforeLogin hook', () => {
  it('should run beforeLogin with correct credentials', async done => {
    let hit = 0;
    Parse.Cloud.beforeLogin(req => {
      hit++;
      expect(req.object.get('username')).toEqual('tupac');
    });

    await Parse.User.signUp('tupac', 'shakur');
    const user = await Parse.User.logIn('tupac', 'shakur');
    expect(hit).toBe(1);
    expect(user).toBeDefined();
    expect(user.getUsername()).toBe('tupac');
    expect(user.getSessionToken()).toBeDefined();
    done();
  });

  it('should be able to block login if an error is thrown', async done => {
    let hit = 0;
    Parse.Cloud.beforeLogin(req => {
      hit++;
      if (req.object.get('isBanned')) {
        throw new Error('banned account');
      }
    });

    const user = await Parse.User.signUp('tupac', 'shakur');
    await user.save({ isBanned: true });

    try {
      await Parse.User.logIn('tupac', 'shakur');
      throw new Error('should not have been logged in.');
    } catch (e) {
      expect(e.message).toBe('banned account');
    }
    expect(hit).toBe(1);
    done();
  });

  it('should be able to block login if an error is thrown even if the user has a attached file', async done => {
    let hit = 0;
    Parse.Cloud.beforeLogin(req => {
      hit++;
      if (req.object.get('isBanned')) {
        throw new Error('banned account');
      }
    });

    const user = await Parse.User.signUp('tupac', 'shakur');
    const base64 = 'V29ya2luZyBhdCBQYXJzZSBpcyBncmVhdCE=';
    const file = new Parse.File('myfile.txt', { base64 });
    await file.save();
    await user.save({ isBanned: true, file });

    try {
      await Parse.User.logIn('tupac', 'shakur');
      throw new Error('should not have been logged in.');
    } catch (e) {
      expect(e.message).toBe('banned account');
    }
    expect(hit).toBe(1);
    done();
  });

  it('should not run beforeLogin with incorrect credentials', async done => {
    let hit = 0;
    Parse.Cloud.beforeLogin(req => {
      hit++;
      expect(req.object.get('username')).toEqual('tupac');
    });

    await Parse.User.signUp('tupac', 'shakur');
    try {
      await Parse.User.logIn('tony', 'shakur');
    } catch (e) {
      expect(e.code).toBe(Parse.Error.OBJECT_NOT_FOUND);
    }
    expect(hit).toBe(0);
    done();
  });

  it('should not run beforeLogin on sign up', async done => {
    let hit = 0;
    Parse.Cloud.beforeLogin(req => {
      hit++;
      expect(req.object.get('username')).toEqual('tupac');
    });

    const user = await Parse.User.signUp('tupac', 'shakur');
    expect(user).toBeDefined();
    expect(hit).toBe(0);
    done();
  });

  it('should trigger afterLogout hook on logout', async done => {
    let userId;
    Parse.Cloud.afterLogout(req => {
      expect(req.object.className).toEqual('_Session');
      expect(req.object.id).toBeDefined();
      const user = req.object.get('user');
      expect(user).toBeDefined();
      userId = user.id;
    });

    const user = await Parse.User.signUp('user', 'pass');
    await Parse.User.logOut();
    expect(user.id).toBe(userId);
    done();
  });

  it('does not crash server when throwing in afterLogin hook', async () => {
    const error = new Parse.Error(2000, 'afterLogin error');
    const trigger = {
      afterLogin() {
        throw error;
      },
    };
    const spy = spyOn(trigger, 'afterLogin').and.callThrough();
    Parse.Cloud.afterLogin(trigger.afterLogin);
    await Parse.User.signUp('user', 'pass');
    const response = await Parse.User.logIn('user', 'pass').catch(e => e);
    expect(spy).toHaveBeenCalled();
    expect(response).toEqual(error);
  });

  it('does not crash server when throwing in afterLogout hook', async () => {
    const error = new Parse.Error(2000, 'afterLogout error');
    const trigger = {
      afterLogout() {
        throw error;
      },
    };
    const spy = spyOn(trigger, 'afterLogout').and.callThrough();
    Parse.Cloud.afterLogout(trigger.afterLogout);
    await Parse.User.signUp('user', 'pass');
    const response = await Parse.User.logOut().catch(e => e);
    expect(spy).toHaveBeenCalled();
    expect(response).toEqual(error);
  });

  it('should have expected data in request', async done => {
    Parse.Cloud.beforeLogin(req => {
      expect(req.object).toBeDefined();
      expect(req.user).toBeUndefined();
      expect(req.headers).toBeDefined();
      expect(req.ip).toBeDefined();
      expect(req.installationId).toBeDefined();
<<<<<<< HEAD
      expect(req.context).toBeUndefined();
      expect(req.config).toBeDefined();
=======
      expect(req.context).toBeDefined();
>>>>>>> 7ee2dc30
    });

    await Parse.User.signUp('tupac', 'shakur');
    await Parse.User.logIn('tupac', 'shakur');
    done();
  });

  it('afterFind should not be triggered when saving an object', async () => {
    let beforeSaves = 0;
    Parse.Cloud.beforeSave('SavingTest', () => {
      beforeSaves++;
    });

    let afterSaves = 0;
    Parse.Cloud.afterSave('SavingTest', () => {
      afterSaves++;
    });

    let beforeFinds = 0;
    Parse.Cloud.beforeFind('SavingTest', () => {
      beforeFinds++;
    });

    let afterFinds = 0;
    Parse.Cloud.afterFind('SavingTest', () => {
      afterFinds++;
    });

    const obj = new Parse.Object('SavingTest');
    obj.set('someField', 'some value 1');
    await obj.save();

    expect(beforeSaves).toEqual(1);
    expect(afterSaves).toEqual(1);
    expect(beforeFinds).toEqual(0);
    expect(afterFinds).toEqual(0);

    obj.set('someField', 'some value 2');
    await obj.save();

    expect(beforeSaves).toEqual(2);
    expect(afterSaves).toEqual(2);
    expect(beforeFinds).toEqual(0);
    expect(afterFinds).toEqual(0);

    await obj.fetch();

    expect(beforeSaves).toEqual(2);
    expect(afterSaves).toEqual(2);
    expect(beforeFinds).toEqual(1);
    expect(afterFinds).toEqual(1);

    obj.set('someField', 'some value 3');
    await obj.save();

    expect(beforeSaves).toEqual(3);
    expect(afterSaves).toEqual(3);
    expect(beforeFinds).toEqual(1);
    expect(afterFinds).toEqual(1);
  });
});

describe('afterLogin hook', () => {
  it('should run afterLogin after successful login', async done => {
    let hit = 0;
    Parse.Cloud.afterLogin(req => {
      hit++;
      expect(req.object.get('username')).toEqual('testuser');
    });

    await Parse.User.signUp('testuser', 'p@ssword');
    const user = await Parse.User.logIn('testuser', 'p@ssword');
    expect(hit).toBe(1);
    expect(user).toBeDefined();
    expect(user.getUsername()).toBe('testuser');
    expect(user.getSessionToken()).toBeDefined();
    done();
  });

  it('should not run afterLogin after unsuccessful login', async done => {
    let hit = 0;
    Parse.Cloud.afterLogin(req => {
      hit++;
      expect(req.object.get('username')).toEqual('testuser');
    });

    await Parse.User.signUp('testuser', 'p@ssword');
    try {
      await Parse.User.logIn('testuser', 'badpassword');
    } catch (e) {
      expect(e.code).toBe(Parse.Error.OBJECT_NOT_FOUND);
    }
    expect(hit).toBe(0);
    done();
  });

  it('should not run afterLogin on sign up', async done => {
    let hit = 0;
    Parse.Cloud.afterLogin(req => {
      hit++;
      expect(req.object.get('username')).toEqual('testuser');
    });

    const user = await Parse.User.signUp('testuser', 'p@ssword');
    expect(user).toBeDefined();
    expect(hit).toBe(0);
    done();
  });

  it('should have expected data in request', async done => {
    Parse.Cloud.afterLogin(req => {
      expect(req.object).toBeDefined();
      expect(req.user).toBeDefined();
      expect(req.headers).toBeDefined();
      expect(req.ip).toBeDefined();
      expect(req.installationId).toBeDefined();
<<<<<<< HEAD
      expect(req.context).toBeUndefined();
      expect(req.config).toBeDefined();
=======
      expect(req.context).toBeDefined();
>>>>>>> 7ee2dc30
    });

    await Parse.User.signUp('testuser', 'p@ssword');
    await Parse.User.logIn('testuser', 'p@ssword');
    done();
  });

  it('context options should override _context object property when saving a new object', async () => {
    Parse.Cloud.beforeSave('TestObject', req => {
      expect(req.context.a).toEqual('a');
      expect(req.context.hello).not.toBeDefined();
      expect(req._context).not.toBeDefined();
      expect(req.object._context).not.toBeDefined();
      expect(req.object.context).not.toBeDefined();
    });
    Parse.Cloud.afterSave('TestObject', req => {
      expect(req.context.a).toEqual('a');
      expect(req.context.hello).not.toBeDefined();
      expect(req._context).not.toBeDefined();
      expect(req.object._context).not.toBeDefined();
      expect(req.object.context).not.toBeDefined();
    });
    const obj = new TestObject();
    obj.set('_context', { hello: 'world' });
    await obj.save(null, { context: { a: 'a' } });
  });

  it('should have access to context when saving a new object', async () => {
    Parse.Cloud.beforeSave('TestObject', req => {
      expect(req.context.a).toEqual('a');
    });
    Parse.Cloud.afterSave('TestObject', req => {
      expect(req.context.a).toEqual('a');
    });
    const obj = new TestObject();
    await obj.save(null, { context: { a: 'a' } });
  });

  it('should have access to context when saving an existing object', async () => {
    const obj = new TestObject();
    await obj.save(null);
    Parse.Cloud.beforeSave('TestObject', req => {
      expect(req.context.a).toEqual('a');
    });
    Parse.Cloud.afterSave('TestObject', req => {
      expect(req.context.a).toEqual('a');
    });
    await obj.save(null, { context: { a: 'a' } });
  });

  it('should have access to context when saving a new object in a trigger', async () => {
    Parse.Cloud.beforeSave('TestObject', req => {
      expect(req.context.a).toEqual('a');
    });
    Parse.Cloud.afterSave('TestObject', req => {
      expect(req.context.a).toEqual('a');
    });
    Parse.Cloud.afterSave('TriggerObject', async () => {
      const obj = new TestObject();
      await obj.save(null, { context: { a: 'a' } });
    });
    const obj = new Parse.Object('TriggerObject');
    await obj.save(null);
  });

  it('should have access to context when cascade-saving objects', async () => {
    Parse.Cloud.beforeSave('TestObject', req => {
      expect(req.context.a).toEqual('a');
    });
    Parse.Cloud.afterSave('TestObject', req => {
      expect(req.context.a).toEqual('a');
    });
    Parse.Cloud.beforeSave('TestObject2', req => {
      expect(req.context.a).toEqual('a');
    });
    Parse.Cloud.afterSave('TestObject2', req => {
      expect(req.context.a).toEqual('a');
    });
    const obj = new Parse.Object('TestObject');
    const obj2 = new Parse.Object('TestObject2');
    obj.set('obj2', obj2);
    await obj.save(null, { context: { a: 'a' } });
  });

  it('should have access to context as saveAll argument', async () => {
    Parse.Cloud.beforeSave('TestObject', req => {
      expect(req.context.a).toEqual('a');
    });
    Parse.Cloud.afterSave('TestObject', req => {
      expect(req.context.a).toEqual('a');
    });
    const obj1 = new TestObject();
    const obj2 = new TestObject();
    await Parse.Object.saveAll([obj1, obj2], { context: { a: 'a' } });
  });

  it('should have access to context as destroyAll argument', async () => {
    Parse.Cloud.beforeDelete('TestObject', req => {
      expect(req.context.a).toEqual('a');
    });
    Parse.Cloud.afterDelete('TestObject', req => {
      expect(req.context.a).toEqual('a');
    });
    const obj1 = new TestObject();
    const obj2 = new TestObject();
    await Parse.Object.saveAll([obj1, obj2]);
    await Parse.Object.destroyAll([obj1, obj2], { context: { a: 'a' } });
  });

  it('should have access to context as destroy a object', async () => {
    Parse.Cloud.beforeDelete('TestObject', req => {
      expect(req.context.a).toEqual('a');
    });
    Parse.Cloud.afterDelete('TestObject', req => {
      expect(req.context.a).toEqual('a');
    });
    const obj = new TestObject();
    await obj.save();
    await obj.destroy({ context: { a: 'a' } });
  });

  it('should have access to context in beforeFind hook', async () => {
    Parse.Cloud.beforeFind('TestObject', req => {
      expect(req.context.a).toEqual('a');
    });
    const query = new Parse.Query('TestObject');
    return query.find({ context: { a: 'a' } });
  });

  it('should have access to context when cloud function is called.', async () => {
    Parse.Cloud.define('contextTest', async req => {
      expect(req.context.a).toEqual('a');
      return {};
    });

    await Parse.Cloud.run('contextTest', {}, { context: { a: 'a' } });
  });

  it('afterFind should have access to context', async () => {
    Parse.Cloud.afterFind('TestObject', req => {
      expect(req.context.a).toEqual('a');
    });
    const obj = new TestObject();
    await obj.save();
    const query = new Parse.Query(TestObject);
    await query.find({ context: { a: 'a' } });
  });

  it('beforeFind and afterFind should have access to context while making fetch call', async () => {
    Parse.Cloud.beforeFind('TestObject', req => {
      expect(req.context.a).toEqual('a');
      expect(req.context.b).toBeUndefined();
      req.context.b = 'b';
    });
    Parse.Cloud.afterFind('TestObject', req => {
      expect(req.context.a).toEqual('a');
      expect(req.context.b).toEqual('b');
    });
    const obj = new TestObject();
    await obj.save();
    await obj.fetch({ context: { a: 'a' } });
  });
});

describe('saveFile hooks', () => {
  it('beforeSaveFile should return file that is already saved and not save anything to files adapter', async () => {
    await reconfigureServer({ filesAdapter: mockAdapter });
    const createFileSpy = spyOn(mockAdapter, 'createFile').and.callThrough();
    Parse.Cloud.beforeSave(Parse.File, () => {
      const newFile = new Parse.File('some-file.txt');
      newFile._url = 'http://www.somewhere.com/parse/files/some-app-id/some-file.txt';
      return newFile;
    });
    const file = new Parse.File('popeye.txt', [1, 2, 3], 'text/plain');
    const result = await file.save({ useMasterKey: true });
    expect(result).toBe(file);
    expect(result._name).toBe('some-file.txt');
    expect(result._url).toBe('http://www.somewhere.com/parse/files/some-app-id/some-file.txt');
    expect(createFileSpy).not.toHaveBeenCalled();
  });

  it('beforeSaveFile should throw error', async () => {
    await reconfigureServer({ filesAdapter: mockAdapter });
    Parse.Cloud.beforeSave(Parse.File, () => {
      throw new Parse.Error(400, 'some-error-message');
    });
    const file = new Parse.File('popeye.txt', [1, 2, 3], 'text/plain');
    try {
      await file.save({ useMasterKey: true });
    } catch (error) {
      expect(error.message).toBe('some-error-message');
    }
  });

  it('beforeSaveFile should have config', async () => {
    await reconfigureServer({ filesAdapter: mockAdapter });
    Parse.Cloud.beforeSave(Parse.File, req => {
      expect(req.config).toBeDefined();
    });
    const file = new Parse.File('popeye.txt', [1, 2, 3], 'text/plain');
    await file.save({ useMasterKey: true });
  });

  it('beforeSaveFile should change values of uploaded file by editing fileObject directly', async () => {
    await reconfigureServer({ filesAdapter: mockAdapter });
    const createFileSpy = spyOn(mockAdapter, 'createFile').and.callThrough();
    Parse.Cloud.beforeSave(Parse.File, async req => {
      expect(req.triggerName).toEqual('beforeSave');
      expect(req.master).toBe(true);
      req.file.addMetadata('foo', 'bar');
      req.file.addTag('tagA', 'some-tag');
    });
    const file = new Parse.File('popeye.txt', [1, 2, 3], 'text/plain');
    const result = await file.save({ useMasterKey: true });
    expect(result).toBe(file);
    const newData = new Buffer([1, 2, 3]);
    const newOptions = {
      tags: {
        tagA: 'some-tag',
      },
      metadata: {
        foo: 'bar',
      },
    };
    expect(createFileSpy).toHaveBeenCalledWith(
      jasmine.any(String),
      newData,
      'text/plain',
      newOptions
    );
  });

  it('beforeSaveFile should change values by returning new fileObject', async () => {
    await reconfigureServer({ filesAdapter: mockAdapter });
    const createFileSpy = spyOn(mockAdapter, 'createFile').and.callThrough();
    Parse.Cloud.beforeSave(Parse.File, async req => {
      expect(req.triggerName).toEqual('beforeSave');
      expect(req.fileSize).toBe(3);
      const newFile = new Parse.File('donald_duck.pdf', [4, 5, 6], 'application/pdf');
      newFile.setMetadata({ foo: 'bar' });
      newFile.setTags({ tagA: 'some-tag' });
      return newFile;
    });
    const file = new Parse.File('popeye.txt', [1, 2, 3], 'text/plain');
    const result = await file.save({ useMasterKey: true });
    expect(result).toBeInstanceOf(Parse.File);
    const newData = new Buffer([4, 5, 6]);
    const newContentType = 'application/pdf';
    const newOptions = {
      tags: {
        tagA: 'some-tag',
      },
      metadata: {
        foo: 'bar',
      },
    };
    expect(createFileSpy).toHaveBeenCalledWith(
      jasmine.any(String),
      newData,
      newContentType,
      newOptions
    );
    const expectedFileName = 'donald_duck.pdf';
    expect(file._name.indexOf(expectedFileName)).toBe(file._name.length - expectedFileName.length);
  });

  it('beforeSaveFile should contain metadata and tags saved from client', async () => {
    await reconfigureServer({ filesAdapter: mockAdapter });
    const createFileSpy = spyOn(mockAdapter, 'createFile').and.callThrough();
    Parse.Cloud.beforeSave(Parse.File, async req => {
      expect(req.triggerName).toEqual('beforeSave');
      expect(req.fileSize).toBe(3);
      expect(req.file).toBeInstanceOf(Parse.File);
      expect(req.file.name()).toBe('popeye.txt');
      expect(req.file.metadata()).toEqual({ foo: 'bar' });
      expect(req.file.tags()).toEqual({ bar: 'foo' });
    });
    const file = new Parse.File('popeye.txt', [1, 2, 3], 'text/plain');
    file.setMetadata({ foo: 'bar' });
    file.setTags({ bar: 'foo' });
    const result = await file.save({ useMasterKey: true });
    expect(result).toBeInstanceOf(Parse.File);
    const options = {
      metadata: { foo: 'bar' },
      tags: { bar: 'foo' },
    };
    expect(createFileSpy).toHaveBeenCalledWith(
      jasmine.any(String),
      jasmine.any(Buffer),
      'text/plain',
      options
    );
  });

  it('beforeSaveFile should return same file data with new file name', async () => {
    await reconfigureServer({ filesAdapter: mockAdapter });
    const config = Config.get('test');
    config.filesController.options.preserveFileName = true;
    Parse.Cloud.beforeSave(Parse.File, async ({ file }) => {
      expect(file.name()).toBe('popeye.txt');
      const fileData = await file.getData();
      const newFile = new Parse.File('2020-04-01.txt', { base64: fileData });
      return newFile;
    });
    const file = new Parse.File('popeye.txt', [1, 2, 3], 'text/plain');
    const result = await file.save({ useMasterKey: true });
    expect(result.name()).toBe('2020-04-01.txt');
  });

  it('afterSaveFile should set fileSize to null if beforeSave returns an already saved file', async () => {
    await reconfigureServer({ filesAdapter: mockAdapter });
    const createFileSpy = spyOn(mockAdapter, 'createFile').and.callThrough();
    Parse.Cloud.beforeSave(Parse.File, req => {
      expect(req.fileSize).toBe(3);
      const newFile = new Parse.File('some-file.txt');
      newFile._url = 'http://www.somewhere.com/parse/files/some-app-id/some-file.txt';
      return newFile;
    });
    Parse.Cloud.afterSave(Parse.File, req => {
      expect(req.fileSize).toBe(null);
    });
    const file = new Parse.File('popeye.txt', [1, 2, 3], 'text/plain');
    const result = await file.save({ useMasterKey: true });
    expect(result).toBe(result);
    expect(result._name).toBe('some-file.txt');
    expect(result._url).toBe('http://www.somewhere.com/parse/files/some-app-id/some-file.txt');
    expect(createFileSpy).not.toHaveBeenCalled();
  });

  it('afterSaveFile should throw error', async () => {
    await reconfigureServer({ filesAdapter: mockAdapter });
    Parse.Cloud.afterSave(Parse.File, async () => {
      throw new Parse.Error(400, 'some-error-message');
    });
    const filename = 'donald_duck.pdf';
    const file = new Parse.File(filename, [1, 2, 3], 'text/plain');
    try {
      await file.save({ useMasterKey: true });
    } catch (error) {
      expect(error.message).toBe('some-error-message');
    }
  });

  it('afterSaveFile should call with fileObject', async done => {
    await reconfigureServer({ filesAdapter: mockAdapter });
    Parse.Cloud.beforeSave(Parse.File, async req => {
      req.file.setTags({ tagA: 'some-tag' });
      req.file.setMetadata({ foo: 'bar' });
    });
    Parse.Cloud.afterSave(Parse.File, async req => {
      expect(req.master).toBe(true);
      expect(req.file._tags).toEqual({ tagA: 'some-tag' });
      expect(req.file._metadata).toEqual({ foo: 'bar' });
      done();
    });
    const file = new Parse.File('popeye.txt', [1, 2, 3], 'text/plain');
    await file.save({ useMasterKey: true });
  });

  it('afterSaveFile should change fileSize when file data changes', async done => {
    await reconfigureServer({ filesAdapter: mockAdapter });
    Parse.Cloud.beforeSave(Parse.File, async req => {
      expect(req.fileSize).toBe(3);
      expect(req.master).toBe(true);
      const newFile = new Parse.File('donald_duck.pdf', [4, 5, 6, 7, 8, 9], 'application/pdf');
      return newFile;
    });
    Parse.Cloud.afterSave(Parse.File, async req => {
      expect(req.fileSize).toBe(6);
      expect(req.master).toBe(true);
      done();
    });
    const file = new Parse.File('popeye.txt', [1, 2, 3], 'text/plain');
    await file.save({ useMasterKey: true });
  });

  it('beforeDeleteFile should call with fileObject', async () => {
    await reconfigureServer({ filesAdapter: mockAdapter });
    Parse.Cloud.beforeDelete(Parse.File, req => {
      expect(req.file).toBeInstanceOf(Parse.File);
      expect(req.file._name).toEqual('popeye.txt');
      expect(req.file._url).toEqual('http://www.somewhere.com/popeye.txt');
      expect(req.fileSize).toBe(null);
    });
    const file = new Parse.File('popeye.txt');
    await file.destroy({ useMasterKey: true });
  });

  it('beforeDeleteFile should throw error', async done => {
    await reconfigureServer({ filesAdapter: mockAdapter });
    Parse.Cloud.beforeDelete(Parse.File, () => {
      throw new Error('some error message');
    });
    const file = new Parse.File('popeye.txt');
    try {
      await file.destroy({ useMasterKey: true });
    } catch (error) {
      expect(error.message).toBe('some error message');
      done();
    }
  });

  it('afterDeleteFile should call with fileObject', async done => {
    await reconfigureServer({ filesAdapter: mockAdapter });
    Parse.Cloud.beforeDelete(Parse.File, req => {
      expect(req.file).toBeInstanceOf(Parse.File);
      expect(req.file._name).toEqual('popeye.txt');
      expect(req.file._url).toEqual('http://www.somewhere.com/popeye.txt');
    });
    Parse.Cloud.afterDelete(Parse.File, req => {
      expect(req.file).toBeInstanceOf(Parse.File);
      expect(req.file._name).toEqual('popeye.txt');
      expect(req.file._url).toEqual('http://www.somewhere.com/popeye.txt');
      done();
    });
    const file = new Parse.File('popeye.txt');
    await file.destroy({ useMasterKey: true });
  });

  it('beforeSaveFile should not change file if nothing is returned', async () => {
    await reconfigureServer({ filesAdapter: mockAdapter });
    Parse.Cloud.beforeSave(Parse.File, () => {
      return;
    });
    const file = new Parse.File('popeye.txt', [1, 2, 3], 'text/plain');
    const result = await file.save({ useMasterKey: true });
    expect(result).toBe(file);
  });

  it('throw custom error from beforeSaveFile', async done => {
    Parse.Cloud.beforeSave(Parse.File, () => {
      throw new Parse.Error(Parse.Error.SCRIPT_FAILED, 'It should fail');
    });
    try {
      const file = new Parse.File('popeye.txt', [1, 2, 3], 'text/plain');
      await file.save({ useMasterKey: true });
      fail('error should have thrown');
    } catch (e) {
      expect(e.code).toBe(Parse.Error.SCRIPT_FAILED);
      done();
    }
  });

  it('throw empty error from beforeSaveFile', async done => {
    Parse.Cloud.beforeSave(Parse.File, () => {
      throw null;
    });
    try {
      const file = new Parse.File('popeye.txt', [1, 2, 3], 'text/plain');
      await file.save({ useMasterKey: true });
      fail('error should have thrown');
    } catch (e) {
      expect(e.code).toBe(130);
      done();
    }
  });

  it('legacy hooks', async () => {
    await reconfigureServer({ filesAdapter: mockAdapter });
    const logger = require('../lib/logger').logger;
    const logSpy = spyOn(logger, 'warn').and.callFake(() => {});
    const triggers = {
      beforeSaveFile(req) {
        req.file.setTags({ tagA: 'some-tag' });
        req.file.setMetadata({ foo: 'bar' });
        expect(req.triggerName).toEqual('beforeSave');
        expect(req.master).toBe(true);
      },
      afterSaveFile(req) {
        expect(req.master).toBe(true);
        expect(req.file._tags).toEqual({ tagA: 'some-tag' });
        expect(req.file._metadata).toEqual({ foo: 'bar' });
      },
      beforeDeleteFile(req) {
        expect(req.file).toBeInstanceOf(Parse.File);
        expect(req.file._name).toEqual('popeye.txt');
        expect(req.file._url).toEqual('http://www.somewhere.com/popeye.txt');
        expect(req.fileSize).toBe(null);
      },
      afterDeleteFile(req) {
        expect(req.file).toBeInstanceOf(Parse.File);
        expect(req.file._name).toEqual('popeye.txt');
        expect(req.file._url).toEqual('http://www.somewhere.com/popeye.txt');
      },
    };

    for (const key in triggers) {
      spyOn(triggers, key).and.callThrough();
      Parse.Cloud[key](triggers[key]);
    }

    const file = new Parse.File('popeye.txt', [1, 2, 3], 'text/plain');
    await file.save({ useMasterKey: true });
    await new Parse.File('popeye.txt', [1, 2, 3], 'text/plain').destroy({ useMasterKey: true });
    await new Promise(resolve => setTimeout(resolve, 100));
    for (const key in triggers) {
      expect(triggers[key]).toHaveBeenCalled();
      expect(logSpy).toHaveBeenCalledWith(
        `DeprecationWarning: Parse.Cloud.${key} is deprecated and will be removed in a future version. Use Parse.Cloud.${key.replace(
          'File',
          ''
        )}(Parse.File, (request) => {})`
      );
    }
  });
});

describe('sendEmail', () => {
  it('can send email via Parse.Cloud', async done => {
    const emailAdapter = {
      sendMail: mailData => {
        expect(mailData).toBeDefined();
        expect(mailData.to).toBe('test');
        reconfigureServer().then(done, done);
      },
    };
    await reconfigureServer({
      emailAdapter: emailAdapter,
    });
    const mailData = { to: 'test' };
    await Parse.Cloud.sendEmail(mailData);
  });

  it('cannot send email without adapter', async () => {
    const logger = require('../lib/logger').logger;
    spyOn(logger, 'error').and.callFake(() => {});
    await Parse.Cloud.sendEmail({});
    expect(logger.error).toHaveBeenCalledWith(
      'Failed to send email because no mail adapter is configured for Parse Server.'
    );
  });
});<|MERGE_RESOLUTION|>--- conflicted
+++ resolved
@@ -2560,7 +2560,6 @@
     expect(res2.get('pointerFieldArray')[0].get('aField')).toBe('aFieldValue');
     expect(spy).toHaveBeenCalledTimes(2);
   });
-<<<<<<< HEAD
   it('should have request config', async () => {
     Parse.Cloud.beforeFind('MyObject', req => {
       expect(req.config).toBeDefined();
@@ -2572,8 +2571,7 @@
     const query = new Parse.Query('MyObject');
     query.equalTo('objectId', myObject.id);
     await Promise.all([query.get(myObject.id), query.first(), query.find()]);
-=======
-
+  });
   it('should have access to context in include query in beforeFind hook', async () => {
     let beforeFindTestObjectCalled = false;
     let beforeFindTestObject2Called = false;
@@ -2597,7 +2595,6 @@
     await query.include('pointerField').find({ context: { a: 'a' } });
     expect(beforeFindTestObjectCalled).toBeTrue();
     expect(beforeFindTestObject2Called).toBeTrue();
->>>>>>> 7ee2dc30
   });
 });
 
@@ -3429,12 +3426,8 @@
       expect(req.headers).toBeDefined();
       expect(req.ip).toBeDefined();
       expect(req.installationId).toBeDefined();
-<<<<<<< HEAD
-      expect(req.context).toBeUndefined();
       expect(req.config).toBeDefined();
-=======
       expect(req.context).toBeDefined();
->>>>>>> 7ee2dc30
     });
 
     await Parse.User.signUp('tupac', 'shakur');
@@ -3551,12 +3544,8 @@
       expect(req.headers).toBeDefined();
       expect(req.ip).toBeDefined();
       expect(req.installationId).toBeDefined();
-<<<<<<< HEAD
-      expect(req.context).toBeUndefined();
       expect(req.config).toBeDefined();
-=======
       expect(req.context).toBeDefined();
->>>>>>> 7ee2dc30
     });
 
     await Parse.User.signUp('testuser', 'p@ssword');
