const http = require('http');
const express = require('express');
const req = require('../lib/request');
const fetch = (...args) => import('node-fetch').then(({ default: fetch }) => fetch(...args));
const FormData = require('form-data');
const ws = require('ws');
require('./helper');
const { updateCLP } = require('./support/dev');

const pluralize = require('pluralize');
const { getMainDefinition } = require('@apollo/client/utilities');
const { createUploadLink } = require('apollo-upload-client');
const { SubscriptionClient } = require('subscriptions-transport-ws');
const { WebSocketLink } = require('@apollo/client/link/ws');
const { mergeSchemas } = require('@graphql-tools/schema');
const {
  ApolloClient,
  InMemoryCache,
  ApolloLink,
  split,
  createHttpLink,
} = require('@apollo/client/core');
const gql = require('graphql-tag');
const { toGlobalId } = require('graphql-relay');
const {
  GraphQLObjectType,
  GraphQLString,
  GraphQLNonNull,
  GraphQLEnumType,
  GraphQLInputObjectType,
  GraphQLSchema,
  GraphQLList,
} = require('graphql');
const { ParseServer } = require('../');
const { ParseGraphQLServer } = require('../lib/GraphQL/ParseGraphQLServer');
const { ReadPreference, Collection } = require('mongodb');
const { v4: uuidv4 } = require('uuid');

function handleError(e) {
  if (e && e.networkError && e.networkError.result && e.networkError.result.errors) {
    fail(e.networkError.result.errors);
  } else {
    fail(e);
  }
}

describe('ParseGraphQLServer', () => {
  let parseServer;
  let parseGraphQLServer;

  beforeEach(async () => {
    parseServer = await global.reconfigureServer({});
    parseGraphQLServer = new ParseGraphQLServer(parseServer, {
      graphQLPath: '/graphql',
      playgroundPath: '/playground',
      subscriptionsPath: '/subscriptions',
    });
  });

  describe('constructor', () => {
    it('should require a parseServer instance', () => {
      expect(() => new ParseGraphQLServer()).toThrow('You must provide a parseServer instance!');
    });

    it('should require config.graphQLPath', () => {
      expect(() => new ParseGraphQLServer(parseServer)).toThrow(
        'You must provide a config.graphQLPath!'
      );
      expect(() => new ParseGraphQLServer(parseServer, {})).toThrow(
        'You must provide a config.graphQLPath!'
      );
    });

    it('should only require parseServer and config.graphQLPath args', () => {
      let parseGraphQLServer;
      expect(() => {
        parseGraphQLServer = new ParseGraphQLServer(parseServer, {
          graphQLPath: 'graphql',
        });
      }).not.toThrow();
      expect(parseGraphQLServer.parseGraphQLSchema).toBeDefined();
      expect(parseGraphQLServer.parseGraphQLSchema.databaseController).toEqual(
        parseServer.config.databaseController
      );
    });

    it('should initialize parseGraphQLSchema with a log controller', async () => {
      const loggerAdapter = {
        log: () => {},
        error: () => {},
      };
      const parseServer = await global.reconfigureServer({
        loggerAdapter,
      });
      const parseGraphQLServer = new ParseGraphQLServer(parseServer, {
        graphQLPath: 'graphql',
      });
      expect(parseGraphQLServer.parseGraphQLSchema.log.adapter).toBe(loggerAdapter);
    });
  });

  describe('_getServer', () => {
    it('should only return new server on schema changes', async () => {
      parseGraphQLServer.server = undefined;
      const server1 = await parseGraphQLServer._getServer();
      const server2 = await parseGraphQLServer._getServer();
      expect(server1).toBe(server2);

      // Trigger a schema change
      const obj = new Parse.Object('SomeClass');
      await obj.save();

      const server3 = await parseGraphQLServer._getServer();
      const server4 = await parseGraphQLServer._getServer();
      expect(server3).not.toBe(server2);
      expect(server3).toBe(server4);
    });
  });

  describe('_getGraphQLOptions', () => {
    const req = {
      info: new Object(),
      config: new Object(),
      auth: new Object(),
    };

    it("should return schema and context with req's info, config and auth", async () => {
      const options = await parseGraphQLServer._getGraphQLOptions();
      expect(new options.fetchApi.Body().options).toEqual({
        formDataLimits: {
          fileSize: 20971520,
        },
      });
      expect(options.schema).toEqual(parseGraphQLServer.parseGraphQLSchema.graphQLSchema);
      const contextResponse = options.context({ req });
      expect(contextResponse.info).toEqual(req.info);
      expect(contextResponse.config).toEqual(req.config);
      expect(contextResponse.auth).toEqual(req.auth);
    });

    it('should load GraphQL schema in every call', async () => {
      const originalLoad = parseGraphQLServer.parseGraphQLSchema.load;
      let counter = 0;
      parseGraphQLServer.parseGraphQLSchema.load = () => ++counter;
      expect((await parseGraphQLServer._getGraphQLOptions(req)).schema).toEqual(1);
      expect((await parseGraphQLServer._getGraphQLOptions(req)).schema).toEqual(2);
      expect((await parseGraphQLServer._getGraphQLOptions(req)).schema).toEqual(3);
      parseGraphQLServer.parseGraphQLSchema.load = originalLoad;
    });
  });

  describe('_transformMaxUploadSizeToBytes', () => {
    it('should transform to bytes', () => {
      expect(parseGraphQLServer._transformMaxUploadSizeToBytes('20mb')).toBe(20971520);
      expect(parseGraphQLServer._transformMaxUploadSizeToBytes('333Gb')).toBe(357556027392);
      expect(parseGraphQLServer._transformMaxUploadSizeToBytes('123456KB')).toBe(126418944);
    });
  });

  describe('applyGraphQL', () => {
    it('should require an Express.js app instance', () => {
      expect(() => parseGraphQLServer.applyGraphQL()).toThrow(
        'You must provide an Express.js app instance!'
      );
      expect(() => parseGraphQLServer.applyGraphQL({})).toThrow(
        'You must provide an Express.js app instance!'
      );
      expect(() => parseGraphQLServer.applyGraphQL(new express())).not.toThrow();
    });

    it('should apply middlewares at config.graphQLPath', () => {
      let useCount = 0;
      expect(() =>
        new ParseGraphQLServer(parseServer, {
          graphQLPath: 'somepath',
        }).applyGraphQL({
          use: path => {
            useCount++;
            expect(path).toEqual('somepath');
          },
        })
      ).not.toThrow();
      expect(useCount).toBeGreaterThan(0);
    });
  });

  describe('applyPlayground', () => {
    it('should require an Express.js app instance', () => {
      expect(() => parseGraphQLServer.applyPlayground()).toThrow(
        'You must provide an Express.js app instance!'
      );
      expect(() => parseGraphQLServer.applyPlayground({})).toThrow(
        'You must provide an Express.js app instance!'
      );
      expect(() => parseGraphQLServer.applyPlayground(new express())).not.toThrow();
    });

    it('should require initialization with config.playgroundPath', () => {
      expect(() =>
        new ParseGraphQLServer(parseServer, {
          graphQLPath: 'graphql',
        }).applyPlayground(new express())
      ).toThrow('You must provide a config.playgroundPath to applyPlayground!');
    });

    it('should apply middlewares at config.playgroundPath', () => {
      let useCount = 0;
      expect(() =>
        new ParseGraphQLServer(parseServer, {
          graphQLPath: 'graphQL',
          playgroundPath: 'somepath',
        }).applyPlayground({
          get: path => {
            useCount++;
            expect(path).toEqual('somepath');
          },
        })
      ).not.toThrow();
      expect(useCount).toBeGreaterThan(0);
    });
  });

  describe('createSubscriptions', () => {
    it('should require initialization with config.subscriptionsPath', () => {
      expect(() =>
        new ParseGraphQLServer(parseServer, {
          graphQLPath: 'graphql',
        }).createSubscriptions({})
      ).toThrow('You must provide a config.subscriptionsPath to createSubscriptions!');
    });
  });

  describe('setGraphQLConfig', () => {
    let parseGraphQLServer;
    beforeEach(() => {
      parseGraphQLServer = new ParseGraphQLServer(parseServer, {
        graphQLPath: 'graphql',
      });
    });
    it('should pass the graphQLConfig onto the parseGraphQLController', async () => {
      let received;
      parseGraphQLServer.parseGraphQLController = {
        async updateGraphQLConfig(graphQLConfig) {
          received = graphQLConfig;
          return {};
        },
      };
      const graphQLConfig = { enabledForClasses: [] };
      await parseGraphQLServer.setGraphQLConfig(graphQLConfig);
      expect(received).toBe(graphQLConfig);
    });
    it('should not absorb exceptions from parseGraphQLController', async () => {
      parseGraphQLServer.parseGraphQLController = {
        async updateGraphQLConfig() {
          throw new Error('Network request failed');
        },
      };
      await expectAsync(parseGraphQLServer.setGraphQLConfig({})).toBeRejectedWith(
        new Error('Network request failed')
      );
    });
    it('should return the response from parseGraphQLController', async () => {
      parseGraphQLServer.parseGraphQLController = {
        async updateGraphQLConfig() {
          return { response: { result: true } };
        },
      };
      await expectAsync(parseGraphQLServer.setGraphQLConfig({})).toBeResolvedTo({
        response: { result: true },
      });
    });
  });

  describe('Auto API', () => {
    let httpServer;
    let parseLiveQueryServer;
    const headers = {
      'X-Parse-Application-Id': 'test',
      'X-Parse-Javascript-Key': 'test',
    };

    let apolloClient;

    let user1;
    let user2;
    let user3;
    let user4;
    let user5;
    let role;
    let object1;
    let object2;
    let object3;
    let object4;
    let objects = [];

    async function prepareData() {
      const acl = new Parse.ACL();
      acl.setPublicReadAccess(true);
      user1 = new Parse.User();
      user1.setUsername('user1');
      user1.setPassword('user1');
      user1.setEmail('user1@user1.user1');
      user1.setACL(acl);
      await user1.signUp();

      user2 = new Parse.User();
      user2.setUsername('user2');
      user2.setPassword('user2');
      user2.setACL(acl);
      await user2.signUp();

      user3 = new Parse.User();
      user3.setUsername('user3');
      user3.setPassword('user3');
      user3.setACL(acl);
      await user3.signUp();

      user4 = new Parse.User();
      user4.setUsername('user4');
      user4.setPassword('user4');
      user4.setACL(acl);
      await user4.signUp();

      user5 = new Parse.User();
      user5.setUsername('user5');
      user5.setPassword('user5');
      user5.setACL(acl);
      await user5.signUp();

      const roleACL = new Parse.ACL();
      roleACL.setPublicReadAccess(true);
      role = new Parse.Role();
      role.setName('role');
      role.setACL(roleACL);
      role.getUsers().add(user1);
      role.getUsers().add(user3);
      role = await role.save();

      const schemaController = await parseServer.config.databaseController.loadSchema();
      try {
        await schemaController.addClassIfNotExists(
          'GraphQLClass',
          {
            someField: { type: 'String' },
            pointerToUser: { type: 'Pointer', targetClass: '_User' },
          },
          {
            find: {
              'role:role': true,
              [user1.id]: true,
              [user2.id]: true,
            },
            create: {
              'role:role': true,
              [user1.id]: true,
              [user2.id]: true,
            },
            get: {
              'role:role': true,
              [user1.id]: true,
              [user2.id]: true,
            },
            update: {
              'role:role': true,
              [user1.id]: true,
              [user2.id]: true,
            },
            addField: {
              'role:role': true,
              [user1.id]: true,
              [user2.id]: true,
            },
            delete: {
              'role:role': true,
              [user1.id]: true,
              [user2.id]: true,
            },
            readUserFields: ['pointerToUser'],
            writeUserFields: ['pointerToUser'],
          },
          {}
        );
      } catch (err) {
        if (!(err instanceof Parse.Error) || err.message !== 'Class GraphQLClass already exists.') {
          throw err;
        }
      }

      object1 = new Parse.Object('GraphQLClass');
      object1.set('someField', 'someValue1');
      object1.set('someOtherField', 'A');
      const object1ACL = new Parse.ACL();
      object1ACL.setPublicReadAccess(false);
      object1ACL.setPublicWriteAccess(false);
      object1ACL.setRoleReadAccess(role, true);
      object1ACL.setRoleWriteAccess(role, true);
      object1ACL.setReadAccess(user1.id, true);
      object1ACL.setWriteAccess(user1.id, true);
      object1ACL.setReadAccess(user2.id, true);
      object1ACL.setWriteAccess(user2.id, true);
      object1.setACL(object1ACL);
      await object1.save(undefined, { useMasterKey: true });

      object2 = new Parse.Object('GraphQLClass');
      object2.set('someField', 'someValue2');
      object2.set('someOtherField', 'A');
      const object2ACL = new Parse.ACL();
      object2ACL.setPublicReadAccess(false);
      object2ACL.setPublicWriteAccess(false);
      object2ACL.setReadAccess(user1.id, true);
      object2ACL.setWriteAccess(user1.id, true);
      object2ACL.setReadAccess(user2.id, true);
      object2ACL.setWriteAccess(user2.id, true);
      object2ACL.setReadAccess(user5.id, true);
      object2ACL.setWriteAccess(user5.id, true);
      object2.setACL(object2ACL);
      await object2.save(undefined, { useMasterKey: true });

      object3 = new Parse.Object('GraphQLClass');
      object3.set('someField', 'someValue3');
      object3.set('someOtherField', 'B');
      object3.set('pointerToUser', user5);
      await object3.save(undefined, { useMasterKey: true });

      object4 = new Parse.Object('PublicClass');
      object4.set('someField', 'someValue4');
      await object4.save();

      objects = [];
      objects.push(object1, object2, object3, object4);
    }

    beforeEach(async () => {
      const expressApp = express();
      httpServer = http.createServer(expressApp);
      expressApp.use('/parse', parseServer.app);
      parseLiveQueryServer = await ParseServer.createLiveQueryServer(httpServer, {
        port: 1338,
      });
      parseGraphQLServer.applyGraphQL(expressApp);
      parseGraphQLServer.applyPlayground(expressApp);
      parseGraphQLServer.createSubscriptions(httpServer);
      await new Promise(resolve => httpServer.listen({ port: 13377 }, resolve));

      const subscriptionClient = new SubscriptionClient(
        'ws://localhost:13377/subscriptions',
        {
          reconnect: true,
          connectionParams: headers,
        },
        ws
      );
      const wsLink = new WebSocketLink(subscriptionClient);
      const httpLink = createUploadLink({
        uri: 'http://localhost:13377/graphql',
        fetch,
        headers,
      });
      apolloClient = new ApolloClient({
        link: split(
          ({ query }) => {
            const { kind, operation } = getMainDefinition(query);
            return kind === 'OperationDefinition' && operation === 'subscription';
          },
          wsLink,
          httpLink
        ),
        cache: new InMemoryCache(),
        defaultOptions: {
          query: {
            fetchPolicy: 'no-cache',
          },
        },
      });
      spyOn(console, 'warn').and.callFake(() => {});
      spyOn(console, 'error').and.callFake(() => {});
    });

    afterEach(async () => {
      await parseLiveQueryServer.server.close();
      await httpServer.close();
    });

    describe('GraphQL', () => {
      it('should be healthy', async () => {
        try {
          const health = (
            await apolloClient.query({
              query: gql`
                query Health {
                  health
                }
              `,
            })
          ).data.health;
          expect(health).toBeTruthy();
        } catch (e) {
          handleError(e);
        }
      });

      it('should be cors enabled and scope the response within the source origin', async () => {
        let checked = false;
        const apolloClient = new ApolloClient({
          link: new ApolloLink((operation, forward) => {
            return forward(operation).map(response => {
              const context = operation.getContext();
              const {
                response: { headers },
              } = context;
              expect(headers.get('access-control-allow-origin')).toEqual('http://example.com');
              checked = true;
              return response;
            });
          }).concat(
            createHttpLink({
              uri: 'http://localhost:13377/graphql',
              fetch,
              headers: {
                ...headers,
                Origin: 'http://example.com',
              },
            })
          ),
          cache: new InMemoryCache(),
        });
        const healthResponse = await apolloClient.query({
          query: gql`
            query Health {
              health
            }
          `,
        });
        expect(healthResponse.data.health).toBeTruthy();
        expect(checked).toBeTruthy();
      });

      it('should handle Parse headers', async () => {
        const test = {
          context: ({ req: { info, config, auth } }) => {
            expect(req.info).toBeDefined();
            expect(req.config).toBeDefined();
            expect(req.auth).toBeDefined();
            return {
              info,
              config,
              auth,
            };
          },
        };
        const contextSpy = spyOn(test, 'context');
        const originalGetGraphQLOptions = parseGraphQLServer._getGraphQLOptions;
        parseGraphQLServer._getGraphQLOptions = async () => {
          return {
            schema: await parseGraphQLServer.parseGraphQLSchema.load(),
            context: test.context,
          };
        };
        const health = (
          await apolloClient.query({
            query: gql`
              query Health {
                health
              }
            `,
          })
        ).data.health;
        expect(health).toBeTruthy();
        expect(contextSpy).toHaveBeenCalledTimes(1);
        parseGraphQLServer._getGraphQLOptions = originalGetGraphQLOptions;
      });
    });

    describe('Playground', () => {
      it('should mount playground', async () => {
        const res = await req({
          method: 'GET',
          url: 'http://localhost:13377/playground',
        });
        expect(res.status).toEqual(200);
      });
    });

    describe('Schema', () => {
      const resetGraphQLCache = async () => {
        await Promise.all([
          parseGraphQLServer.parseGraphQLController.cacheController.graphQL.clear(),
          parseGraphQLServer.parseGraphQLSchema.schemaCache.clear(),
        ]);
      };

      describe('Default Types', () => {
        it('should have Object scalar type', async () => {
          const objectType = (
            await apolloClient.query({
              query: gql`
                query ObjectType {
                  __type(name: "Object") {
                    kind
                  }
                }
              `,
            })
          ).data['__type'];
          expect(objectType.kind).toEqual('SCALAR');
        });

        it('should have Date scalar type', async () => {
          const dateType = (
            await apolloClient.query({
              query: gql`
                query DateType {
                  __type(name: "Date") {
                    kind
                  }
                }
              `,
            })
          ).data['__type'];
          expect(dateType.kind).toEqual('SCALAR');
        });

        it('should have ArrayResult type', async () => {
          const arrayResultType = (
            await apolloClient.query({
              query: gql`
                query ArrayResultType {
                  __type(name: "ArrayResult") {
                    kind
                  }
                }
              `,
            })
          ).data['__type'];
          expect(arrayResultType.kind).toEqual('UNION');
        });

        it('should have File object type', async () => {
          const fileType = (
            await apolloClient.query({
              query: gql`
                query FileType {
                  __type(name: "FileInfo") {
                    kind
                    fields {
                      name
                    }
                  }
                }
              `,
            })
          ).data['__type'];
          expect(fileType.kind).toEqual('OBJECT');
          expect(fileType.fields.map(field => field.name).sort()).toEqual(['name', 'url']);
        });

        it('should have Class interface type', async () => {
          const classType = (
            await apolloClient.query({
              query: gql`
                query ClassType {
                  __type(name: "ParseObject") {
                    kind
                    fields {
                      name
                    }
                  }
                }
              `,
            })
          ).data['__type'];
          expect(classType.kind).toEqual('INTERFACE');
          expect(classType.fields.map(field => field.name).sort()).toEqual([
            'ACL',
            'createdAt',
            'objectId',
            'updatedAt',
          ]);
        });

        it('should have ReadPreference enum type', async () => {
          const readPreferenceType = (
            await apolloClient.query({
              query: gql`
                query ReadPreferenceType {
                  __type(name: "ReadPreference") {
                    kind
                    enumValues {
                      name
                    }
                  }
                }
              `,
            })
          ).data['__type'];
          expect(readPreferenceType.kind).toEqual('ENUM');
          expect(readPreferenceType.enumValues.map(value => value.name).sort()).toEqual([
            'NEAREST',
            'PRIMARY',
            'PRIMARY_PREFERRED',
            'SECONDARY',
            'SECONDARY_PREFERRED',
          ]);
        });

        it('should have GraphQLUpload object type', async () => {
          const graphQLUploadType = (
            await apolloClient.query({
              query: gql`
                query GraphQLUploadType {
                  __type(name: "Upload") {
                    kind
                    fields {
                      name
                    }
                  }
                }
              `,
            })
          ).data['__type'];
          expect(graphQLUploadType.kind).toEqual('SCALAR');
        });

        it('should have all expected types', async () => {
          const schemaTypes = (
            await apolloClient.query({
              query: gql`
                query SchemaTypes {
                  __schema {
                    types {
                      name
                    }
                  }
                }
              `,
            })
          ).data['__schema'].types.map(type => type.name);

          const expectedTypes = ['ParseObject', 'Date', 'FileInfo', 'ReadPreference', 'Upload'];
          expect(expectedTypes.every(type => schemaTypes.indexOf(type) !== -1)).toBeTruthy(
            JSON.stringify(schemaTypes.types)
          );
        });
      });

      describe('Relay Specific Types', () => {
        let clearCache;
        beforeEach(async () => {
          if (!clearCache) {
            await resetGraphQLCache();
            clearCache = true;
          }
        });

        afterAll(async () => {
          await resetGraphQLCache();
        });

        it('should have Node interface', async () => {
          const schemaTypes = (
            await apolloClient.query({
              query: gql`
                query SchemaTypes {
                  __schema {
                    types {
                      name
                    }
                  }
                }
              `,
            })
          ).data['__schema'].types.map(type => type.name);

          expect(schemaTypes).toContain('Node');
        });

        it('should have node query', async () => {
          const queryFields = (
            await apolloClient.query({
              query: gql`
                query UserType {
                  __type(name: "Query") {
                    fields {
                      name
                    }
                  }
                }
              `,
            })
          ).data['__type'].fields.map(field => field.name);

          expect(queryFields).toContain('node');
        });

        it('should return global id', async () => {
          const userFields = (
            await apolloClient.query({
              query: gql`
                query UserType {
                  __type(name: "User") {
                    fields {
                      name
                    }
                  }
                }
              `,
            })
          ).data['__type'].fields.map(field => field.name);

          expect(userFields).toContain('id');
          expect(userFields).toContain('objectId');
        });

        it('should have clientMutationId in create file input', async () => {
          const createFileInputFields = (
            await apolloClient.query({
              query: gql`
                query {
                  __type(name: "CreateFileInput") {
                    inputFields {
                      name
                    }
                  }
                }
              `,
            })
          ).data['__type'].inputFields
            .map(field => field.name)
            .sort();

          expect(createFileInputFields).toEqual(['clientMutationId', 'upload']);
        });

        it('should have clientMutationId in create file payload', async () => {
          const createFilePayloadFields = (
            await apolloClient.query({
              query: gql`
                query {
                  __type(name: "CreateFilePayload") {
                    fields {
                      name
                    }
                  }
                }
              `,
            })
          ).data['__type'].fields
            .map(field => field.name)
            .sort();

          expect(createFilePayloadFields).toEqual(['clientMutationId', 'fileInfo']);
        });

        it('should have clientMutationId in call function input', async () => {
          Parse.Cloud.define('hello', () => {});

          const callFunctionInputFields = (
            await apolloClient.query({
              query: gql`
                query {
                  __type(name: "CallCloudCodeInput") {
                    inputFields {
                      name
                    }
                  }
                }
              `,
            })
          ).data['__type'].inputFields
            .map(field => field.name)
            .sort();

          expect(callFunctionInputFields).toEqual(['clientMutationId', 'functionName', 'params']);
        });

        it('should have clientMutationId in call function payload', async () => {
          Parse.Cloud.define('hello', () => {});

          const callFunctionPayloadFields = (
            await apolloClient.query({
              query: gql`
                query {
                  __type(name: "CallCloudCodePayload") {
                    fields {
                      name
                    }
                  }
                }
              `,
            })
          ).data['__type'].fields
            .map(field => field.name)
            .sort();

          expect(callFunctionPayloadFields).toEqual(['clientMutationId', 'result']);
        });

        it('should have clientMutationId in sign up mutation input', async () => {
          const inputFields = (
            await apolloClient.query({
              query: gql`
                query {
                  __type(name: "SignUpInput") {
                    inputFields {
                      name
                    }
                  }
                }
              `,
            })
          ).data['__type'].inputFields
            .map(field => field.name)
            .sort();

          expect(inputFields).toEqual(['clientMutationId', 'fields']);
        });

        it('should have clientMutationId in sign up mutation payload', async () => {
          const payloadFields = (
            await apolloClient.query({
              query: gql`
                query {
                  __type(name: "SignUpPayload") {
                    fields {
                      name
                    }
                  }
                }
              `,
            })
          ).data['__type'].fields
            .map(field => field.name)
            .sort();

          expect(payloadFields).toEqual(['clientMutationId', 'viewer']);
        });

        it('should have clientMutationId in log in mutation input', async () => {
          const inputFields = (
            await apolloClient.query({
              query: gql`
                query {
                  __type(name: "LogInInput") {
                    inputFields {
                      name
                    }
                  }
                }
              `,
            })
          ).data['__type'].inputFields
            .map(field => field.name)
            .sort();
          expect(inputFields).toEqual(['authData', 'clientMutationId', 'password', 'username']);
        });

        it('should have clientMutationId in log in mutation payload', async () => {
          const payloadFields = (
            await apolloClient.query({
              query: gql`
                query {
                  __type(name: "LogInPayload") {
                    fields {
                      name
                    }
                  }
                }
              `,
            })
          ).data['__type'].fields
            .map(field => field.name)
            .sort();

          expect(payloadFields).toEqual(['clientMutationId', 'viewer']);
        });

        it('should have clientMutationId in log out mutation input', async () => {
          const inputFields = (
            await apolloClient.query({
              query: gql`
                query {
                  __type(name: "LogOutInput") {
                    inputFields {
                      name
                    }
                  }
                }
              `,
            })
          ).data['__type'].inputFields
            .map(field => field.name)
            .sort();

          expect(inputFields).toEqual(['clientMutationId']);
        });

        it('should have clientMutationId in log out mutation payload', async () => {
          const payloadFields = (
            await apolloClient.query({
              query: gql`
                query {
                  __type(name: "LogOutPayload") {
                    fields {
                      name
                    }
                  }
                }
              `,
            })
          ).data['__type'].fields
            .map(field => field.name)
            .sort();

          expect(payloadFields).toEqual(['clientMutationId', 'ok']);
        });

        it('should have clientMutationId in createClass mutation input', async () => {
          const inputFields = (
            await apolloClient.query({
              query: gql`
                query {
                  __type(name: "CreateClassInput") {
                    inputFields {
                      name
                    }
                  }
                }
              `,
            })
          ).data['__type'].inputFields
            .map(field => field.name)
            .sort();

          expect(inputFields).toEqual(['clientMutationId', 'name', 'schemaFields']);
        });

        it('should have clientMutationId in createClass mutation payload', async () => {
          const payloadFields = (
            await apolloClient.query({
              query: gql`
                query {
                  __type(name: "CreateClassPayload") {
                    fields {
                      name
                    }
                  }
                }
              `,
            })
          ).data['__type'].fields
            .map(field => field.name)
            .sort();

          expect(payloadFields).toEqual(['class', 'clientMutationId']);
        });

        it('should have clientMutationId in updateClass mutation input', async () => {
          const inputFields = (
            await apolloClient.query({
              query: gql`
                query {
                  __type(name: "UpdateClassInput") {
                    inputFields {
                      name
                    }
                  }
                }
              `,
            })
          ).data['__type'].inputFields
            .map(field => field.name)
            .sort();

          expect(inputFields).toEqual(['clientMutationId', 'name', 'schemaFields']);
        });

        it('should have clientMutationId in updateClass mutation payload', async () => {
          const payloadFields = (
            await apolloClient.query({
              query: gql`
                query {
                  __type(name: "UpdateClassPayload") {
                    fields {
                      name
                    }
                  }
                }
              `,
            })
          ).data['__type'].fields
            .map(field => field.name)
            .sort();

          expect(payloadFields).toEqual(['class', 'clientMutationId']);
        });

        it('should have clientMutationId in deleteClass mutation input', async () => {
          const inputFields = (
            await apolloClient.query({
              query: gql`
                query {
                  __type(name: "DeleteClassInput") {
                    inputFields {
                      name
                    }
                  }
                }
              `,
            })
          ).data['__type'].inputFields
            .map(field => field.name)
            .sort();

          expect(inputFields).toEqual(['clientMutationId', 'name']);
        });

        it('should have clientMutationId in deleteClass mutation payload', async () => {
          const payloadFields = (
            await apolloClient.query({
              query: gql`
                query {
                  __type(name: "UpdateClassPayload") {
                    fields {
                      name
                    }
                  }
                }
              `,
            })
          ).data['__type'].fields
            .map(field => field.name)
            .sort();

          expect(payloadFields).toEqual(['class', 'clientMutationId']);
        });

        it('should have clientMutationId in custom create object mutation input', async () => {
          const obj = new Parse.Object('SomeClass');
          await obj.save();

          await parseGraphQLServer.parseGraphQLSchema.schemaCache.clear();

          const createObjectInputFields = (
            await apolloClient.query({
              query: gql`
                query {
                  __type(name: "CreateSomeClassInput") {
                    inputFields {
                      name
                    }
                  }
                }
              `,
            })
          ).data['__type'].inputFields
            .map(field => field.name)
            .sort();

          expect(createObjectInputFields).toEqual(['clientMutationId', 'fields']);
        });

        it('should have clientMutationId in custom create object mutation payload', async () => {
          const obj = new Parse.Object('SomeClass');
          await obj.save();

          await parseGraphQLServer.parseGraphQLSchema.schemaCache.clear();

          const createObjectPayloadFields = (
            await apolloClient.query({
              query: gql`
                query {
                  __type(name: "CreateSomeClassPayload") {
                    fields {
                      name
                    }
                  }
                }
              `,
            })
          ).data['__type'].fields
            .map(field => field.name)
            .sort();

          expect(createObjectPayloadFields).toEqual(['clientMutationId', 'someClass']);
        });

        it('should have clientMutationId in custom update object mutation input', async () => {
          const obj = new Parse.Object('SomeClass');
          await obj.save();

          await parseGraphQLServer.parseGraphQLSchema.schemaCache.clear();

          const createObjectInputFields = (
            await apolloClient.query({
              query: gql`
                query {
                  __type(name: "UpdateSomeClassInput") {
                    inputFields {
                      name
                    }
                  }
                }
              `,
            })
          ).data['__type'].inputFields
            .map(field => field.name)
            .sort();

          expect(createObjectInputFields).toEqual(['clientMutationId', 'fields', 'id']);
        });

        it('should have clientMutationId in custom update object mutation payload', async () => {
          const obj = new Parse.Object('SomeClass');
          await obj.save();

          await parseGraphQLServer.parseGraphQLSchema.schemaCache.clear();

          const createObjectPayloadFields = (
            await apolloClient.query({
              query: gql`
                query {
                  __type(name: "UpdateSomeClassPayload") {
                    fields {
                      name
                    }
                  }
                }
              `,
            })
          ).data['__type'].fields
            .map(field => field.name)
            .sort();

          expect(createObjectPayloadFields).toEqual(['clientMutationId', 'someClass']);
        });

        it('should have clientMutationId in custom delete object mutation input', async () => {
          const obj = new Parse.Object('SomeClass');
          await obj.save();

          await parseGraphQLServer.parseGraphQLSchema.schemaCache.clear();

          const createObjectInputFields = (
            await apolloClient.query({
              query: gql`
                query {
                  __type(name: "DeleteSomeClassInput") {
                    inputFields {
                      name
                    }
                  }
                }
              `,
            })
          ).data['__type'].inputFields
            .map(field => field.name)
            .sort();

          expect(createObjectInputFields).toEqual(['clientMutationId', 'id']);
        });

        it('should have clientMutationId in custom delete object mutation payload', async () => {
          const obj = new Parse.Object('SomeClass');
          await obj.save();

          await parseGraphQLServer.parseGraphQLSchema.schemaCache.clear();

          const createObjectPayloadFields = (
            await apolloClient.query({
              query: gql`
                query {
                  __type(name: "DeleteSomeClassPayload") {
                    fields {
                      name
                    }
                  }
                }
              `,
            })
          ).data['__type'].fields
            .map(field => field.name)
            .sort();

          expect(createObjectPayloadFields).toEqual(['clientMutationId', 'someClass']);
        });
      });

      describe('Parse Class Types', () => {
        it('should have all expected types', async () => {
          await parseServer.config.databaseController.loadSchema();

          const schemaTypes = (
            await apolloClient.query({
              query: gql`
                query SchemaTypes {
                  __schema {
                    types {
                      name
                    }
                  }
                }
              `,
            })
          ).data['__schema'].types.map(type => type.name);

          const expectedTypes = [
            'Role',
            'RoleWhereInput',
            'CreateRoleFieldsInput',
            'UpdateRoleFieldsInput',
            'RoleConnection',
            'User',
            'UserWhereInput',
            'UserConnection',
            'CreateUserFieldsInput',
            'UpdateUserFieldsInput',
          ];
          expect(expectedTypes.every(type => schemaTypes.indexOf(type) !== -1)).toBeTruthy(
            JSON.stringify(schemaTypes)
          );
        });

        it('should ArrayResult contains all types', async () => {
          const objectType = (
            await apolloClient.query({
              query: gql`
                query ObjectType {
                  __type(name: "ArrayResult") {
                    kind
                    possibleTypes {
                      name
                    }
                  }
                }
              `,
            })
          ).data['__type'];
          const possibleTypes = objectType.possibleTypes.map(o => o.name);
          expect(possibleTypes).toContain('User');
          expect(possibleTypes).toContain('Role');
          expect(possibleTypes).toContain('Element');
        });

        it('should update schema when it changes', async () => {
          const schemaController = await parseServer.config.databaseController.loadSchema();
          await schemaController.updateClass('_User', {
            foo: { type: 'String' },
          });

          const userFields = (
            await apolloClient.query({
              query: gql`
                query UserType {
                  __type(name: "User") {
                    fields {
                      name
                    }
                  }
                }
              `,
            })
          ).data['__type'].fields.map(field => field.name);
          expect(userFields.indexOf('foo') !== -1).toBeTruthy();
        });

        it('should not contain password field from _User class', async () => {
          const userFields = (
            await apolloClient.query({
              query: gql`
                query UserType {
                  __type(name: "User") {
                    fields {
                      name
                    }
                  }
                }
              `,
            })
          ).data['__type'].fields.map(field => field.name);
          expect(userFields.includes('password')).toBeFalsy();
        });
      });

      describe('Configuration', function () {
        const resetGraphQLCache = async () => {
          await Promise.all([
            parseGraphQLServer.parseGraphQLController.cacheController.graphQL.clear(),
            parseGraphQLServer.parseGraphQLSchema.schemaCache.clear(),
          ]);
        };

        beforeEach(async () => {
          await parseGraphQLServer.setGraphQLConfig({});
          await resetGraphQLCache();
        });

        it('should only include types in the enabledForClasses list', async () => {
          const schemaController = await parseServer.config.databaseController.loadSchema();
          await schemaController.addClassIfNotExists('SuperCar', {
            foo: { type: 'String' },
          });

          const graphQLConfig = {
            enabledForClasses: ['SuperCar'],
          };
          await parseGraphQLServer.setGraphQLConfig(graphQLConfig);
          await resetGraphQLCache();

          const { data } = await apolloClient.query({
            query: gql`
              query UserType {
                userType: __type(name: "User") {
                  fields {
                    name
                  }
                }
                superCarType: __type(name: "SuperCar") {
                  fields {
                    name
                  }
                }
              }
            `,
          });
          expect(data.userType).toBeNull();
          expect(data.superCarType).toBeTruthy();
        });
        it('should not include types in the disabledForClasses list', async () => {
          const schemaController = await parseServer.config.databaseController.loadSchema();
          await schemaController.addClassIfNotExists('SuperCar', {
            foo: { type: 'String' },
          });

          const graphQLConfig = {
            disabledForClasses: ['SuperCar'],
          };
          await parseGraphQLServer.setGraphQLConfig(graphQLConfig);
          await resetGraphQLCache();

          const { data } = await apolloClient.query({
            query: gql`
              query UserType {
                userType: __type(name: "User") {
                  fields {
                    name
                  }
                }
                superCarType: __type(name: "SuperCar") {
                  fields {
                    name
                  }
                }
              }
            `,
          });
          expect(data.superCarType).toBeNull();
          expect(data.userType).toBeTruthy();
        });
        it('should remove query operations when disabled', async () => {
          const superCar = new Parse.Object('SuperCar');
          await superCar.save({ foo: 'bar' });
          const customer = new Parse.Object('Customer');
          await customer.save({ foo: 'bar' });

          await expectAsync(
            apolloClient.query({
              query: gql`
                query GetSuperCar($id: ID!) {
                  superCar(id: $id) {
                    id
                  }
                }
              `,
              variables: {
                id: superCar.id,
              },
            })
          ).toBeResolved();

          await expectAsync(
            apolloClient.query({
              query: gql`
                query FindCustomer {
                  customers {
                    count
                  }
                }
              `,
            })
          ).toBeResolved();

          const graphQLConfig = {
            classConfigs: [
              {
                className: 'SuperCar',
                query: {
                  get: false,
                  find: true,
                },
              },
              {
                className: 'Customer',
                query: {
                  get: true,
                  find: false,
                },
              },
            ],
          };
          await parseGraphQLServer.setGraphQLConfig(graphQLConfig);
          await resetGraphQLCache();

          await expectAsync(
            apolloClient.query({
              query: gql`
                query GetSuperCar($id: ID!) {
                  superCar(id: $id) {
                    id
                  }
                }
              `,
              variables: {
                id: superCar.id,
              },
            })
          ).toBeRejected();
          await expectAsync(
            apolloClient.query({
              query: gql`
                query GetCustomer($id: ID!) {
                  customer(id: $id) {
                    id
                  }
                }
              `,
              variables: {
                id: customer.id,
              },
            })
          ).toBeResolved();
          await expectAsync(
            apolloClient.query({
              query: gql`
                query FindSuperCar {
                  superCars {
                    count
                  }
                }
              `,
            })
          ).toBeResolved();
          await expectAsync(
            apolloClient.query({
              query: gql`
                query FindCustomer {
                  customers {
                    count
                  }
                }
              `,
            })
          ).toBeRejected();
        });

        it('should remove mutation operations, create, update and delete, when disabled', async () => {
          const superCar1 = new Parse.Object('SuperCar');
          await superCar1.save({ foo: 'bar' });
          const customer1 = new Parse.Object('Customer');
          await customer1.save({ foo: 'bar' });

          await expectAsync(
            apolloClient.query({
              query: gql`
                mutation UpdateSuperCar($id: ID!, $foo: String!) {
                  updateSuperCar(input: { id: $id, fields: { foo: $foo } }) {
                    clientMutationId
                  }
                }
              `,
              variables: {
                id: superCar1.id,
                foo: 'lah',
              },
            })
          ).toBeResolved();

          await expectAsync(
            apolloClient.query({
              query: gql`
                mutation DeleteCustomer($id: ID!) {
                  deleteCustomer(input: { id: $id }) {
                    clientMutationId
                  }
                }
              `,
              variables: {
                id: customer1.id,
              },
            })
          ).toBeResolved();

          const { data: customerData } = await apolloClient.query({
            query: gql`
              mutation CreateCustomer($foo: String!) {
                createCustomer(input: { fields: { foo: $foo } }) {
                  customer {
                    id
                  }
                }
              }
            `,
            variables: {
              foo: 'rah',
            },
          });
          expect(customerData.createCustomer.customer).toBeTruthy();

          // used later
          const customer2Id = customerData.createCustomer.customer.id;

          await parseGraphQLServer.setGraphQLConfig({
            classConfigs: [
              {
                className: 'SuperCar',
                mutation: {
                  create: true,
                  update: false,
                  destroy: true,
                },
              },
              {
                className: 'Customer',
                mutation: {
                  create: false,
                  update: true,
                  destroy: false,
                },
              },
            ],
          });
          await resetGraphQLCache();

          const { data: superCarData } = await apolloClient.query({
            query: gql`
              mutation CreateSuperCar($foo: String!) {
                createSuperCar(input: { fields: { foo: $foo } }) {
                  superCar {
                    id
                  }
                }
              }
            `,
            variables: {
              foo: 'mah',
            },
          });
          expect(superCarData.createSuperCar).toBeTruthy();
          const superCar3Id = superCarData.createSuperCar.superCar.id;

          await expectAsync(
            apolloClient.query({
              query: gql`
                mutation UpdateSupercar($id: ID!, $foo: String!) {
                  updateSuperCar(input: { id: $id, fields: { foo: $foo } }) {
                    clientMutationId
                  }
                }
              `,
              variables: {
                id: superCar3Id,
              },
            })
          ).toBeRejected();

          await expectAsync(
            apolloClient.query({
              query: gql`
                mutation DeleteSuperCar($id: ID!) {
                  deleteSuperCar(input: { id: $id }) {
                    clientMutationId
                  }
                }
              `,
              variables: {
                id: superCar3Id,
              },
            })
          ).toBeResolved();

          await expectAsync(
            apolloClient.query({
              query: gql`
                mutation CreateCustomer($foo: String!) {
                  createCustomer(input: { fields: { foo: $foo } }) {
                    customer {
                      id
                    }
                  }
                }
              `,
              variables: {
                foo: 'rah',
              },
            })
          ).toBeRejected();
          await expectAsync(
            apolloClient.query({
              query: gql`
                mutation UpdateCustomer($id: ID!, $foo: String!) {
                  updateCustomer(input: { id: $id, fields: { foo: $foo } }) {
                    clientMutationId
                  }
                }
              `,
              variables: {
                id: customer2Id,
                foo: 'tah',
              },
            })
          ).toBeResolved();
          await expectAsync(
            apolloClient.query({
              query: gql`
                mutation DeleteCustomer($id: ID!, $foo: String!) {
                  deleteCustomer(input: { id: $id }) {
                    clientMutationId
                  }
                }
              `,
              variables: {
                id: customer2Id,
              },
            })
          ).toBeRejected();
        });

        it('should only allow the supplied create and update fields for a class', async () => {
          const schemaController = await parseServer.config.databaseController.loadSchema();
          await schemaController.addClassIfNotExists('SuperCar', {
            engine: { type: 'String' },
            doors: { type: 'Number' },
            price: { type: 'String' },
            mileage: { type: 'Number' },
          });

          await parseGraphQLServer.setGraphQLConfig({
            classConfigs: [
              {
                className: 'SuperCar',
                type: {
                  inputFields: {
                    create: ['engine', 'doors', 'price'],
                    update: ['price', 'mileage'],
                  },
                },
              },
            ],
          });

          await resetGraphQLCache();

          await expectAsync(
            apolloClient.query({
              query: gql`
                mutation InvalidCreateSuperCar {
                  createSuperCar(input: { fields: { engine: "diesel", mileage: 1000 } }) {
                    superCar {
                      id
                    }
                  }
                }
              `,
            })
          ).toBeRejected();
          const { id: superCarId } = (
            await apolloClient.query({
              query: gql`
                mutation ValidCreateSuperCar {
                  createSuperCar(
                    input: { fields: { engine: "diesel", doors: 5, price: "£10000" } }
                  ) {
                    superCar {
                      id
                    }
                  }
                }
              `,
            })
          ).data.createSuperCar.superCar;

          expect(superCarId).toBeTruthy();

          await expectAsync(
            apolloClient.query({
              query: gql`
                mutation InvalidUpdateSuperCar($id: ID!) {
                  updateSuperCar(input: { id: $id, fields: { engine: "petrol" } }) {
                    clientMutationId
                  }
                }
              `,
              variables: {
                id: superCarId,
              },
            })
          ).toBeRejected();

          const updatedSuperCar = (
            await apolloClient.query({
              query: gql`
                mutation ValidUpdateSuperCar($id: ID!) {
                  updateSuperCar(input: { id: $id, fields: { mileage: 2000 } }) {
                    clientMutationId
                  }
                }
              `,
              variables: {
                id: superCarId,
              },
            })
          ).data.updateSuperCar;
          expect(updatedSuperCar).toBeTruthy();
        });

        it('should handle required fields from the Parse class', async () => {
          const schemaController = await parseServer.config.databaseController.loadSchema();
          await schemaController.addClassIfNotExists('SuperCar', {
            engine: { type: 'String', required: true },
            doors: { type: 'Number', required: true },
            price: { type: 'String' },
            mileage: { type: 'Number' },
          });

          await resetGraphQLCache();

          const {
            data: { __type },
          } = await apolloClient.query({
            query: gql`
              query requiredFields {
                __type(name: "CreateSuperCarFieldsInput") {
                  inputFields {
                    name
                    type {
                      kind
                    }
                  }
                }
              }
            `,
          });
          expect(__type.inputFields.find(o => o.name === 'price').type.kind).toEqual('SCALAR');
          expect(__type.inputFields.find(o => o.name === 'engine').type.kind).toEqual('NON_NULL');
          expect(__type.inputFields.find(o => o.name === 'doors').type.kind).toEqual('NON_NULL');

          const {
            data: { __type: __type2 },
          } = await apolloClient.query({
            query: gql`
              query requiredFields {
                __type(name: "SuperCar") {
                  fields {
                    name
                    type {
                      kind
                    }
                  }
                }
              }
            `,
          });
          expect(__type2.fields.find(o => o.name === 'price').type.kind).toEqual('SCALAR');
          expect(__type2.fields.find(o => o.name === 'engine').type.kind).toEqual('NON_NULL');
          expect(__type2.fields.find(o => o.name === 'doors').type.kind).toEqual('NON_NULL');
        });

        it('should only allow the supplied output fields for a class', async () => {
          const schemaController = await parseServer.config.databaseController.loadSchema();

          await schemaController.addClassIfNotExists('SuperCar', {
            engine: { type: 'String' },
            doors: { type: 'Number' },
            price: { type: 'String' },
            mileage: { type: 'Number' },
            insuranceClaims: { type: 'Number' },
          });

          const superCar = await new Parse.Object('SuperCar').save({
            engine: 'petrol',
            doors: 3,
            price: '£7500',
            mileage: 0,
            insuranceCertificate: 'private-file.pdf',
          });

          await parseGraphQLServer.setGraphQLConfig({
            classConfigs: [
              {
                className: 'SuperCar',
                type: {
                  outputFields: ['engine', 'doors', 'price', 'mileage'],
                },
              },
            ],
          });

          await resetGraphQLCache();

          await expectAsync(
            apolloClient.query({
              query: gql`
                query GetSuperCar($id: ID!) {
                  superCar(id: $id) {
                    id
                    objectId
                    engine
                    doors
                    price
                    mileage
                    insuranceCertificate
                  }
                }
              `,
              variables: {
                id: superCar.id,
              },
            })
          ).toBeRejected();
          let getSuperCar = (
            await apolloClient.query({
              query: gql`
                query GetSuperCar($id: ID!) {
                  superCar(id: $id) {
                    id
                    objectId
                    engine
                    doors
                    price
                    mileage
                  }
                }
              `,
              variables: {
                id: superCar.id,
              },
            })
          ).data.superCar;
          expect(getSuperCar).toBeTruthy();

          await parseGraphQLServer.setGraphQLConfig({
            classConfigs: [
              {
                className: 'SuperCar',
                type: {
                  outputFields: [],
                },
              },
            ],
          });

          await resetGraphQLCache();
          await expectAsync(
            apolloClient.query({
              query: gql`
                query GetSuperCar($id: ID!) {
                  superCar(id: $id) {
                    engine
                  }
                }
              `,
              variables: {
                id: superCar.id,
              },
            })
          ).toBeRejected();
          getSuperCar = (
            await apolloClient.query({
              query: gql`
                query GetSuperCar($id: ID!) {
                  superCar(id: $id) {
                    id
                    objectId
                  }
                }
              `,
              variables: {
                id: superCar.id,
              },
            })
          ).data.superCar;
          expect(getSuperCar.objectId).toBe(superCar.id);
        });

        it('should only allow the supplied constraint fields for a class', async () => {
          try {
            const schemaController = await parseServer.config.databaseController.loadSchema();

            await schemaController.addClassIfNotExists('SuperCar', {
              model: { type: 'String' },
              engine: { type: 'String' },
              doors: { type: 'Number' },
              price: { type: 'String' },
              mileage: { type: 'Number' },
              insuranceCertificate: { type: 'String' },
            });

            await new Parse.Object('SuperCar').save({
              model: 'McLaren',
              engine: 'petrol',
              doors: 3,
              price: '£7500',
              mileage: 0,
              insuranceCertificate: 'private-file.pdf',
            });

            await parseGraphQLServer.setGraphQLConfig({
              classConfigs: [
                {
                  className: 'SuperCar',
                  type: {
                    constraintFields: ['engine', 'doors', 'price'],
                  },
                },
              ],
            });

            await resetGraphQLCache();

            await expectAsync(
              apolloClient.query({
                query: gql`
                  query FindSuperCar {
                    superCars(where: { insuranceCertificate: { equalTo: "private-file.pdf" } }) {
                      count
                    }
                  }
                `,
              })
            ).toBeRejected();

            await expectAsync(
              apolloClient.query({
                query: gql`
                  query FindSuperCar {
                    superCars(where: { mileage: { equalTo: 0 } }) {
                      count
                    }
                  }
                `,
              })
            ).toBeRejected();

            await expectAsync(
              apolloClient.query({
                query: gql`
                  query FindSuperCar {
                    superCars(where: { engine: { equalTo: "petrol" } }) {
                      count
                    }
                  }
                `,
              })
            ).toBeResolved();
          } catch (e) {
            handleError(e);
          }
        });

        it('should only allow the supplied sort fields for a class', async () => {
          const schemaController = await parseServer.config.databaseController.loadSchema();

          await schemaController.addClassIfNotExists('SuperCar', {
            engine: { type: 'String' },
            doors: { type: 'Number' },
            price: { type: 'String' },
            mileage: { type: 'Number' },
          });

          await new Parse.Object('SuperCar').save({
            engine: 'petrol',
            doors: 3,
            price: '£7500',
            mileage: 0,
          });

          await parseGraphQLServer.setGraphQLConfig({
            classConfigs: [
              {
                className: 'SuperCar',
                type: {
                  sortFields: [
                    {
                      field: 'doors',
                      asc: true,
                      desc: true,
                    },
                    {
                      field: 'price',
                      asc: true,
                      desc: true,
                    },
                    {
                      field: 'mileage',
                      asc: true,
                      desc: false,
                    },
                  ],
                },
              },
            ],
          });

          await resetGraphQLCache();

          await expectAsync(
            apolloClient.query({
              query: gql`
                query FindSuperCar {
                  superCars(order: [engine_ASC]) {
                    edges {
                      node {
                        id
                      }
                    }
                  }
                }
              `,
            })
          ).toBeRejected();
          await expectAsync(
            apolloClient.query({
              query: gql`
                query FindSuperCar {
                  superCars(order: [engine_DESC]) {
                    edges {
                      node {
                        id
                      }
                    }
                  }
                }
              `,
            })
          ).toBeRejected();
          await expectAsync(
            apolloClient.query({
              query: gql`
                query FindSuperCar {
                  superCars(order: [mileage_DESC]) {
                    edges {
                      node {
                        id
                      }
                    }
                  }
                }
              `,
            })
          ).toBeRejected();

          await expectAsync(
            apolloClient.query({
              query: gql`
                query FindSuperCar {
                  superCars(order: [mileage_ASC]) {
                    edges {
                      node {
                        id
                      }
                    }
                  }
                }
              `,
            })
          ).toBeResolved();
          await expectAsync(
            apolloClient.query({
              query: gql`
                query FindSuperCar {
                  superCars(order: [doors_ASC]) {
                    edges {
                      node {
                        id
                      }
                    }
                  }
                }
              `,
            })
          ).toBeResolved();
          await expectAsync(
            apolloClient.query({
              query: gql`
                query FindSuperCar {
                  superCars(order: [price_DESC]) {
                    edges {
                      node {
                        id
                      }
                    }
                  }
                }
              `,
            })
          ).toBeResolved();
          await expectAsync(
            apolloClient.query({
              query: gql`
                query FindSuperCar {
                  superCars(order: [price_ASC, doors_DESC]) {
                    edges {
                      node {
                        id
                      }
                    }
                  }
                }
              `,
            })
          ).toBeResolved();
        });
      });

      describe('Relay Spec', () => {
        beforeEach(async () => {
          await resetGraphQLCache();
        });

        describe('Object Identification', () => {
          it('Class get custom method should return valid gobal id', async () => {
            const obj = new Parse.Object('SomeClass');
            obj.set('someField', 'some value');
            await obj.save();

            const getResult = await apolloClient.query({
              query: gql`
                query GetSomeClass($objectId: ID!) {
                  someClass(id: $objectId) {
                    id
                    objectId
                  }
                }
              `,
              variables: {
                objectId: obj.id,
              },
            });

            expect(getResult.data.someClass.objectId).toBe(obj.id);

            const nodeResult = await apolloClient.query({
              query: gql`
                query Node($id: ID!) {
                  node(id: $id) {
                    id
                    ... on SomeClass {
                      objectId
                      someField
                    }
                  }
                }
              `,
              variables: {
                id: getResult.data.someClass.id,
              },
            });

            expect(nodeResult.data.node.id).toBe(getResult.data.someClass.id);
            expect(nodeResult.data.node.objectId).toBe(obj.id);
            expect(nodeResult.data.node.someField).toBe('some value');
          });

          it('Class find custom method should return valid gobal id', async () => {
            const obj1 = new Parse.Object('SomeClass');
            obj1.set('someField', 'some value 1');
            await obj1.save();

            const obj2 = new Parse.Object('SomeClass');
            obj2.set('someField', 'some value 2');
            await obj2.save();

            const findResult = await apolloClient.query({
              query: gql`
                query FindSomeClass {
                  someClasses(order: [createdAt_ASC]) {
                    edges {
                      node {
                        id
                        objectId
                      }
                    }
                  }
                }
              `,
            });

            expect(findResult.data.someClasses.edges[0].node.objectId).toBe(obj1.id);
            expect(findResult.data.someClasses.edges[1].node.objectId).toBe(obj2.id);

            const nodeResult = await apolloClient.query({
              query: gql`
                query Node($id1: ID!, $id2: ID!) {
                  node1: node(id: $id1) {
                    id
                    ... on SomeClass {
                      objectId
                      someField
                    }
                  }
                  node2: node(id: $id2) {
                    id
                    ... on SomeClass {
                      objectId
                      someField
                    }
                  }
                }
              `,
              variables: {
                id1: findResult.data.someClasses.edges[0].node.id,
                id2: findResult.data.someClasses.edges[1].node.id,
              },
            });

            expect(nodeResult.data.node1.id).toBe(findResult.data.someClasses.edges[0].node.id);
            expect(nodeResult.data.node1.objectId).toBe(obj1.id);
            expect(nodeResult.data.node1.someField).toBe('some value 1');
            expect(nodeResult.data.node2.id).toBe(findResult.data.someClasses.edges[1].node.id);
            expect(nodeResult.data.node2.objectId).toBe(obj2.id);
            expect(nodeResult.data.node2.someField).toBe('some value 2');
          });
          it('Id inputs should work either with global id or object id', async () => {
            try {
              await apolloClient.mutate({
                mutation: gql`
                  mutation CreateClasses {
                    secondaryObject: createClass(
                      input: {
                        name: "SecondaryObject"
                        schemaFields: { addStrings: [{ name: "someField" }] }
                      }
                    ) {
                      clientMutationId
                    }
                    primaryObject: createClass(
                      input: {
                        name: "PrimaryObject"
                        schemaFields: {
                          addStrings: [{ name: "stringField" }]
                          addArrays: [{ name: "arrayField" }]
                          addPointers: [
                            { name: "pointerField", targetClassName: "SecondaryObject" }
                          ]
                          addRelations: [
                            { name: "relationField", targetClassName: "SecondaryObject" }
                          ]
                        }
                      }
                    ) {
                      clientMutationId
                    }
                  }
                `,
                context: {
                  headers: {
                    'X-Parse-Master-Key': 'test',
                  },
                },
              });

              await resetGraphQLCache();

              const createSecondaryObjectsResult = await apolloClient.mutate({
                mutation: gql`
                  mutation CreateSecondaryObjects {
                    secondaryObject1: createSecondaryObject(
                      input: { fields: { someField: "some value 1" } }
                    ) {
                      secondaryObject {
                        id
                        objectId
                        someField
                      }
                    }
                    secondaryObject2: createSecondaryObject(
                      input: { fields: { someField: "some value 2" } }
                    ) {
                      secondaryObject {
                        id
                        someField
                      }
                    }
                    secondaryObject3: createSecondaryObject(
                      input: { fields: { someField: "some value 3" } }
                    ) {
                      secondaryObject {
                        objectId
                        someField
                      }
                    }
                    secondaryObject4: createSecondaryObject(
                      input: { fields: { someField: "some value 4" } }
                    ) {
                      secondaryObject {
                        id
                        objectId
                      }
                    }
                    secondaryObject5: createSecondaryObject(
                      input: { fields: { someField: "some value 5" } }
                    ) {
                      secondaryObject {
                        id
                      }
                    }
                    secondaryObject6: createSecondaryObject(
                      input: { fields: { someField: "some value 6" } }
                    ) {
                      secondaryObject {
                        objectId
                      }
                    }
                    secondaryObject7: createSecondaryObject(
                      input: { fields: { someField: "some value 7" } }
                    ) {
                      secondaryObject {
                        someField
                      }
                    }
                  }
                `,
                context: {
                  headers: {
                    'X-Parse-Master-Key': 'test',
                  },
                },
              });

              const updateSecondaryObjectsResult = await apolloClient.mutate({
                mutation: gql`
                  mutation UpdateSecondaryObjects(
                    $id1: ID!
                    $id2: ID!
                    $id3: ID!
                    $id4: ID!
                    $id5: ID!
                    $id6: ID!
                  ) {
                    secondaryObject1: updateSecondaryObject(
                      input: { id: $id1, fields: { someField: "some value 11" } }
                    ) {
                      secondaryObject {
                        id
                        objectId
                        someField
                      }
                    }
                    secondaryObject2: updateSecondaryObject(
                      input: { id: $id2, fields: { someField: "some value 22" } }
                    ) {
                      secondaryObject {
                        id
                        someField
                      }
                    }
                    secondaryObject3: updateSecondaryObject(
                      input: { id: $id3, fields: { someField: "some value 33" } }
                    ) {
                      secondaryObject {
                        objectId
                        someField
                      }
                    }
                    secondaryObject4: updateSecondaryObject(
                      input: { id: $id4, fields: { someField: "some value 44" } }
                    ) {
                      secondaryObject {
                        id
                        objectId
                      }
                    }
                    secondaryObject5: updateSecondaryObject(
                      input: { id: $id5, fields: { someField: "some value 55" } }
                    ) {
                      secondaryObject {
                        id
                      }
                    }
                    secondaryObject6: updateSecondaryObject(
                      input: { id: $id6, fields: { someField: "some value 66" } }
                    ) {
                      secondaryObject {
                        objectId
                      }
                    }
                  }
                `,
                variables: {
                  id1: createSecondaryObjectsResult.data.secondaryObject1.secondaryObject.id,
                  id2: createSecondaryObjectsResult.data.secondaryObject2.secondaryObject.id,
                  id3: createSecondaryObjectsResult.data.secondaryObject3.secondaryObject.objectId,
                  id4: createSecondaryObjectsResult.data.secondaryObject4.secondaryObject.objectId,
                  id5: createSecondaryObjectsResult.data.secondaryObject5.secondaryObject.id,
                  id6: createSecondaryObjectsResult.data.secondaryObject6.secondaryObject.objectId,
                },
                context: {
                  headers: {
                    'X-Parse-Master-Key': 'test',
                  },
                },
              });

              const deleteSecondaryObjectsResult = await apolloClient.mutate({
                mutation: gql`
                  mutation DeleteSecondaryObjects($id1: ID!, $id3: ID!, $id5: ID!, $id6: ID!) {
                    secondaryObject1: deleteSecondaryObject(input: { id: $id1 }) {
                      secondaryObject {
                        id
                        objectId
                        someField
                      }
                    }
                    secondaryObject3: deleteSecondaryObject(input: { id: $id3 }) {
                      secondaryObject {
                        objectId
                        someField
                      }
                    }
                    secondaryObject5: deleteSecondaryObject(input: { id: $id5 }) {
                      secondaryObject {
                        id
                      }
                    }
                    secondaryObject6: deleteSecondaryObject(input: { id: $id6 }) {
                      secondaryObject {
                        objectId
                      }
                    }
                  }
                `,
                variables: {
                  id1: updateSecondaryObjectsResult.data.secondaryObject1.secondaryObject.id,
                  id3: updateSecondaryObjectsResult.data.secondaryObject3.secondaryObject.objectId,
                  id5: updateSecondaryObjectsResult.data.secondaryObject5.secondaryObject.id,
                  id6: updateSecondaryObjectsResult.data.secondaryObject6.secondaryObject.objectId,
                },
                context: {
                  headers: {
                    'X-Parse-Master-Key': 'test',
                  },
                },
              });

              const getSecondaryObjectsResult = await apolloClient.query({
                query: gql`
                  query GetSecondaryObjects($id2: ID!, $id4: ID!) {
                    secondaryObject2: secondaryObject(id: $id2) {
                      id
                      objectId
                      someField
                    }
                    secondaryObject4: secondaryObject(id: $id4) {
                      objectId
                      someField
                    }
                  }
                `,
                variables: {
                  id2: updateSecondaryObjectsResult.data.secondaryObject2.secondaryObject.id,
                  id4: updateSecondaryObjectsResult.data.secondaryObject4.secondaryObject.objectId,
                },
                context: {
                  headers: {
                    'X-Parse-Master-Key': 'test',
                  },
                },
              });

              const findSecondaryObjectsResult = await apolloClient.query({
                query: gql`
                  query FindSecondaryObjects(
                    $id1: ID!
                    $id2: ID!
                    $id3: ID!
                    $id4: ID!
                    $id5: ID!
                    $id6: ID!
                  ) {
                    secondaryObjects(
                      where: {
                        AND: [
                          {
                            OR: [
                              { id: { equalTo: $id2 } }
                              { AND: [{ id: { equalTo: $id4 } }, { objectId: { equalTo: $id4 } }] }
                            ]
                          }
                          { id: { notEqualTo: $id1 } }
                          { id: { notEqualTo: $id3 } }
                          { objectId: { notEqualTo: $id2 } }
                          { objectId: { notIn: [$id5, $id6] } }
                          { id: { in: [$id2, $id4] } }
                        ]
                      }
                      order: [id_ASC, objectId_ASC]
                    ) {
                      edges {
                        node {
                          id
                          objectId
                          someField
                        }
                      }
                      count
                    }
                  }
                `,
                variables: {
                  id1: deleteSecondaryObjectsResult.data.secondaryObject1.secondaryObject.objectId,
                  id2: getSecondaryObjectsResult.data.secondaryObject2.id,
                  id3: deleteSecondaryObjectsResult.data.secondaryObject3.secondaryObject.objectId,
                  id4: getSecondaryObjectsResult.data.secondaryObject4.objectId,
                  id5: deleteSecondaryObjectsResult.data.secondaryObject5.secondaryObject.id,
                  id6: deleteSecondaryObjectsResult.data.secondaryObject6.secondaryObject.objectId,
                },
                context: {
                  headers: {
                    'X-Parse-Master-Key': 'test',
                  },
                },
              });

              expect(findSecondaryObjectsResult.data.secondaryObjects.count).toEqual(2);
              expect(
                findSecondaryObjectsResult.data.secondaryObjects.edges
                  .map(value => value.node.someField)
                  .sort()
              ).toEqual(['some value 22', 'some value 44']);
              // NOTE: Here @davimacedo tried to test RelayID order, but the test is wrong since
              // "objectId1" < "objectId2" do not always keep the order when objectId is transformed
              // to base64 by Relay
              // "SecondaryObject:bBRgmzIRRM" < "SecondaryObject:nTMcuVbATY" true
              // base64("SecondaryObject:bBRgmzIRRM"") < base64(""SecondaryObject:nTMcuVbATY"") false
              // "U2Vjb25kYXJ5T2JqZWN0OmJCUmdteklSUk0=" < "U2Vjb25kYXJ5T2JqZWN0Om5UTWN1VmJBVFk=" false
              const originalIds = [
                getSecondaryObjectsResult.data.secondaryObject2.objectId,
                getSecondaryObjectsResult.data.secondaryObject4.objectId,
              ];
              expect(
                findSecondaryObjectsResult.data.secondaryObjects.edges[0].node.objectId
              ).not.toBe(findSecondaryObjectsResult.data.secondaryObjects.edges[1].node.objectId);
              expect(
                originalIds.includes(
                  findSecondaryObjectsResult.data.secondaryObjects.edges[0].node.objectId
                )
              ).toBeTrue();
              expect(
                originalIds.includes(
                  findSecondaryObjectsResult.data.secondaryObjects.edges[1].node.objectId
                )
              ).toBeTrue();

              const createPrimaryObjectResult = await apolloClient.mutate({
                mutation: gql`
                  mutation CreatePrimaryObject(
                    $pointer: Any
                    $secondaryObject2: ID!
                    $secondaryObject4: ID!
                  ) {
                    createPrimaryObject(
                      input: {
                        fields: {
                          stringField: "some value"
                          arrayField: [1, "abc", $pointer]
                          pointerField: { link: $secondaryObject2 }
                          relationField: { add: [$secondaryObject2, $secondaryObject4] }
                        }
                      }
                    ) {
                      primaryObject {
                        id
                        stringField
                        arrayField {
                          ... on Element {
                            value
                          }
                          ... on SecondaryObject {
                            someField
                          }
                        }
                        pointerField {
                          id
                          objectId
                          someField
                        }
                        relationField {
                          edges {
                            node {
                              id
                              objectId
                              someField
                            }
                          }
                        }
                      }
                    }
                  }
                `,
                variables: {
                  pointer: {
                    __type: 'Pointer',
                    className: 'SecondaryObject',
                    objectId: getSecondaryObjectsResult.data.secondaryObject4.objectId,
                  },
                  secondaryObject2: getSecondaryObjectsResult.data.secondaryObject2.id,
                  secondaryObject4: getSecondaryObjectsResult.data.secondaryObject4.objectId,
                },
                context: {
                  headers: {
                    'X-Parse-Master-Key': 'test',
                  },
                },
              });

              const updatePrimaryObjectResult = await apolloClient.mutate({
                mutation: gql`
                  mutation UpdatePrimaryObject(
                    $id: ID!
                    $secondaryObject2: ID!
                    $secondaryObject4: ID!
                  ) {
                    updatePrimaryObject(
                      input: {
                        id: $id
                        fields: {
                          pointerField: { link: $secondaryObject4 }
                          relationField: { remove: [$secondaryObject2, $secondaryObject4] }
                        }
                      }
                    ) {
                      primaryObject {
                        id
                        stringField
                        arrayField {
                          ... on Element {
                            value
                          }
                          ... on SecondaryObject {
                            someField
                          }
                        }
                        pointerField {
                          id
                          objectId
                          someField
                        }
                        relationField {
                          edges {
                            node {
                              id
                              objectId
                              someField
                            }
                          }
                        }
                      }
                    }
                  }
                `,
                variables: {
                  id: createPrimaryObjectResult.data.createPrimaryObject.primaryObject.id,
                  secondaryObject2: getSecondaryObjectsResult.data.secondaryObject2.id,
                  secondaryObject4: getSecondaryObjectsResult.data.secondaryObject4.objectId,
                },
                context: {
                  headers: {
                    'X-Parse-Master-Key': 'test',
                  },
                },
              });

              expect(
                createPrimaryObjectResult.data.createPrimaryObject.primaryObject.stringField
              ).toEqual('some value');
              expect(
                createPrimaryObjectResult.data.createPrimaryObject.primaryObject.arrayField
              ).toEqual([
                { __typename: 'Element', value: 1 },
                { __typename: 'Element', value: 'abc' },
                { __typename: 'SecondaryObject', someField: 'some value 44' },
              ]);
              expect(
                createPrimaryObjectResult.data.createPrimaryObject.primaryObject.pointerField
                  .someField
              ).toEqual('some value 22');
              expect(
                createPrimaryObjectResult.data.createPrimaryObject.primaryObject.relationField.edges
                  .map(value => value.node.someField)
                  .sort()
              ).toEqual(['some value 22', 'some value 44']);
              expect(
                updatePrimaryObjectResult.data.updatePrimaryObject.primaryObject.stringField
              ).toEqual('some value');
              expect(
                updatePrimaryObjectResult.data.updatePrimaryObject.primaryObject.arrayField
              ).toEqual([
                { __typename: 'Element', value: 1 },
                { __typename: 'Element', value: 'abc' },
                { __typename: 'SecondaryObject', someField: 'some value 44' },
              ]);
              expect(
                updatePrimaryObjectResult.data.updatePrimaryObject.primaryObject.pointerField
                  .someField
              ).toEqual('some value 44');
              expect(
                updatePrimaryObjectResult.data.updatePrimaryObject.primaryObject.relationField.edges
              ).toEqual([]);
            } catch (e) {
              handleError(e);
            }
          });
          it('Id inputs should work either with global id or object id with objectId higher than 19', async () => {
            await reconfigureServer({ objectIdSize: 20 });
            const obj = new Parse.Object('SomeClass');
            await obj.save({ name: 'aname', type: 'robot' });
            const result = await apolloClient.query({
              query: gql`
                query getSomeClass($id: ID!) {
                  someClass(id: $id) {
                    objectId
                    id
                  }
                }
              `,
              variables: { id: obj.id },
            });
            expect(result.data.someClass.objectId).toEqual(obj.id);
          });
        });
      });

      describe('Class Schema Mutations', () => {
        it('should create a new class', async () => {
          try {
            const result = await apolloClient.mutate({
              mutation: gql`
                mutation {
                  class1: createClass(input: { name: "Class1", clientMutationId: "cmid1" }) {
                    clientMutationId
                    class {
                      name
                      schemaFields {
                        name
                        __typename
                      }
                    }
                  }
                  class2: createClass(
                    input: { name: "Class2", schemaFields: null, clientMutationId: "cmid2" }
                  ) {
                    clientMutationId
                    class {
                      name
                      schemaFields {
                        name
                        __typename
                      }
                    }
                  }
                  class3: createClass(
                    input: { name: "Class3", schemaFields: {}, clientMutationId: "cmid3" }
                  ) {
                    clientMutationId
                    class {
                      name
                      schemaFields {
                        name
                        __typename
                      }
                    }
                  }
                  class4: createClass(
                    input: {
                      name: "Class4"
                      schemaFields: {
                        addStrings: null
                        addNumbers: null
                        addBooleans: null
                        addArrays: null
                        addObjects: null
                        addDates: null
                        addFiles: null
                        addGeoPoint: null
                        addPolygons: null
                        addBytes: null
                        addPointers: null
                        addRelations: null
                      }
                      clientMutationId: "cmid4"
                    }
                  ) {
                    clientMutationId
                    class {
                      name
                      schemaFields {
                        name
                        __typename
                      }
                    }
                  }
                  class5: createClass(
                    input: {
                      name: "Class5"
                      schemaFields: {
                        addStrings: []
                        addNumbers: []
                        addBooleans: []
                        addArrays: []
                        addObjects: []
                        addDates: []
                        addFiles: []
                        addPolygons: []
                        addBytes: []
                        addPointers: []
                        addRelations: []
                      }
                      clientMutationId: "cmid5"
                    }
                  ) {
                    clientMutationId
                    class {
                      name
                      schemaFields {
                        name
                        __typename
                      }
                    }
                  }
                  class6: createClass(
                    input: {
                      name: "Class6"
                      schemaFields: {
                        addStrings: [
                          { name: "stringField1" }
                          { name: "stringField2" }
                          { name: "stringField3" }
                        ]
                        addNumbers: [
                          { name: "numberField1" }
                          { name: "numberField2" }
                          { name: "numberField3" }
                        ]
                        addBooleans: [
                          { name: "booleanField1" }
                          { name: "booleanField2" }
                          { name: "booleanField3" }
                        ]
                        addArrays: [
                          { name: "arrayField1" }
                          { name: "arrayField2" }
                          { name: "arrayField3" }
                        ]
                        addObjects: [
                          { name: "objectField1" }
                          { name: "objectField2" }
                          { name: "objectField3" }
                        ]
                        addDates: [
                          { name: "dateField1" }
                          { name: "dateField2" }
                          { name: "dateField3" }
                        ]
                        addFiles: [
                          { name: "fileField1" }
                          { name: "fileField2" }
                          { name: "fileField3" }
                        ]
                        addGeoPoint: { name: "geoPointField" }
                        addPolygons: [
                          { name: "polygonField1" }
                          { name: "polygonField2" }
                          { name: "polygonField3" }
                        ]
                        addBytes: [
                          { name: "bytesField1" }
                          { name: "bytesField2" }
                          { name: "bytesField3" }
                        ]
                        addPointers: [
                          { name: "pointerField1", targetClassName: "Class1" }
                          { name: "pointerField2", targetClassName: "Class6" }
                          { name: "pointerField3", targetClassName: "Class2" }
                        ]
                        addRelations: [
                          { name: "relationField1", targetClassName: "Class1" }
                          { name: "relationField2", targetClassName: "Class6" }
                          { name: "relationField3", targetClassName: "Class2" }
                        ]
                        remove: [
                          { name: "stringField3" }
                          { name: "numberField3" }
                          { name: "booleanField3" }
                          { name: "arrayField3" }
                          { name: "objectField3" }
                          { name: "dateField3" }
                          { name: "fileField3" }
                          { name: "polygonField3" }
                          { name: "bytesField3" }
                          { name: "pointerField3" }
                          { name: "relationField3" }
                          { name: "doesNotExist" }
                        ]
                      }
                      clientMutationId: "cmid6"
                    }
                  ) {
                    clientMutationId
                    class {
                      name
                      schemaFields {
                        name
                        __typename
                        ... on SchemaPointerField {
                          targetClassName
                        }
                        ... on SchemaRelationField {
                          targetClassName
                        }
                      }
                    }
                  }
                }
              `,
              context: {
                headers: {
                  'X-Parse-Master-Key': 'test',
                },
              },
            });
            const classes = Object.keys(result.data).map(fieldName => ({
              clientMutationId: result.data[fieldName].clientMutationId,
              class: {
                name: result.data[fieldName].class.name,
                schemaFields: result.data[fieldName].class.schemaFields.sort((a, b) =>
                  a.name > b.name ? 1 : -1
                ),
                __typename: result.data[fieldName].class.__typename,
              },
              __typename: result.data[fieldName].__typename,
            }));
            expect(classes).toEqual([
              {
                clientMutationId: 'cmid1',
                class: {
                  name: 'Class1',
                  schemaFields: [
                    { name: 'ACL', __typename: 'SchemaACLField' },
                    { name: 'createdAt', __typename: 'SchemaDateField' },
                    { name: 'objectId', __typename: 'SchemaStringField' },
                    { name: 'updatedAt', __typename: 'SchemaDateField' },
                  ],
                  __typename: 'Class',
                },
                __typename: 'CreateClassPayload',
              },
              {
                clientMutationId: 'cmid2',
                class: {
                  name: 'Class2',
                  schemaFields: [
                    { name: 'ACL', __typename: 'SchemaACLField' },
                    { name: 'createdAt', __typename: 'SchemaDateField' },
                    { name: 'objectId', __typename: 'SchemaStringField' },
                    { name: 'updatedAt', __typename: 'SchemaDateField' },
                  ],
                  __typename: 'Class',
                },
                __typename: 'CreateClassPayload',
              },
              {
                clientMutationId: 'cmid3',
                class: {
                  name: 'Class3',
                  schemaFields: [
                    { name: 'ACL', __typename: 'SchemaACLField' },
                    { name: 'createdAt', __typename: 'SchemaDateField' },
                    { name: 'objectId', __typename: 'SchemaStringField' },
                    { name: 'updatedAt', __typename: 'SchemaDateField' },
                  ],
                  __typename: 'Class',
                },
                __typename: 'CreateClassPayload',
              },
              {
                clientMutationId: 'cmid4',
                class: {
                  name: 'Class4',
                  schemaFields: [
                    { name: 'ACL', __typename: 'SchemaACLField' },
                    { name: 'createdAt', __typename: 'SchemaDateField' },
                    { name: 'objectId', __typename: 'SchemaStringField' },
                    { name: 'updatedAt', __typename: 'SchemaDateField' },
                  ],
                  __typename: 'Class',
                },
                __typename: 'CreateClassPayload',
              },
              {
                clientMutationId: 'cmid5',
                class: {
                  name: 'Class5',
                  schemaFields: [
                    { name: 'ACL', __typename: 'SchemaACLField' },
                    { name: 'createdAt', __typename: 'SchemaDateField' },
                    { name: 'objectId', __typename: 'SchemaStringField' },
                    { name: 'updatedAt', __typename: 'SchemaDateField' },
                  ],
                  __typename: 'Class',
                },
                __typename: 'CreateClassPayload',
              },
              {
                clientMutationId: 'cmid6',
                class: {
                  name: 'Class6',
                  schemaFields: [
                    { name: 'ACL', __typename: 'SchemaACLField' },
                    { name: 'arrayField1', __typename: 'SchemaArrayField' },
                    { name: 'arrayField2', __typename: 'SchemaArrayField' },
                    { name: 'booleanField1', __typename: 'SchemaBooleanField' },
                    { name: 'booleanField2', __typename: 'SchemaBooleanField' },
                    { name: 'bytesField1', __typename: 'SchemaBytesField' },
                    { name: 'bytesField2', __typename: 'SchemaBytesField' },
                    { name: 'createdAt', __typename: 'SchemaDateField' },
                    { name: 'dateField1', __typename: 'SchemaDateField' },
                    { name: 'dateField2', __typename: 'SchemaDateField' },
                    { name: 'fileField1', __typename: 'SchemaFileField' },
                    { name: 'fileField2', __typename: 'SchemaFileField' },
                    {
                      name: 'geoPointField',
                      __typename: 'SchemaGeoPointField',
                    },
                    { name: 'numberField1', __typename: 'SchemaNumberField' },
                    { name: 'numberField2', __typename: 'SchemaNumberField' },
                    { name: 'objectField1', __typename: 'SchemaObjectField' },
                    { name: 'objectField2', __typename: 'SchemaObjectField' },
                    { name: 'objectId', __typename: 'SchemaStringField' },
                    {
                      name: 'pointerField1',
                      __typename: 'SchemaPointerField',
                      targetClassName: 'Class1',
                    },
                    {
                      name: 'pointerField2',
                      __typename: 'SchemaPointerField',
                      targetClassName: 'Class6',
                    },
                    { name: 'polygonField1', __typename: 'SchemaPolygonField' },
                    { name: 'polygonField2', __typename: 'SchemaPolygonField' },
                    {
                      name: 'relationField1',
                      __typename: 'SchemaRelationField',
                      targetClassName: 'Class1',
                    },
                    {
                      name: 'relationField2',
                      __typename: 'SchemaRelationField',
                      targetClassName: 'Class6',
                    },
                    { name: 'stringField1', __typename: 'SchemaStringField' },
                    { name: 'stringField2', __typename: 'SchemaStringField' },
                    { name: 'updatedAt', __typename: 'SchemaDateField' },
                  ],
                  __typename: 'Class',
                },
                __typename: 'CreateClassPayload',
              },
            ]);

            const findResult = await apolloClient.query({
              query: gql`
                query {
                  classes {
                    name
                    schemaFields {
                      name
                      __typename
                      ... on SchemaPointerField {
                        targetClassName
                      }
                      ... on SchemaRelationField {
                        targetClassName
                      }
                    }
                  }
                }
              `,
              context: {
                headers: {
                  'X-Parse-Master-Key': 'test',
                },
              },
            });
            findResult.data.classes = findResult.data.classes
              .filter(schemaClass => !schemaClass.name.startsWith('_'))
              .sort((a, b) => (a.name > b.name ? 1 : -1));
            findResult.data.classes.forEach(schemaClass => {
              schemaClass.schemaFields = schemaClass.schemaFields.sort((a, b) =>
                a.name > b.name ? 1 : -1
              );
            });
            expect(findResult.data.classes).toEqual([
              {
                name: 'Class1',
                schemaFields: [
                  { name: 'ACL', __typename: 'SchemaACLField' },
                  { name: 'createdAt', __typename: 'SchemaDateField' },
                  { name: 'objectId', __typename: 'SchemaStringField' },
                  { name: 'updatedAt', __typename: 'SchemaDateField' },
                ],
                __typename: 'Class',
              },
              {
                name: 'Class2',
                schemaFields: [
                  { name: 'ACL', __typename: 'SchemaACLField' },
                  { name: 'createdAt', __typename: 'SchemaDateField' },
                  { name: 'objectId', __typename: 'SchemaStringField' },
                  { name: 'updatedAt', __typename: 'SchemaDateField' },
                ],
                __typename: 'Class',
              },
              {
                name: 'Class3',
                schemaFields: [
                  { name: 'ACL', __typename: 'SchemaACLField' },
                  { name: 'createdAt', __typename: 'SchemaDateField' },
                  { name: 'objectId', __typename: 'SchemaStringField' },
                  { name: 'updatedAt', __typename: 'SchemaDateField' },
                ],
                __typename: 'Class',
              },
              {
                name: 'Class4',
                schemaFields: [
                  { name: 'ACL', __typename: 'SchemaACLField' },
                  { name: 'createdAt', __typename: 'SchemaDateField' },
                  { name: 'objectId', __typename: 'SchemaStringField' },
                  { name: 'updatedAt', __typename: 'SchemaDateField' },
                ],
                __typename: 'Class',
              },
              {
                name: 'Class5',
                schemaFields: [
                  { name: 'ACL', __typename: 'SchemaACLField' },
                  { name: 'createdAt', __typename: 'SchemaDateField' },
                  { name: 'objectId', __typename: 'SchemaStringField' },
                  { name: 'updatedAt', __typename: 'SchemaDateField' },
                ],
                __typename: 'Class',
              },
              {
                name: 'Class6',
                schemaFields: [
                  { name: 'ACL', __typename: 'SchemaACLField' },
                  { name: 'arrayField1', __typename: 'SchemaArrayField' },
                  { name: 'arrayField2', __typename: 'SchemaArrayField' },
                  { name: 'booleanField1', __typename: 'SchemaBooleanField' },
                  { name: 'booleanField2', __typename: 'SchemaBooleanField' },
                  { name: 'bytesField1', __typename: 'SchemaBytesField' },
                  { name: 'bytesField2', __typename: 'SchemaBytesField' },
                  { name: 'createdAt', __typename: 'SchemaDateField' },
                  { name: 'dateField1', __typename: 'SchemaDateField' },
                  { name: 'dateField2', __typename: 'SchemaDateField' },
                  { name: 'fileField1', __typename: 'SchemaFileField' },
                  { name: 'fileField2', __typename: 'SchemaFileField' },
                  {
                    name: 'geoPointField',
                    __typename: 'SchemaGeoPointField',
                  },
                  { name: 'numberField1', __typename: 'SchemaNumberField' },
                  { name: 'numberField2', __typename: 'SchemaNumberField' },
                  { name: 'objectField1', __typename: 'SchemaObjectField' },
                  { name: 'objectField2', __typename: 'SchemaObjectField' },
                  { name: 'objectId', __typename: 'SchemaStringField' },
                  {
                    name: 'pointerField1',
                    __typename: 'SchemaPointerField',
                    targetClassName: 'Class1',
                  },
                  {
                    name: 'pointerField2',
                    __typename: 'SchemaPointerField',
                    targetClassName: 'Class6',
                  },
                  { name: 'polygonField1', __typename: 'SchemaPolygonField' },
                  { name: 'polygonField2', __typename: 'SchemaPolygonField' },
                  {
                    name: 'relationField1',
                    __typename: 'SchemaRelationField',
                    targetClassName: 'Class1',
                  },
                  {
                    name: 'relationField2',
                    __typename: 'SchemaRelationField',
                    targetClassName: 'Class6',
                  },
                  { name: 'stringField1', __typename: 'SchemaStringField' },
                  { name: 'stringField2', __typename: 'SchemaStringField' },
                  { name: 'updatedAt', __typename: 'SchemaDateField' },
                ],
                __typename: 'Class',
              },
            ]);
          } catch (e) {
            handleError(e);
          }
        });

        it('should require master key to create a new class', async () => {
          try {
            await apolloClient.mutate({
              mutation: gql`
                mutation {
                  createClass(input: { name: "SomeClass" }) {
                    clientMutationId
                  }
                }
              `,
            });
            fail('should fail');
          } catch (e) {
            expect(e.graphQLErrors[0].extensions.code).toEqual(Parse.Error.OPERATION_FORBIDDEN);
            expect(e.graphQLErrors[0].message).toEqual('unauthorized: master key is required');
          }
        });

        it('should not allow duplicated field names when creating', async () => {
          try {
            await apolloClient.mutate({
              mutation: gql`
                mutation {
                  createClass(
                    input: {
                      name: "SomeClass"
                      schemaFields: {
                        addStrings: [{ name: "someField" }]
                        addNumbers: [{ name: "someField" }]
                      }
                    }
                  ) {
                    clientMutationId
                  }
                }
              `,
              context: {
                headers: {
                  'X-Parse-Master-Key': 'test',
                },
              },
            });
            fail('should fail');
          } catch (e) {
            expect(e.graphQLErrors[0].extensions.code).toEqual(Parse.Error.INVALID_KEY_NAME);
            expect(e.graphQLErrors[0].message).toEqual('Duplicated field name: someField');
          }
        });

        it('should update an existing class', async () => {
          try {
            const clientMutationId = uuidv4();
            const result = await apolloClient.mutate({
              mutation: gql`
                mutation {
                  createClass(
                    input: {
                      name: "MyNewClass"
                      schemaFields: { addStrings: [{ name: "willBeRemoved" }] }
                    }
                  ) {
                    class {
                      name
                      schemaFields {
                        name
                        __typename
                      }
                    }
                  }
                  updateClass(input: {
                    clientMutationId: "${clientMutationId}"
                    name: "MyNewClass"
                    schemaFields: {
                      addStrings: [
                        { name: "stringField1" }
                        { name: "stringField2" }
                        { name: "stringField3" }
                      ]
                      addNumbers: [
                        { name: "numberField1" }
                        { name: "numberField2" }
                        { name: "numberField3" }
                      ]
                      addBooleans: [
                        { name: "booleanField1" }
                        { name: "booleanField2" }
                        { name: "booleanField3" }
                      ]
                      addArrays: [
                        { name: "arrayField1" }
                        { name: "arrayField2" }
                        { name: "arrayField3" }
                      ]
                      addObjects: [
                        { name: "objectField1" }
                        { name: "objectField2" }
                        { name: "objectField3" }
                      ]
                      addDates: [
                        { name: "dateField1" }
                        { name: "dateField2" }
                        { name: "dateField3" }
                      ]
                      addFiles: [
                        { name: "fileField1" }
                        { name: "fileField2" }
                        { name: "fileField3" }
                      ]
                      addGeoPoint: { name: "geoPointField" }
                      addPolygons: [
                        { name: "polygonField1" }
                        { name: "polygonField2" }
                        { name: "polygonField3" }
                      ]
                      addBytes: [
                        { name: "bytesField1" }
                        { name: "bytesField2" }
                        { name: "bytesField3" }
                      ]
                      addPointers: [
                        { name: "pointerField1", targetClassName: "Class1" }
                        { name: "pointerField2", targetClassName: "Class6" }
                        { name: "pointerField3", targetClassName: "Class2" }
                      ]
                      addRelations: [
                        { name: "relationField1", targetClassName: "Class1" }
                        { name: "relationField2", targetClassName: "Class6" }
                        { name: "relationField3", targetClassName: "Class2" }
                      ]
                      remove: [
                        { name: "willBeRemoved" }
                        { name: "stringField3" }
                        { name: "numberField3" }
                        { name: "booleanField3" }
                        { name: "arrayField3" }
                        { name: "objectField3" }
                        { name: "dateField3" }
                        { name: "fileField3" }
                        { name: "polygonField3" }
                        { name: "bytesField3" }
                        { name: "pointerField3" }
                        { name: "relationField3" }
                        { name: "doesNotExist" }
                      ]
                    }
                  }) {
                    clientMutationId
                    class {
                      name
                      schemaFields {
                        name
                        __typename
                        ... on SchemaPointerField {
                          targetClassName
                        }
                        ... on SchemaRelationField {
                          targetClassName
                        }
                      }
                    }
                  }
                }
              `,
              context: {
                headers: {
                  'X-Parse-Master-Key': 'test',
                },
              },
            });
            result.data.createClass.class.schemaFields = result.data.createClass.class.schemaFields.sort(
              (a, b) => (a.name > b.name ? 1 : -1)
            );
            result.data.updateClass.class.schemaFields = result.data.updateClass.class.schemaFields.sort(
              (a, b) => (a.name > b.name ? 1 : -1)
            );
            expect(result).toEqual({
              data: {
                createClass: {
                  class: {
                    name: 'MyNewClass',
                    schemaFields: [
                      { name: 'ACL', __typename: 'SchemaACLField' },
                      { name: 'createdAt', __typename: 'SchemaDateField' },
                      { name: 'objectId', __typename: 'SchemaStringField' },
                      { name: 'updatedAt', __typename: 'SchemaDateField' },
                      {
                        name: 'willBeRemoved',
                        __typename: 'SchemaStringField',
                      },
                    ],
                    __typename: 'Class',
                  },
                  __typename: 'CreateClassPayload',
                },
                updateClass: {
                  clientMutationId,
                  class: {
                    name: 'MyNewClass',
                    schemaFields: [
                      { name: 'ACL', __typename: 'SchemaACLField' },
                      { name: 'arrayField1', __typename: 'SchemaArrayField' },
                      { name: 'arrayField2', __typename: 'SchemaArrayField' },
                      {
                        name: 'booleanField1',
                        __typename: 'SchemaBooleanField',
                      },
                      {
                        name: 'booleanField2',
                        __typename: 'SchemaBooleanField',
                      },
                      { name: 'bytesField1', __typename: 'SchemaBytesField' },
                      { name: 'bytesField2', __typename: 'SchemaBytesField' },
                      { name: 'createdAt', __typename: 'SchemaDateField' },
                      { name: 'dateField1', __typename: 'SchemaDateField' },
                      { name: 'dateField2', __typename: 'SchemaDateField' },
                      { name: 'fileField1', __typename: 'SchemaFileField' },
                      { name: 'fileField2', __typename: 'SchemaFileField' },
                      {
                        name: 'geoPointField',
                        __typename: 'SchemaGeoPointField',
                      },
                      { name: 'numberField1', __typename: 'SchemaNumberField' },
                      { name: 'numberField2', __typename: 'SchemaNumberField' },
                      { name: 'objectField1', __typename: 'SchemaObjectField' },
                      { name: 'objectField2', __typename: 'SchemaObjectField' },
                      { name: 'objectId', __typename: 'SchemaStringField' },
                      {
                        name: 'pointerField1',
                        __typename: 'SchemaPointerField',
                        targetClassName: 'Class1',
                      },
                      {
                        name: 'pointerField2',
                        __typename: 'SchemaPointerField',
                        targetClassName: 'Class6',
                      },
                      {
                        name: 'polygonField1',
                        __typename: 'SchemaPolygonField',
                      },
                      {
                        name: 'polygonField2',
                        __typename: 'SchemaPolygonField',
                      },
                      {
                        name: 'relationField1',
                        __typename: 'SchemaRelationField',
                        targetClassName: 'Class1',
                      },
                      {
                        name: 'relationField2',
                        __typename: 'SchemaRelationField',
                        targetClassName: 'Class6',
                      },
                      { name: 'stringField1', __typename: 'SchemaStringField' },
                      { name: 'stringField2', __typename: 'SchemaStringField' },
                      { name: 'updatedAt', __typename: 'SchemaDateField' },
                    ],
                    __typename: 'Class',
                  },
                  __typename: 'UpdateClassPayload',
                },
              },
            });

            const getResult = await apolloClient.query({
              query: gql`
                query {
                  class(name: "MyNewClass") {
                    name
                    schemaFields {
                      name
                      __typename
                      ... on SchemaPointerField {
                        targetClassName
                      }
                      ... on SchemaRelationField {
                        targetClassName
                      }
                    }
                  }
                }
              `,
              context: {
                headers: {
                  'X-Parse-Master-Key': 'test',
                },
              },
            });
            getResult.data.class.schemaFields = getResult.data.class.schemaFields.sort((a, b) =>
              a.name > b.name ? 1 : -1
            );
            expect(getResult.data).toEqual({
              class: {
                name: 'MyNewClass',
                schemaFields: [
                  { name: 'ACL', __typename: 'SchemaACLField' },
                  { name: 'arrayField1', __typename: 'SchemaArrayField' },
                  { name: 'arrayField2', __typename: 'SchemaArrayField' },
                  { name: 'booleanField1', __typename: 'SchemaBooleanField' },
                  { name: 'booleanField2', __typename: 'SchemaBooleanField' },
                  { name: 'bytesField1', __typename: 'SchemaBytesField' },
                  { name: 'bytesField2', __typename: 'SchemaBytesField' },
                  { name: 'createdAt', __typename: 'SchemaDateField' },
                  { name: 'dateField1', __typename: 'SchemaDateField' },
                  { name: 'dateField2', __typename: 'SchemaDateField' },
                  { name: 'fileField1', __typename: 'SchemaFileField' },
                  { name: 'fileField2', __typename: 'SchemaFileField' },
                  {
                    name: 'geoPointField',
                    __typename: 'SchemaGeoPointField',
                  },
                  { name: 'numberField1', __typename: 'SchemaNumberField' },
                  { name: 'numberField2', __typename: 'SchemaNumberField' },
                  { name: 'objectField1', __typename: 'SchemaObjectField' },
                  { name: 'objectField2', __typename: 'SchemaObjectField' },
                  { name: 'objectId', __typename: 'SchemaStringField' },
                  {
                    name: 'pointerField1',
                    __typename: 'SchemaPointerField',
                    targetClassName: 'Class1',
                  },
                  {
                    name: 'pointerField2',
                    __typename: 'SchemaPointerField',
                    targetClassName: 'Class6',
                  },
                  { name: 'polygonField1', __typename: 'SchemaPolygonField' },
                  { name: 'polygonField2', __typename: 'SchemaPolygonField' },
                  {
                    name: 'relationField1',
                    __typename: 'SchemaRelationField',
                    targetClassName: 'Class1',
                  },
                  {
                    name: 'relationField2',
                    __typename: 'SchemaRelationField',
                    targetClassName: 'Class6',
                  },
                  { name: 'stringField1', __typename: 'SchemaStringField' },
                  { name: 'stringField2', __typename: 'SchemaStringField' },
                  { name: 'updatedAt', __typename: 'SchemaDateField' },
                ],
                __typename: 'Class',
              },
            });
          } catch (e) {
            handleError(e);
          }
        });

        it('should require master key to update an existing class', async () => {
          try {
            await apolloClient.mutate({
              mutation: gql`
                mutation {
                  createClass(input: { name: "SomeClass" }) {
                    clientMutationId
                  }
                }
              `,
              context: {
                headers: {
                  'X-Parse-Master-Key': 'test',
                },
              },
            });
          } catch (e) {
            handleError(e);
          }

          try {
            await apolloClient.mutate({
              mutation: gql`
                mutation {
                  updateClass(input: { name: "SomeClass" }) {
                    clientMutationId
                  }
                }
              `,
            });
            fail('should fail');
          } catch (e) {
            expect(e.graphQLErrors[0].extensions.code).toEqual(Parse.Error.OPERATION_FORBIDDEN);
            expect(e.graphQLErrors[0].message).toEqual('unauthorized: master key is required');
          }
        });

        it('should not allow duplicated field names when updating', async () => {
          try {
            await apolloClient.mutate({
              mutation: gql`
                mutation {
                  createClass(
                    input: {
                      name: "SomeClass"
                      schemaFields: { addStrings: [{ name: "someField" }] }
                    }
                  ) {
                    clientMutationId
                  }
                }
              `,
              context: {
                headers: {
                  'X-Parse-Master-Key': 'test',
                },
              },
            });
          } catch (e) {
            handleError(e);
          }

          try {
            await apolloClient.mutate({
              mutation: gql`
                mutation {
                  updateClass(
                    input: {
                      name: "SomeClass"
                      schemaFields: { addNumbers: [{ name: "someField" }] }
                    }
                  ) {
                    clientMutationId
                  }
                }
              `,
              context: {
                headers: {
                  'X-Parse-Master-Key': 'test',
                },
              },
            });
            fail('should fail');
          } catch (e) {
            expect(e.graphQLErrors[0].extensions.code).toEqual(Parse.Error.INVALID_KEY_NAME);
            expect(e.graphQLErrors[0].message).toEqual('Duplicated field name: someField');
          }
        });

        it('should fail if updating an inexistent class', async () => {
          try {
            await apolloClient.mutate({
              mutation: gql`
                mutation {
                  updateClass(
                    input: {
                      name: "SomeInexistentClass"
                      schemaFields: { addNumbers: [{ name: "someField" }] }
                    }
                  ) {
                    clientMutationId
                  }
                }
              `,
              context: {
                headers: {
                  'X-Parse-Master-Key': 'test',
                },
              },
            });
            fail('should fail');
          } catch (e) {
            expect(e.graphQLErrors[0].extensions.code).toEqual(Parse.Error.INVALID_CLASS_NAME);
            expect(e.graphQLErrors[0].message).toEqual('Class SomeInexistentClass does not exist.');
          }
        });

        it('should delete an existing class', async () => {
          try {
            const clientMutationId = uuidv4();
            const result = await apolloClient.mutate({
              mutation: gql`
                mutation {
                  createClass(
                    input: {
                      name: "MyNewClass"
                      schemaFields: { addStrings: [{ name: "willBeRemoved" }] }
                    }
                  ) {
                    class {
                      name
                      schemaFields {
                        name
                        __typename
                      }
                    }
                  }
                  deleteClass(input: { clientMutationId: "${clientMutationId}" name: "MyNewClass" }) {
                    clientMutationId
                    class {
                      name
                      schemaFields {
                        name
                      }
                    }
                  }
                }
              `,
              context: {
                headers: {
                  'X-Parse-Master-Key': 'test',
                },
              },
            });
            result.data.createClass.class.schemaFields = result.data.createClass.class.schemaFields.sort(
              (a, b) => (a.name > b.name ? 1 : -1)
            );
            result.data.deleteClass.class.schemaFields = result.data.deleteClass.class.schemaFields.sort(
              (a, b) => (a.name > b.name ? 1 : -1)
            );
            expect(result).toEqual({
              data: {
                createClass: {
                  class: {
                    name: 'MyNewClass',
                    schemaFields: [
                      { name: 'ACL', __typename: 'SchemaACLField' },
                      { name: 'createdAt', __typename: 'SchemaDateField' },
                      { name: 'objectId', __typename: 'SchemaStringField' },
                      { name: 'updatedAt', __typename: 'SchemaDateField' },
                      {
                        name: 'willBeRemoved',
                        __typename: 'SchemaStringField',
                      },
                    ],
                    __typename: 'Class',
                  },
                  __typename: 'CreateClassPayload',
                },
                deleteClass: {
                  clientMutationId,
                  class: {
                    name: 'MyNewClass',
                    schemaFields: [
                      { name: 'ACL', __typename: 'SchemaACLField' },
                      { name: 'createdAt', __typename: 'SchemaDateField' },
                      { name: 'objectId', __typename: 'SchemaStringField' },
                      { name: 'updatedAt', __typename: 'SchemaDateField' },
                      {
                        name: 'willBeRemoved',
                        __typename: 'SchemaStringField',
                      },
                    ],
                    __typename: 'Class',
                  },
                  __typename: 'DeleteClassPayload',
                },
              },
            });

            try {
              await apolloClient.query({
                query: gql`
                  query {
                    class(name: "MyNewClass") {
                      name
                    }
                  }
                `,
                context: {
                  headers: {
                    'X-Parse-Master-Key': 'test',
                  },
                },
              });
              fail('should fail');
            } catch (e) {
              expect(e.graphQLErrors[0].extensions.code).toEqual(Parse.Error.INVALID_CLASS_NAME);
              expect(e.graphQLErrors[0].message).toEqual('Class MyNewClass does not exist.');
            }
          } catch (e) {
            handleError(e);
          }
        });

        it('should require master key to delete an existing class', async () => {
          try {
            await apolloClient.mutate({
              mutation: gql`
                mutation {
                  createClass(input: { name: "SomeClass" }) {
                    clientMutationId
                  }
                }
              `,
              context: {
                headers: {
                  'X-Parse-Master-Key': 'test',
                },
              },
            });
          } catch (e) {
            handleError(e);
          }

          try {
            await apolloClient.mutate({
              mutation: gql`
                mutation {
                  deleteClass(input: { name: "SomeClass" }) {
                    clientMutationId
                  }
                }
              `,
            });
            fail('should fail');
          } catch (e) {
            expect(e.graphQLErrors[0].extensions.code).toEqual(Parse.Error.OPERATION_FORBIDDEN);
            expect(e.graphQLErrors[0].message).toEqual('unauthorized: master key is required');
          }
        });

        it('should fail if deleting an inexistent class', async () => {
          try {
            await apolloClient.mutate({
              mutation: gql`
                mutation {
                  deleteClass(input: { name: "SomeInexistentClass" }) {
                    clientMutationId
                  }
                }
              `,
              context: {
                headers: {
                  'X-Parse-Master-Key': 'test',
                },
              },
            });
            fail('should fail');
          } catch (e) {
            expect(e.graphQLErrors[0].extensions.code).toEqual(Parse.Error.INVALID_CLASS_NAME);
            expect(e.graphQLErrors[0].message).toEqual('Class SomeInexistentClass does not exist.');
          }
        });

        it('should require master key to get an existing class', async () => {
          try {
            await apolloClient.query({
              query: gql`
                query {
                  class(name: "_User") {
                    name
                  }
                }
              `,
            });
            fail('should fail');
          } catch (e) {
            expect(e.graphQLErrors[0].extensions.code).toEqual(Parse.Error.OPERATION_FORBIDDEN);
            expect(e.graphQLErrors[0].message).toEqual('unauthorized: master key is required');
          }
        });

        it('should require master key to find the existing classes', async () => {
          try {
            await apolloClient.query({
              query: gql`
                query {
                  classes {
                    name
                  }
                }
              `,
            });
            fail('should fail');
          } catch (e) {
            expect(e.graphQLErrors[0].extensions.code).toEqual(Parse.Error.OPERATION_FORBIDDEN);
            expect(e.graphQLErrors[0].message).toEqual('unauthorized: master key is required');
          }
        });
      });

      describe('Objects Queries', () => {
        describe('Get', () => {
          it('should return a class object using class specific query', async () => {
            const obj = new Parse.Object('Customer');
            obj.set('someField', 'someValue');
            await obj.save();

            await parseGraphQLServer.parseGraphQLSchema.schemaCache.clear();

            const result = (
              await apolloClient.query({
                query: gql`
                  query GetCustomer($id: ID!) {
                    customer(id: $id) {
                      id
                      objectId
                      someField
                      createdAt
                      updatedAt
                    }
                  }
                `,
                variables: {
                  id: obj.id,
                },
              })
            ).data.customer;

            expect(result.objectId).toEqual(obj.id);
            expect(result.someField).toEqual('someValue');
            expect(new Date(result.createdAt)).toEqual(obj.createdAt);
            expect(new Date(result.updatedAt)).toEqual(obj.updatedAt);
          });

          it_only_db('mongo')('should return child objects in array fields', async () => {
            const obj1 = new Parse.Object('Customer');
            const obj2 = new Parse.Object('SomeClass');
            const obj3 = new Parse.Object('Customer');

            obj1.set('someCustomerField', 'imCustomerOne');
            const arrayField = [42.42, 42, 'string', true];
            obj1.set('arrayField', arrayField);
            await obj1.save();

            obj2.set('someClassField', 'imSomeClassTwo');
            await obj2.save();

            obj3.set('manyRelations', [obj1, obj2]);
            await obj3.save();

            await parseGraphQLServer.parseGraphQLSchema.schemaCache.clear();

            const result = (
              await apolloClient.query({
                query: gql`
                  query GetCustomer($id: ID!) {
                    customer(id: $id) {
                      objectId
                      manyRelations {
                        ... on Customer {
                          objectId
                          someCustomerField
                          arrayField {
                            ... on Element {
                              value
                            }
                          }
                        }
                        ... on SomeClass {
                          objectId
                          someClassField
                        }
                      }
                      createdAt
                      updatedAt
                    }
                  }
                `,
                variables: {
                  id: obj3.id,
                },
              })
            ).data.customer;

            expect(result.objectId).toEqual(obj3.id);
            expect(result.manyRelations.length).toEqual(2);

            const customerSubObject = result.manyRelations.find(o => o.objectId === obj1.id);
            const someClassSubObject = result.manyRelations.find(o => o.objectId === obj2.id);

            expect(customerSubObject).toBeDefined();
            expect(someClassSubObject).toBeDefined();
            expect(customerSubObject.someCustomerField).toEqual('imCustomerOne');
            const formatedArrayField = customerSubObject.arrayField.map(elem => elem.value);
            expect(formatedArrayField).toEqual(arrayField);
            expect(someClassSubObject.someClassField).toEqual('imSomeClassTwo');
          });

          it('should return many child objects in allow cyclic query', async () => {
            const obj1 = new Parse.Object('Employee');
            const obj2 = new Parse.Object('Team');
            const obj3 = new Parse.Object('Company');
            const obj4 = new Parse.Object('Country');

            obj1.set('name', 'imAnEmployee');
            await obj1.save();

            obj2.set('name', 'imATeam');
            obj2.set('employees', [obj1]);
            await obj2.save();

            obj3.set('name', 'imACompany');
            obj3.set('teams', [obj2]);
            obj3.set('employees', [obj1]);
            await obj3.save();

            obj4.set('name', 'imACountry');
            obj4.set('companies', [obj3]);
            await obj4.save();

            obj1.set('country', obj4);
            await obj1.save();

            await parseGraphQLServer.parseGraphQLSchema.schemaCache.clear();

            const result = (
              await apolloClient.query({
                query: gql`
                  query DeepComplexGraphQLQuery($id: ID!) {
                    country(id: $id) {
                      objectId
                      name
                      companies {
                        ... on Company {
                          objectId
                          name
                          employees {
                            ... on Employee {
                              objectId
                              name
                            }
                          }
                          teams {
                            ... on Team {
                              objectId
                              name
                              employees {
                                ... on Employee {
                                  objectId
                                  name
                                  country {
                                    objectId
                                    name
                                  }
                                }
                              }
                            }
                          }
                        }
                      }
                    }
                  }
                `,
                variables: {
                  id: obj4.id,
                },
              })
            ).data.country;

            const expectedResult = {
              objectId: obj4.id,
              name: 'imACountry',
              __typename: 'Country',
              companies: [
                {
                  objectId: obj3.id,
                  name: 'imACompany',
                  __typename: 'Company',
                  employees: [
                    {
                      objectId: obj1.id,
                      name: 'imAnEmployee',
                      __typename: 'Employee',
                    },
                  ],
                  teams: [
                    {
                      objectId: obj2.id,
                      name: 'imATeam',
                      __typename: 'Team',
                      employees: [
                        {
                          objectId: obj1.id,
                          name: 'imAnEmployee',
                          __typename: 'Employee',
                          country: {
                            objectId: obj4.id,
                            name: 'imACountry',
                            __typename: 'Country',
                          },
                        },
                      ],
                    },
                  ],
                },
              ],
            };
            expect(result).toEqual(expectedResult);
          });

          it('should respect level permissions', async () => {
            await prepareData();

            await parseGraphQLServer.parseGraphQLSchema.schemaCache.clear();

            async function getObject(className, id, headers) {
              const alias = className.charAt(0).toLowerCase() + className.slice(1);
              const specificQueryResult = await apolloClient.query({
                query: gql`
                  query GetSomeObject($id: ID!) {
                    get: ${alias}(id: $id) {
                      id
                      createdAt
                      someField
                    }
                  }
                `,
                variables: {
                  id,
                },
                context: {
                  headers,
                },
              });

              return specificQueryResult;
            }

            await Promise.all(
              objects
                .slice(0, 3)
                .map(obj =>
                  expectAsync(getObject(obj.className, obj.id)).toBeRejectedWith(
                    jasmine.stringMatching('Object not found')
                  )
                )
            );
            expect((await getObject(object4.className, object4.id)).data.get.someField).toEqual(
              'someValue4'
            );
            await Promise.all(
              objects.map(async obj =>
                expect(
                  (
                    await getObject(obj.className, obj.id, {
                      'X-Parse-Master-Key': 'test',
                    })
                  ).data.get.someField
                ).toEqual(obj.get('someField'))
              )
            );
            await Promise.all(
              objects.map(async obj =>
                expect(
                  (
                    await getObject(obj.className, obj.id, {
                      'X-Parse-Session-Token': user1.getSessionToken(),
                    })
                  ).data.get.someField
                ).toEqual(obj.get('someField'))
              )
            );
            await Promise.all(
              objects.map(async obj =>
                expect(
                  (
                    await getObject(obj.className, obj.id, {
                      'X-Parse-Session-Token': user2.getSessionToken(),
                    })
                  ).data.get.someField
                ).toEqual(obj.get('someField'))
              )
            );
            await expectAsync(
              getObject(object2.className, object2.id, {
                'X-Parse-Session-Token': user3.getSessionToken(),
              })
            ).toBeRejectedWith(jasmine.stringMatching('Object not found'));
            await Promise.all(
              [object1, object3, object4].map(async obj =>
                expect(
                  (
                    await getObject(obj.className, obj.id, {
                      'X-Parse-Session-Token': user3.getSessionToken(),
                    })
                  ).data.get.someField
                ).toEqual(obj.get('someField'))
              )
            );
            await Promise.all(
              objects.slice(0, 3).map(obj =>
                expectAsync(
                  getObject(obj.className, obj.id, {
                    'X-Parse-Session-Token': user4.getSessionToken(),
                  })
                ).toBeRejectedWith(jasmine.stringMatching('Object not found'))
              )
            );
            expect(
              (
                await getObject(object4.className, object4.id, {
                  'X-Parse-Session-Token': user4.getSessionToken(),
                })
              ).data.get.someField
            ).toEqual('someValue4');
            await Promise.all(
              objects.slice(0, 2).map(obj =>
                expectAsync(
                  getObject(obj.className, obj.id, {
                    'X-Parse-Session-Token': user5.getSessionToken(),
                  })
                ).toBeRejectedWith(jasmine.stringMatching('Object not found'))
              )
            );
            expect(
              (
                await getObject(object3.className, object3.id, {
                  'X-Parse-Session-Token': user5.getSessionToken(),
                })
              ).data.get.someField
            ).toEqual('someValue3');
            expect(
              (
                await getObject(object4.className, object4.id, {
                  'X-Parse-Session-Token': user5.getSessionToken(),
                })
              ).data.get.someField
            ).toEqual('someValue4');
          });

          it('should support keys argument', async () => {
            await prepareData();

            await parseGraphQLServer.parseGraphQLSchema.schemaCache.clear();

            const result1 = await apolloClient.query({
              query: gql`
                query GetSomeObject($id: ID!) {
                  get: graphQLClass(id: $id) {
                    someField
                  }
                }
              `,
              variables: {
                id: object3.id,
              },
              context: {
                headers: {
                  'X-Parse-Session-Token': user1.getSessionToken(),
                },
              },
            });

            const result2 = await apolloClient.query({
              query: gql`
                query GetSomeObject($id: ID!) {
                  get: graphQLClass(id: $id) {
                    someField
                    pointerToUser {
                      id
                    }
                  }
                }
              `,
              variables: {
                id: object3.id,
              },
              context: {
                headers: {
                  'X-Parse-Session-Token': user1.getSessionToken(),
                },
              },
            });

            expect(result1.data.get.someField).toBeDefined();
            expect(result1.data.get.pointerToUser).toBeUndefined();
            expect(result2.data.get.someField).toBeDefined();
            expect(result2.data.get.pointerToUser).toBeDefined();
          });

          it('should support include argument', async () => {
            await prepareData();

            await parseGraphQLServer.parseGraphQLSchema.schemaCache.clear();

            const result1 = await apolloClient.query({
              query: gql`
                query GetSomeObject($id: ID!) {
                  get: graphQLClass(id: $id) {
                    pointerToUser {
                      id
                    }
                  }
                }
              `,
              variables: {
                id: object3.id,
              },
              context: {
                headers: {
                  'X-Parse-Session-Token': user1.getSessionToken(),
                },
              },
            });

            const result2 = await apolloClient.query({
              query: gql`
                query GetSomeObject($id: ID!) {
                  graphQLClass(id: $id) {
                    pointerToUser {
                      username
                    }
                  }
                }
              `,
              variables: {
                id: object3.id,
              },
              context: {
                headers: {
                  'X-Parse-Session-Token': user1.getSessionToken(),
                },
              },
            });

            expect(result1.data.get.pointerToUser.username).toBeUndefined();
            expect(result2.data.graphQLClass.pointerToUser.username).toBeDefined();
          });

          it('should respect protectedFields', async done => {
            await prepareData();
            await parseGraphQLServer.parseGraphQLSchema.schemaCache.clear();

            const className = 'GraphQLClass';

            await updateCLP(
              {
                get: { '*': true },
                find: { '*': true },

                protectedFields: {
                  '*': ['someField', 'someOtherField'],
                  authenticated: ['someField'],
                  'userField:pointerToUser': [],
                  [user2.id]: [],
                },
              },
              className
            );

            const getObject = async (className, id, user) => {
              const headers = user
                ? { ['X-Parse-Session-Token']: user.getSessionToken() }
                : undefined;

              const specificQueryResult = await apolloClient.query({
                query: gql`
                  query GetSomeObject($id: ID!) {
                    get: graphQLClass(id: $id) {
                      pointerToUser {
                        username
                        id
                      }
                      someField
                      someOtherField
                    }
                  }
                `,
                variables: {
                  id: id,
                },
                context: {
                  headers: headers,
                },
              });

              return specificQueryResult.data.get;
            };

            const id = object3.id;

            /* not authenticated */
            const objectPublic = await getObject(className, id, undefined);

            expect(objectPublic.someField).toBeNull();
            expect(objectPublic.someOtherField).toBeNull();

            /* authenticated */
            const objectAuth = await getObject(className, id, user1);

            expect(objectAuth.someField).toBeNull();
            expect(objectAuth.someOtherField).toBe('B');

            /* pointer field */
            const objectPointed = await getObject(className, id, user5);

            expect(objectPointed.someField).toBe('someValue3');
            expect(objectPointed.someOtherField).toBe('B');

            /* for user id */
            const objectForUser = await getObject(className, id, user2);

            expect(objectForUser.someField).toBe('someValue3');
            expect(objectForUser.someOtherField).toBe('B');

            done();
          });
          describe_only_db('mongo')('read preferences', () => {
            it('should read from primary by default', async () => {
              try {
                await prepareData();

                await parseGraphQLServer.parseGraphQLSchema.schemaCache.clear();

                spyOn(Collection.prototype, 'find').and.callThrough();

                await apolloClient.query({
                  query: gql`
                    query GetSomeObject($id: ID!) {
                      graphQLClass(id: $id) {
                        pointerToUser {
                          username
                        }
                      }
                    }
                  `,
                  variables: {
                    id: object3.id,
                  },
                  context: {
                    headers: {
                      'X-Parse-Session-Token': user1.getSessionToken(),
                    },
                  },
                });

                let foundGraphQLClassReadPreference = false;
                let foundUserClassReadPreference = false;
                Collection.prototype.find.calls.all().forEach(call => {
                  if (call.object.s.namespace.collection.indexOf('GraphQLClass') >= 0) {
                    foundGraphQLClassReadPreference = true;
                    expect(call.object.s.readPreference.mode).toBe(ReadPreference.PRIMARY);
                  } else if (call.object.s.namespace.collection.indexOf('_User') >= 0) {
                    foundUserClassReadPreference = true;
                    expect(call.object.s.readPreference.mode).toBe(ReadPreference.PRIMARY);
                  }
                });

                expect(foundGraphQLClassReadPreference).toBe(true);
                expect(foundUserClassReadPreference).toBe(true);
              } catch (e) {
                handleError(e);
              }
            });

            it('should support readPreference argument', async () => {
              await prepareData();

              await parseGraphQLServer.parseGraphQLSchema.schemaCache.clear();

              spyOn(Collection.prototype, 'find').and.callThrough();

              await apolloClient.query({
                query: gql`
                  query GetSomeObject($id: ID!) {
                    graphQLClass(id: $id, options: { readPreference: SECONDARY }) {
                      pointerToUser {
                        username
                      }
                    }
                  }
                `,
                variables: {
                  id: object3.id,
                },
                context: {
                  headers: {
                    'X-Parse-Master-Key': 'test',
                  },
                },
              });

              let foundGraphQLClassReadPreference = false;
              let foundUserClassReadPreference = false;
              Collection.prototype.find.calls.all().forEach(call => {
                if (call.object.s.namespace.collection.indexOf('GraphQLClass') >= 0) {
                  foundGraphQLClassReadPreference = true;
                  expect(call.args[1].readPreference).toBe(ReadPreference.SECONDARY);
                } else if (call.object.s.namespace.collection.indexOf('_User') >= 0) {
                  foundUserClassReadPreference = true;
                  expect(call.args[1].readPreference).toBe(ReadPreference.SECONDARY);
                }
              });

              expect(foundGraphQLClassReadPreference).toBe(true);
              expect(foundUserClassReadPreference).toBe(true);
            });

            it('should support includeReadPreference argument', async () => {
              await prepareData();

              await parseGraphQLServer.parseGraphQLSchema.schemaCache.clear();

              spyOn(Collection.prototype, 'find').and.callThrough();

              await apolloClient.query({
                query: gql`
                  query GetSomeObject($id: ID!) {
                    graphQLClass(
                      id: $id
                      options: { readPreference: SECONDARY, includeReadPreference: NEAREST }
                    ) {
                      pointerToUser {
                        username
                      }
                    }
                  }
                `,
                variables: {
                  id: object3.id,
                },
                context: {
                  headers: {
                    'X-Parse-Master-Key': 'test',
                  },
                },
              });

              let foundGraphQLClassReadPreference = false;
              let foundUserClassReadPreference = false;
              Collection.prototype.find.calls.all().forEach(call => {
                if (call.object.s.namespace.collection.indexOf('GraphQLClass') >= 0) {
                  foundGraphQLClassReadPreference = true;
                  expect(call.args[1].readPreference).toBe(ReadPreference.SECONDARY);
                } else if (call.object.s.namespace.collection.indexOf('_User') >= 0) {
                  foundUserClassReadPreference = true;
                  expect(call.args[1].readPreference).toBe(ReadPreference.NEAREST);
                }
              });

              expect(foundGraphQLClassReadPreference).toBe(true);
              expect(foundUserClassReadPreference).toBe(true);
            });
          });
        });

        describe('Find', () => {
          it('should return class objects using class specific query', async () => {
            const obj1 = new Parse.Object('Customer');
            obj1.set('someField', 'someValue1');
            await obj1.save();
            const obj2 = new Parse.Object('Customer');
            obj2.set('someField', 'someValue1');
            await obj2.save();

            await parseGraphQLServer.parseGraphQLSchema.schemaCache.clear();

            const result = await apolloClient.query({
              query: gql`
                query FindCustomer {
                  customers {
                    edges {
                      node {
                        objectId
                        someField
                        createdAt
                        updatedAt
                      }
                    }
                  }
                }
              `,
            });

            expect(result.data.customers.edges.length).toEqual(2);

            result.data.customers.edges.forEach(resultObj => {
              const obj = resultObj.node.objectId === obj1.id ? obj1 : obj2;
              expect(resultObj.node.objectId).toEqual(obj.id);
              expect(resultObj.node.someField).toEqual(obj.get('someField'));
              expect(new Date(resultObj.node.createdAt)).toEqual(obj.createdAt);
              expect(new Date(resultObj.node.updatedAt)).toEqual(obj.updatedAt);
            });
          });

          it('should respect level permissions', async () => {
            await prepareData();

            await parseGraphQLServer.parseGraphQLSchema.schemaCache.clear();

            async function findObjects(className, headers) {
              const graphqlClassName = pluralize(
                className.charAt(0).toLowerCase() + className.slice(1)
              );
              const result = await apolloClient.query({
                query: gql`
                  query FindSomeObjects {
                    find: ${graphqlClassName} {
                      edges {
                        node {
                          id
                          someField
                        }
                      }
                    }
                  }
                `,
                context: {
                  headers,
                },
              });

              return result;
            }

            expect(
              (await findObjects('GraphQLClass')).data.find.edges.map(
                object => object.node.someField
              )
            ).toEqual([]);
            expect(
              (await findObjects('PublicClass')).data.find.edges.map(
                object => object.node.someField
              )
            ).toEqual(['someValue4']);
            expect(
              (
                await findObjects('GraphQLClass', {
                  'X-Parse-Master-Key': 'test',
                })
              ).data.find.edges
                .map(object => object.node.someField)
                .sort()
            ).toEqual(['someValue1', 'someValue2', 'someValue3']);
            expect(
              (
                await findObjects('PublicClass', {
                  'X-Parse-Master-Key': 'test',
                })
              ).data.find.edges.map(object => object.node.someField)
            ).toEqual(['someValue4']);
            expect(
              (
                await findObjects('GraphQLClass', {
                  'X-Parse-Session-Token': user1.getSessionToken(),
                })
              ).data.find.edges
                .map(object => object.node.someField)
                .sort()
            ).toEqual(['someValue1', 'someValue2', 'someValue3']);
            expect(
              (
                await findObjects('PublicClass', {
                  'X-Parse-Session-Token': user1.getSessionToken(),
                })
              ).data.find.edges.map(object => object.node.someField)
            ).toEqual(['someValue4']);
            expect(
              (
                await findObjects('GraphQLClass', {
                  'X-Parse-Session-Token': user2.getSessionToken(),
                })
              ).data.find.edges
                .map(object => object.node.someField)
                .sort()
            ).toEqual(['someValue1', 'someValue2', 'someValue3']);
            expect(
              (
                await findObjects('GraphQLClass', {
                  'X-Parse-Session-Token': user3.getSessionToken(),
                })
              ).data.find.edges
                .map(object => object.node.someField)
                .sort()
            ).toEqual(['someValue1', 'someValue3']);
            expect(
              (
                await findObjects('GraphQLClass', {
                  'X-Parse-Session-Token': user4.getSessionToken(),
                })
              ).data.find.edges.map(object => object.node.someField)
            ).toEqual([]);
            expect(
              (
                await findObjects('GraphQLClass', {
                  'X-Parse-Session-Token': user5.getSessionToken(),
                })
              ).data.find.edges.map(object => object.node.someField)
            ).toEqual(['someValue3']);
          });

          it('should support where argument using class specific query', async () => {
            await prepareData();

            await parseGraphQLServer.parseGraphQLSchema.schemaCache.clear();

            const result = await apolloClient.query({
              query: gql`
                query FindSomeObjects($where: GraphQLClassWhereInput) {
                  graphQLClasses(where: $where) {
                    edges {
                      node {
                        someField
                      }
                    }
                  }
                }
              `,
              variables: {
                where: {
                  someField: {
                    in: ['someValue1', 'someValue2', 'someValue3'],
                  },
                  OR: [
                    {
                      pointerToUser: {
                        have: {
                          objectId: {
                            equalTo: user5.id,
                          },
                        },
                      },
                    },
                    {
                      id: {
                        equalTo: object1.id,
                      },
                    },
                  ],
                },
              },
              context: {
                headers: {
                  'X-Parse-Master-Key': 'test',
                },
              },
            });

            expect(
              result.data.graphQLClasses.edges.map(object => object.node.someField).sort()
            ).toEqual(['someValue1', 'someValue3']);
          });

          it('should support in pointer operator using class specific query', async () => {
            await prepareData();

            await parseGraphQLServer.parseGraphQLSchema.schemaCache.clear();

            const result = await apolloClient.query({
              query: gql`
                query FindSomeObjects($where: GraphQLClassWhereInput) {
                  graphQLClasses(where: $where) {
                    edges {
                      node {
                        someField
                      }
                    }
                  }
                }
              `,
              variables: {
                where: {
                  pointerToUser: {
                    have: {
                      objectId: {
                        in: [user5.id],
                      },
                    },
                  },
                },
              },
              context: {
                headers: {
                  'X-Parse-Master-Key': 'test',
                },
              },
            });

            const { edges } = result.data.graphQLClasses;
            expect(edges.length).toBe(1);
            expect(edges[0].node.someField).toEqual('someValue3');
          });

          it('should support OR operation', async () => {
            await prepareData();

            await parseGraphQLServer.parseGraphQLSchema.schemaCache.clear();

            const result = await apolloClient.query({
              query: gql`
                query {
                  graphQLClasses(
                    where: {
                      OR: [
                        { someField: { equalTo: "someValue1" } }
                        { someField: { equalTo: "someValue2" } }
                      ]
                    }
                  ) {
                    edges {
                      node {
                        someField
                      }
                    }
                  }
                }
              `,
              context: {
                headers: {
                  'X-Parse-Master-Key': 'test',
                },
              },
            });

            expect(
              result.data.graphQLClasses.edges.map(object => object.node.someField).sort()
            ).toEqual(['someValue1', 'someValue2']);
          });

          it('should support full text search', async () => {
            try {
              const obj = new Parse.Object('FullTextSearchTest');
              obj.set('field1', 'Parse GraphQL Server');
              obj.set('field2', 'It rocks!');
              await obj.save();

              await parseGraphQLServer.parseGraphQLSchema.schemaCache.clear();

              const result = await apolloClient.query({
                query: gql`
                  query FullTextSearchTests($where: FullTextSearchTestWhereInput) {
                    fullTextSearchTests(where: $where) {
                      edges {
                        node {
                          objectId
                        }
                      }
                    }
                  }
                `,
                context: {
                  headers: {
                    'X-Parse-Master-Key': 'test',
                  },
                },
                variables: {
                  where: {
                    field1: {
                      text: {
                        search: {
                          term: 'graphql',
                        },
                      },
                    },
                  },
                },
              });

              expect(result.data.fullTextSearchTests.edges[0].node.objectId).toEqual(obj.id);
            } catch (e) {
              handleError(e);
            }
          });

          it('should support in query key', async () => {
            try {
              const country = new Parse.Object('Country');
              country.set('code', 'FR');
              await country.save();

              const country2 = new Parse.Object('Country');
              country2.set('code', 'US');
              await country2.save();

              const city = new Parse.Object('City');
              city.set('country', 'FR');
              city.set('name', 'city1');
              await city.save();

              const city2 = new Parse.Object('City');
              city2.set('country', 'US');
              city2.set('name', 'city2');
              await city2.save();

              await parseGraphQLServer.parseGraphQLSchema.schemaCache.clear();

              const {
                data: {
                  cities: { edges: result },
                },
              } = await apolloClient.query({
                query: gql`
                  query inQueryKey($where: CityWhereInput) {
                    cities(where: $where) {
                      edges {
                        node {
                          country
                          name
                        }
                      }
                    }
                  }
                `,
                context: {
                  headers: {
                    'X-Parse-Master-Key': 'test',
                  },
                },
                variables: {
                  where: {
                    country: {
                      inQueryKey: {
                        query: {
                          className: 'Country',
                          where: { code: { equalTo: 'US' } },
                        },
                        key: 'code',
                      },
                    },
                  },
                },
              });

              expect(result.length).toEqual(1);
              expect(result[0].node.name).toEqual('city2');
            } catch (e) {
              handleError(e);
            }
          });

          it('should support order, skip and first arguments', async () => {
            const promises = [];
            for (let i = 0; i < 100; i++) {
              const obj = new Parse.Object('SomeClass');
              obj.set('someField', `someValue${i < 10 ? '0' : ''}${i}`);
              obj.set('numberField', i % 3);
              promises.push(obj.save());
            }
            await Promise.all(promises);

            await parseGraphQLServer.parseGraphQLSchema.schemaCache.clear();

            const result = await apolloClient.query({
              query: gql`
                query FindSomeObjects(
                  $where: SomeClassWhereInput
                  $order: [SomeClassOrder!]
                  $skip: Int
                  $first: Int
                ) {
                  find: someClasses(where: $where, order: $order, skip: $skip, first: $first) {
                    edges {
                      node {
                        someField
                      }
                    }
                  }
                }
              `,
              variables: {
                where: {
                  someField: {
                    matchesRegex: '^someValue',
                  },
                },
                order: ['numberField_DESC', 'someField_ASC'],
                skip: 4,
                first: 2,
              },
            });

            expect(result.data.find.edges.map(obj => obj.node.someField)).toEqual([
              'someValue14',
              'someValue17',
            ]);
          });

          it('should support pagination', async () => {
            const numberArray = (first, last) => {
              const array = [];
              for (let i = first; i <= last; i++) {
                array.push(i);
              }
              return array;
            };

            const promises = [];
            for (let i = 0; i < 100; i++) {
              const obj = new Parse.Object('SomeClass');
              obj.set('numberField', i);
              promises.push(obj.save());
            }
            await Promise.all(promises);

            await parseGraphQLServer.parseGraphQLSchema.schemaCache.clear();

            const find = async ({ skip, after, first, before, last } = {}) => {
              return await apolloClient.query({
                query: gql`
                  query FindSomeObjects(
                    $order: [SomeClassOrder!]
                    $skip: Int
                    $after: String
                    $first: Int
                    $before: String
                    $last: Int
                  ) {
                    someClasses(
                      order: $order
                      skip: $skip
                      after: $after
                      first: $first
                      before: $before
                      last: $last
                    ) {
                      edges {
                        cursor
                        node {
                          numberField
                        }
                      }
                      count
                      pageInfo {
                        hasPreviousPage
                        startCursor
                        endCursor
                        hasNextPage
                      }
                    }
                  }
                `,
                variables: {
                  order: ['numberField_ASC'],
                  skip,
                  after,
                  first,
                  before,
                  last,
                },
              });
            };

            let result = await find();
            expect(result.data.someClasses.edges.map(edge => edge.node.numberField)).toEqual(
              numberArray(0, 99)
            );
            expect(result.data.someClasses.count).toEqual(100);
            expect(result.data.someClasses.pageInfo.hasPreviousPage).toEqual(false);
            expect(result.data.someClasses.pageInfo.startCursor).toEqual(
              result.data.someClasses.edges[0].cursor
            );
            expect(result.data.someClasses.pageInfo.endCursor).toEqual(
              result.data.someClasses.edges[99].cursor
            );
            expect(result.data.someClasses.pageInfo.hasNextPage).toEqual(false);

            result = await find({ first: 10 });
            expect(result.data.someClasses.edges.map(edge => edge.node.numberField)).toEqual(
              numberArray(0, 9)
            );
            expect(result.data.someClasses.count).toEqual(100);
            expect(result.data.someClasses.pageInfo.hasPreviousPage).toEqual(false);
            expect(result.data.someClasses.pageInfo.startCursor).toEqual(
              result.data.someClasses.edges[0].cursor
            );
            expect(result.data.someClasses.pageInfo.endCursor).toEqual(
              result.data.someClasses.edges[9].cursor
            );
            expect(result.data.someClasses.pageInfo.hasNextPage).toEqual(true);

            result = await find({
              first: 10,
              after: result.data.someClasses.pageInfo.endCursor,
            });
            expect(result.data.someClasses.edges.map(edge => edge.node.numberField)).toEqual(
              numberArray(10, 19)
            );
            expect(result.data.someClasses.count).toEqual(100);
            expect(result.data.someClasses.pageInfo.hasPreviousPage).toEqual(true);
            expect(result.data.someClasses.pageInfo.startCursor).toEqual(
              result.data.someClasses.edges[0].cursor
            );
            expect(result.data.someClasses.pageInfo.endCursor).toEqual(
              result.data.someClasses.edges[9].cursor
            );
            expect(result.data.someClasses.pageInfo.hasNextPage).toEqual(true);

            result = await find({ last: 10 });
            expect(result.data.someClasses.edges.map(edge => edge.node.numberField)).toEqual(
              numberArray(90, 99)
            );
            expect(result.data.someClasses.count).toEqual(100);
            expect(result.data.someClasses.pageInfo.hasPreviousPage).toEqual(true);
            expect(result.data.someClasses.pageInfo.startCursor).toEqual(
              result.data.someClasses.edges[0].cursor
            );
            expect(result.data.someClasses.pageInfo.endCursor).toEqual(
              result.data.someClasses.edges[9].cursor
            );
            expect(result.data.someClasses.pageInfo.hasNextPage).toEqual(false);

            result = await find({
              last: 10,
              before: result.data.someClasses.pageInfo.startCursor,
            });
            expect(result.data.someClasses.edges.map(edge => edge.node.numberField)).toEqual(
              numberArray(80, 89)
            );
            expect(result.data.someClasses.count).toEqual(100);
            expect(result.data.someClasses.pageInfo.hasPreviousPage).toEqual(true);
            expect(result.data.someClasses.pageInfo.startCursor).toEqual(
              result.data.someClasses.edges[0].cursor
            );
            expect(result.data.someClasses.pageInfo.endCursor).toEqual(
              result.data.someClasses.edges[9].cursor
            );
            expect(result.data.someClasses.pageInfo.hasNextPage).toEqual(true);
          });

          it('should support count', async () => {
            await prepareData();

            await parseGraphQLServer.parseGraphQLSchema.schemaCache.clear();

            const where = {
              someField: {
                in: ['someValue1', 'someValue2', 'someValue3'],
              },
              OR: [
                {
                  pointerToUser: {
                    have: {
                      objectId: {
                        equalTo: user5.id,
                      },
                    },
                  },
                },
                {
                  id: {
                    equalTo: object1.id,
                  },
                },
              ],
            };

            const result = await apolloClient.query({
              query: gql`
                query FindSomeObjects($where: GraphQLClassWhereInput, $first: Int) {
                  find: graphQLClasses(where: $where, first: $first) {
                    edges {
                      node {
                        id
                      }
                    }
                    count
                  }
                }
              `,
              variables: {
                where,
                first: 0,
              },
              context: {
                headers: {
                  'X-Parse-Master-Key': 'test',
                },
              },
            });

            expect(result.data.find.edges).toEqual([]);
            expect(result.data.find.count).toEqual(2);
          });

          it('should only count', async () => {
            await prepareData();

            await parseGraphQLServer.parseGraphQLSchema.schemaCache.clear();

            const where = {
              someField: {
                in: ['someValue1', 'someValue2', 'someValue3'],
              },
              OR: [
                {
                  pointerToUser: {
                    have: {
                      objectId: {
                        equalTo: user5.id,
                      },
                    },
                  },
                },
                {
                  id: {
                    equalTo: object1.id,
                  },
                },
              ],
            };

            const result = await apolloClient.query({
              query: gql`
                query FindSomeObjects($where: GraphQLClassWhereInput) {
                  find: graphQLClasses(where: $where) {
                    count
                  }
                }
              `,
              variables: {
                where,
              },
              context: {
                headers: {
                  'X-Parse-Master-Key': 'test',
                },
              },
            });

            expect(result.data.find.edges).toBeUndefined();
            expect(result.data.find.count).toEqual(2);
          });

          it('should respect max limit', async () => {
            parseServer = await global.reconfigureServer({
              maxLimit: 10,
            });

            const promises = [];
            for (let i = 0; i < 100; i++) {
              const obj = new Parse.Object('SomeClass');
              promises.push(obj.save());
            }
            await Promise.all(promises);

            await parseGraphQLServer.parseGraphQLSchema.schemaCache.clear();

            const result = await apolloClient.query({
              query: gql`
                query FindSomeObjects($limit: Int) {
                  find: someClasses(where: { id: { exists: true } }, first: $limit) {
                    edges {
                      node {
                        id
                      }
                    }
                    count
                  }
                }
              `,
              variables: {
                limit: 50,
              },
              context: {
                headers: {
                  'X-Parse-Master-Key': 'test',
                },
              },
            });

            expect(result.data.find.edges.length).toEqual(10);
            expect(result.data.find.count).toEqual(100);
          });

          it('should support keys argument', async () => {
            await prepareData();

            await parseGraphQLServer.parseGraphQLSchema.schemaCache.clear();

            const result1 = await apolloClient.query({
              query: gql`
                query FindSomeObject($where: GraphQLClassWhereInput) {
                  find: graphQLClasses(where: $where) {
                    edges {
                      node {
                        someField
                      }
                    }
                  }
                }
              `,
              variables: {
                where: {
                  id: { equalTo: object3.id },
                },
              },
              context: {
                headers: {
                  'X-Parse-Session-Token': user1.getSessionToken(),
                },
              },
            });

            const result2 = await apolloClient.query({
              query: gql`
                query FindSomeObject($where: GraphQLClassWhereInput) {
                  find: graphQLClasses(where: $where) {
                    edges {
                      node {
                        someField
                        pointerToUser {
                          username
                        }
                      }
                    }
                  }
                }
              `,
              variables: {
                where: {
                  id: { equalTo: object3.id },
                },
              },
              context: {
                headers: {
                  'X-Parse-Session-Token': user1.getSessionToken(),
                },
              },
            });

            expect(result1.data.find.edges[0].node.someField).toBeDefined();
            expect(result1.data.find.edges[0].node.pointerToUser).toBeUndefined();
            expect(result2.data.find.edges[0].node.someField).toBeDefined();
            expect(result2.data.find.edges[0].node.pointerToUser).toBeDefined();
          });

          it('should support include argument', async () => {
            await prepareData();

            await parseGraphQLServer.parseGraphQLSchema.schemaCache.clear();

            const where = {
              id: {
                equalTo: object3.id,
              },
            };

            const result1 = await apolloClient.query({
              query: gql`
                query FindSomeObject($where: GraphQLClassWhereInput) {
                  find: graphQLClasses(where: $where) {
                    edges {
                      node {
                        pointerToUser {
                          id
                        }
                      }
                    }
                  }
                }
              `,
              variables: {
                where,
              },
              context: {
                headers: {
                  'X-Parse-Session-Token': user1.getSessionToken(),
                },
              },
            });

            const result2 = await apolloClient.query({
              query: gql`
                query FindSomeObject($where: GraphQLClassWhereInput) {
                  find: graphQLClasses(where: $where) {
                    edges {
                      node {
                        pointerToUser {
                          username
                        }
                      }
                    }
                  }
                }
              `,
              variables: {
                where,
              },
              context: {
                headers: {
                  'X-Parse-Session-Token': user1.getSessionToken(),
                },
              },
            });
            expect(result1.data.find.edges[0].node.pointerToUser.username).toBeUndefined();
            expect(result2.data.find.edges[0].node.pointerToUser.username).toBeDefined();
          });

          describe_only_db('mongo')('read preferences', () => {
            it('should read from primary by default', async () => {
              await prepareData();

              await parseGraphQLServer.parseGraphQLSchema.schemaCache.clear();

              spyOn(Collection.prototype, 'find').and.callThrough();

              await apolloClient.query({
                query: gql`
                  query FindSomeObjects {
                    find: graphQLClasses {
                      edges {
                        node {
                          pointerToUser {
                            username
                          }
                        }
                      }
                    }
                  }
                `,
                context: {
                  headers: {
                    'X-Parse-Session-Token': user1.getSessionToken(),
                  },
                },
              });

              let foundGraphQLClassReadPreference = false;
              let foundUserClassReadPreference = false;
              Collection.prototype.find.calls.all().forEach(call => {
                if (call.object.s.namespace.collection.indexOf('GraphQLClass') >= 0) {
                  foundGraphQLClassReadPreference = true;
                  expect(call.object.s.readPreference.mode).toBe(ReadPreference.PRIMARY);
                } else if (call.object.s.namespace.collection.indexOf('_User') >= 0) {
                  foundUserClassReadPreference = true;
                  expect(call.object.s.readPreference.mode).toBe(ReadPreference.PRIMARY);
                }
              });

              expect(foundGraphQLClassReadPreference).toBe(true);
              expect(foundUserClassReadPreference).toBe(true);
            });

            it('should support readPreference argument', async () => {
              await prepareData();

              await parseGraphQLServer.parseGraphQLSchema.schemaCache.clear();

              spyOn(Collection.prototype, 'find').and.callThrough();

              await apolloClient.query({
                query: gql`
                  query FindSomeObjects {
                    find: graphQLClasses(options: { readPreference: SECONDARY }) {
                      edges {
                        node {
                          pointerToUser {
                            username
                          }
                        }
                      }
                    }
                  }
                `,
                context: {
                  headers: {
                    'X-Parse-Master-Key': 'test',
                  },
                },
              });

              let foundGraphQLClassReadPreference = false;
              let foundUserClassReadPreference = false;
              Collection.prototype.find.calls.all().forEach(call => {
                if (call.object.s.namespace.collection.indexOf('GraphQLClass') >= 0) {
                  foundGraphQLClassReadPreference = true;
                  expect(call.args[1].readPreference).toBe(ReadPreference.SECONDARY);
                } else if (call.object.s.namespace.collection.indexOf('_User') >= 0) {
                  foundUserClassReadPreference = true;
                  expect(call.args[1].readPreference).toBe(ReadPreference.SECONDARY);
                }
              });

              expect(foundGraphQLClassReadPreference).toBe(true);
              expect(foundUserClassReadPreference).toBe(true);
            });

            it('should support includeReadPreference argument', async () => {
              await prepareData();

              await parseGraphQLServer.parseGraphQLSchema.schemaCache.clear();

              spyOn(Collection.prototype, 'find').and.callThrough();

              await apolloClient.query({
                query: gql`
                  query FindSomeObjects {
                    graphQLClasses(
                      options: { readPreference: SECONDARY, includeReadPreference: NEAREST }
                    ) {
                      edges {
                        node {
                          pointerToUser {
                            username
                          }
                        }
                      }
                    }
                  }
                `,
                context: {
                  headers: {
                    'X-Parse-Master-Key': 'test',
                  },
                },
              });

              let foundGraphQLClassReadPreference = false;
              let foundUserClassReadPreference = false;
              Collection.prototype.find.calls.all().forEach(call => {
                if (call.object.s.namespace.collection.indexOf('GraphQLClass') >= 0) {
                  foundGraphQLClassReadPreference = true;
                  expect(call.args[1].readPreference).toBe(ReadPreference.SECONDARY);
                } else if (call.object.s.namespace.collection.indexOf('_User') >= 0) {
                  foundUserClassReadPreference = true;
                  expect(call.args[1].readPreference).toBe(ReadPreference.NEAREST);
                }
              });

              expect(foundGraphQLClassReadPreference).toBe(true);
              expect(foundUserClassReadPreference).toBe(true);
            });

            it('should support subqueryReadPreference argument', async () => {
              try {
                await prepareData();

                await parseGraphQLServer.parseGraphQLSchema.schemaCache.clear();

                spyOn(Collection.prototype, 'find').and.callThrough();

                await apolloClient.query({
                  query: gql`
                    query FindSomeObjects($where: GraphQLClassWhereInput) {
                      find: graphQLClasses(
                        where: $where
                        options: { readPreference: SECONDARY, subqueryReadPreference: NEAREST }
                      ) {
                        edges {
                          node {
                            id
                          }
                        }
                      }
                    }
                  `,
                  variables: {
                    where: {
                      pointerToUser: {
                        have: {
                          objectId: {
                            equalTo: 'xxxx',
                          },
                        },
                      },
                    },
                  },
                  context: {
                    headers: {
                      'X-Parse-Master-Key': 'test',
                    },
                  },
                });

                let foundGraphQLClassReadPreference = false;
                let foundUserClassReadPreference = false;
                Collection.prototype.find.calls.all().forEach(call => {
                  if (call.object.s.namespace.collection.indexOf('GraphQLClass') >= 0) {
                    foundGraphQLClassReadPreference = true;
                    expect(call.args[1].readPreference).toBe(ReadPreference.SECONDARY);
                  } else if (call.object.s.namespace.collection.indexOf('_User') >= 0) {
                    foundUserClassReadPreference = true;
                    expect(call.args[1].readPreference).toBe(ReadPreference.NEAREST);
                  }
                });

                expect(foundGraphQLClassReadPreference).toBe(true);
                expect(foundUserClassReadPreference).toBe(true);
              } catch (e) {
                handleError(e);
              }
            });
          });

          it('should order by multiple fields', async () => {
            await prepareData();

            await resetGraphQLCache();

            let result;
            try {
              result = await apolloClient.query({
                query: gql`
                  query OrderByMultipleFields($order: [GraphQLClassOrder!]) {
                    graphQLClasses(order: $order) {
                      edges {
                        node {
                          objectId
                        }
                      }
                    }
                  }
                `,
                variables: {
                  order: ['someOtherField_DESC', 'someField_ASC'],
                },
                context: {
                  headers: {
                    'X-Parse-Master-Key': 'test',
                  },
                },
              });
            } catch (e) {
              handleError(e);
            }

            expect(result.data.graphQLClasses.edges.map(edge => edge.node.objectId)).toEqual([
              object3.id,
              object1.id,
              object2.id,
            ]);
          });

          it_only_db('mongo')('should order by multiple fields on a relation field', async () => {
            await prepareData();

            const parentObject = new Parse.Object('ParentClass');
            const relation = parentObject.relation('graphQLClasses');
            relation.add(object1);
            relation.add(object2);
            relation.add(object3);
            await parentObject.save();

            await resetGraphQLCache();

            let result;
            try {
              result = await apolloClient.query({
                query: gql`
                  query OrderByMultipleFieldsOnRelation($id: ID!, $order: [GraphQLClassOrder!]) {
                    parentClass(id: $id) {
                      graphQLClasses(order: $order) {
                        edges {
                          node {
                            objectId
                          }
                        }
                      }
                    }
                  }
                `,
                variables: {
                  id: parentObject.id,
                  order: ['someOtherField_DESC', 'someField_ASC'],
                },
                context: {
                  headers: {
                    'X-Parse-Master-Key': 'test',
                  },
                },
              });
            } catch (e) {
              handleError(e);
            }

            expect(
              result.data.parentClass.graphQLClasses.edges.map(edge => edge.node.objectId)
            ).toEqual([object3.id, object1.id, object2.id]);
          });

          it('should support including relation', async () => {
            await prepareData();

            await parseGraphQLServer.parseGraphQLSchema.schemaCache.clear();

            const result1 = await apolloClient.query({
              query: gql`
                query FindRoles {
                  roles {
                    edges {
                      node {
                        name
                      }
                    }
                  }
                }
              `,
              variables: {},
              context: {
                headers: {
                  'X-Parse-Session-Token': user1.getSessionToken(),
                },
              },
            });

            const result2 = await apolloClient.query({
              query: gql`
                query FindRoles {
                  roles {
                    edges {
                      node {
                        name
                        users {
                          edges {
                            node {
                              username
                            }
                          }
                        }
                      }
                    }
                  }
                }
              `,
              variables: {},
              context: {
                headers: {
                  'X-Parse-Session-Token': user1.getSessionToken(),
                },
              },
            });

            expect(result1.data.roles.edges[0].node.name).toBeDefined();
            expect(result1.data.roles.edges[0].node.users).toBeUndefined();
            expect(result1.data.roles.edges[0].node.roles).toBeUndefined();
            expect(result2.data.roles.edges[0].node.name).toBeDefined();
            expect(result2.data.roles.edges[0].node.users).toBeDefined();
            expect(result2.data.roles.edges[0].node.users.edges[0].node.username).toBeDefined();
            expect(result2.data.roles.edges[0].node.roles).toBeUndefined();
          });
        });
      });

      describe('Objects Mutations', () => {
        describe('Create', () => {
          it('should return specific type object using class specific mutation', async () => {
            const clientMutationId = uuidv4();
            const customerSchema = new Parse.Schema('Customer');
            customerSchema.addString('someField');
            await customerSchema.save();

            await parseGraphQLServer.parseGraphQLSchema.schemaCache.clear();

            const result = await apolloClient.mutate({
              mutation: gql`
                mutation CreateCustomer($input: CreateCustomerInput!) {
                  createCustomer(input: $input) {
                    clientMutationId
                    customer {
                      id
                      objectId
                      createdAt
                      someField
                    }
                  }
                }
              `,
              variables: {
                input: {
                  clientMutationId,
                  fields: {
                    someField: 'someValue',
                  },
                },
              },
            });

            expect(result.data.createCustomer.clientMutationId).toEqual(clientMutationId);
            expect(result.data.createCustomer.customer.id).toBeDefined();
            expect(result.data.createCustomer.customer.someField).toEqual('someValue');

            const customer = await new Parse.Query('Customer').get(
              result.data.createCustomer.customer.objectId
            );

            expect(customer.createdAt).toEqual(
              new Date(result.data.createCustomer.customer.createdAt)
            );
            expect(customer.get('someField')).toEqual('someValue');
          });

          it('should respect level permissions', async () => {
            await prepareData();

            await parseGraphQLServer.parseGraphQLSchema.schemaCache.clear();

            async function createObject(className, headers) {
              const getClassName = className.charAt(0).toLowerCase() + className.slice(1);
              const result = await apolloClient.mutate({
                mutation: gql`
                  mutation CreateSomeObject {
                    create${className}(input: {}) {
                      ${getClassName} {
                        id
                        createdAt
                      }
                    }
                  }
                `,
                context: {
                  headers,
                },
              });

              const specificCreate = result.data[`create${className}`][getClassName];
              expect(specificCreate.id).toBeDefined();
              expect(specificCreate.createdAt).toBeDefined();

              return result;
            }

            await expectAsync(createObject('GraphQLClass')).toBeRejectedWith(
              jasmine.stringMatching('Permission denied for action create on class GraphQLClass')
            );
            await expectAsync(createObject('PublicClass')).toBeResolved();
            await expectAsync(
              createObject('GraphQLClass', { 'X-Parse-Master-Key': 'test' })
            ).toBeResolved();
            await expectAsync(
              createObject('PublicClass', { 'X-Parse-Master-Key': 'test' })
            ).toBeResolved();
            await expectAsync(
              createObject('GraphQLClass', {
                'X-Parse-Session-Token': user1.getSessionToken(),
              })
            ).toBeResolved();
            await expectAsync(
              createObject('PublicClass', {
                'X-Parse-Session-Token': user1.getSessionToken(),
              })
            ).toBeResolved();
            await expectAsync(
              createObject('GraphQLClass', {
                'X-Parse-Session-Token': user2.getSessionToken(),
              })
            ).toBeResolved();
            await expectAsync(
              createObject('PublicClass', {
                'X-Parse-Session-Token': user2.getSessionToken(),
              })
            ).toBeResolved();
            await expectAsync(
              createObject('GraphQLClass', {
                'X-Parse-Session-Token': user4.getSessionToken(),
              })
            ).toBeRejectedWith(
              jasmine.stringMatching('Permission denied for action create on class GraphQLClass')
            );
            await expectAsync(
              createObject('PublicClass', {
                'X-Parse-Session-Token': user4.getSessionToken(),
              })
            ).toBeResolved();
          });
        });

        describe('Update', () => {
          it('should return specific type object using class specific mutation', async () => {
            const clientMutationId = uuidv4();
            const obj = new Parse.Object('Customer');
            obj.set('someField1', 'someField1Value1');
            obj.set('someField2', 'someField2Value1');
            await obj.save();

            await parseGraphQLServer.parseGraphQLSchema.schemaCache.clear();

            const result = await apolloClient.mutate({
              mutation: gql`
                mutation UpdateCustomer($input: UpdateCustomerInput!) {
                  updateCustomer(input: $input) {
                    clientMutationId
                    customer {
                      updatedAt
                      someField1
                      someField2
                    }
                  }
                }
              `,
              variables: {
                input: {
                  clientMutationId,
                  id: obj.id,
                  fields: {
                    someField1: 'someField1Value2',
                  },
                },
              },
            });

            expect(result.data.updateCustomer.clientMutationId).toEqual(clientMutationId);
            expect(result.data.updateCustomer.customer.updatedAt).toBeDefined();
            expect(result.data.updateCustomer.customer.someField1).toEqual('someField1Value2');
            expect(result.data.updateCustomer.customer.someField2).toEqual('someField2Value1');

            await obj.fetch();

            expect(obj.get('someField1')).toEqual('someField1Value2');
            expect(obj.get('someField2')).toEqual('someField2Value1');
          });

          it('should return only id using class specific mutation', async () => {
            const obj = new Parse.Object('Customer');
            obj.set('someField1', 'someField1Value1');
            obj.set('someField2', 'someField2Value1');
            await obj.save();

            await parseGraphQLServer.parseGraphQLSchema.schemaCache.clear();

            const result = await apolloClient.mutate({
              mutation: gql`
                mutation UpdateCustomer($id: ID!, $fields: UpdateCustomerFieldsInput) {
                  updateCustomer(input: { id: $id, fields: $fields }) {
                    customer {
                      id
                      objectId
                    }
                  }
                }
              `,
              variables: {
                id: obj.id,
                fields: {
                  someField1: 'someField1Value2',
                },
              },
            });

            expect(result.data.updateCustomer.customer.objectId).toEqual(obj.id);

            await obj.fetch();

            expect(obj.get('someField1')).toEqual('someField1Value2');
            expect(obj.get('someField2')).toEqual('someField2Value1');
          });

          it('should respect level permissions', async () => {
            await prepareData();

            await parseGraphQLServer.parseGraphQLSchema.schemaCache.clear();

            async function updateObject(className, id, fields, headers) {
              return await apolloClient.mutate({
                mutation: gql`
                  mutation UpdateSomeObject(
                    $id: ID!
                    $fields: Update${className}FieldsInput
                  ) {
                    update: update${className}(input: {
                      id: $id
                      fields: $fields
                      clientMutationId: "someid"
                    }) {
                      clientMutationId
                    }
                  }
                `,
                variables: {
                  id,
                  fields,
                },
                context: {
                  headers,
                },
              });
            }

            await Promise.all(
              objects.slice(0, 3).map(async obj => {
                const originalFieldValue = obj.get('someField');
                await expectAsync(
                  updateObject(obj.className, obj.id, {
                    someField: 'changedValue1',
                  })
                ).toBeRejectedWith(jasmine.stringMatching('Object not found'));
                await obj.fetch({ useMasterKey: true });
                expect(obj.get('someField')).toEqual(originalFieldValue);
              })
            );
            expect(
              (
                await updateObject(object4.className, object4.id, {
                  someField: 'changedValue1',
                })
              ).data.update.clientMutationId
            ).toBeDefined();
            await object4.fetch({ useMasterKey: true });
            expect(object4.get('someField')).toEqual('changedValue1');
            await Promise.all(
              objects.map(async obj => {
                expect(
                  (
                    await updateObject(
                      obj.className,
                      obj.id,
                      { someField: 'changedValue2' },
                      { 'X-Parse-Master-Key': 'test' }
                    )
                  ).data.update.clientMutationId
                ).toBeDefined();
                await obj.fetch({ useMasterKey: true });
                expect(obj.get('someField')).toEqual('changedValue2');
              })
            );
            await Promise.all(
              objects.map(async obj => {
                expect(
                  (
                    await updateObject(
                      obj.className,
                      obj.id,
                      { someField: 'changedValue3' },
                      { 'X-Parse-Session-Token': user1.getSessionToken() }
                    )
                  ).data.update.clientMutationId
                ).toBeDefined();
                await obj.fetch({ useMasterKey: true });
                expect(obj.get('someField')).toEqual('changedValue3');
              })
            );
            await Promise.all(
              objects.map(async obj => {
                expect(
                  (
                    await updateObject(
                      obj.className,
                      obj.id,
                      { someField: 'changedValue4' },
                      { 'X-Parse-Session-Token': user2.getSessionToken() }
                    )
                  ).data.update.clientMutationId
                ).toBeDefined();
                await obj.fetch({ useMasterKey: true });
                expect(obj.get('someField')).toEqual('changedValue4');
              })
            );
            await Promise.all(
              [object1, object3, object4].map(async obj => {
                expect(
                  (
                    await updateObject(
                      obj.className,
                      obj.id,
                      { someField: 'changedValue5' },
                      { 'X-Parse-Session-Token': user3.getSessionToken() }
                    )
                  ).data.update.clientMutationId
                ).toBeDefined();
                await obj.fetch({ useMasterKey: true });
                expect(obj.get('someField')).toEqual('changedValue5');
              })
            );
            const originalFieldValue = object2.get('someField');
            await expectAsync(
              updateObject(
                object2.className,
                object2.id,
                { someField: 'changedValue5' },
                { 'X-Parse-Session-Token': user3.getSessionToken() }
              )
            ).toBeRejectedWith(jasmine.stringMatching('Object not found'));
            await object2.fetch({ useMasterKey: true });
            expect(object2.get('someField')).toEqual(originalFieldValue);
            await Promise.all(
              objects.slice(0, 3).map(async obj => {
                const originalFieldValue = obj.get('someField');
                await expectAsync(
                  updateObject(
                    obj.className,
                    obj.id,
                    { someField: 'changedValue6' },
                    { 'X-Parse-Session-Token': user4.getSessionToken() }
                  )
                ).toBeRejectedWith(jasmine.stringMatching('Object not found'));
                await obj.fetch({ useMasterKey: true });
                expect(obj.get('someField')).toEqual(originalFieldValue);
              })
            );
            expect(
              (
                await updateObject(
                  object4.className,
                  object4.id,
                  { someField: 'changedValue6' },
                  { 'X-Parse-Session-Token': user4.getSessionToken() }
                )
              ).data.update.clientMutationId
            ).toBeDefined();
            await object4.fetch({ useMasterKey: true });
            expect(object4.get('someField')).toEqual('changedValue6');
            await Promise.all(
              objects.slice(0, 2).map(async obj => {
                const originalFieldValue = obj.get('someField');
                await expectAsync(
                  updateObject(
                    obj.className,
                    obj.id,
                    { someField: 'changedValue7' },
                    { 'X-Parse-Session-Token': user5.getSessionToken() }
                  )
                ).toBeRejectedWith(jasmine.stringMatching('Object not found'));
                await obj.fetch({ useMasterKey: true });
                expect(obj.get('someField')).toEqual(originalFieldValue);
              })
            );
            expect(
              (
                await updateObject(
                  object3.className,
                  object3.id,
                  { someField: 'changedValue7' },
                  { 'X-Parse-Session-Token': user5.getSessionToken() }
                )
              ).data.update.clientMutationId
            ).toBeDefined();
            await object3.fetch({ useMasterKey: true });
            expect(object3.get('someField')).toEqual('changedValue7');
            expect(
              (
                await updateObject(
                  object4.className,
                  object4.id,
                  { someField: 'changedValue7' },
                  { 'X-Parse-Session-Token': user5.getSessionToken() }
                )
              ).data.update.clientMutationId
            ).toBeDefined();
            await object4.fetch({ useMasterKey: true });
            expect(object4.get('someField')).toEqual('changedValue7');
          });

          it('should respect level permissions with specific class mutation', async () => {
            await prepareData();

            await parseGraphQLServer.parseGraphQLSchema.schemaCache.clear();

            function updateObject(className, id, fields, headers) {
              const mutationName = className.charAt(0).toLowerCase() + className.slice(1);

              return apolloClient.mutate({
                mutation: gql`
                  mutation UpdateSomeObject(
                    $id: ID!
                    $fields: Update${className}FieldsInput
                  ) {
                    update${className}(input: {
                      id: $id
                      fields: $fields
                    }) {
                      ${mutationName} {
                        updatedAt
                      }
                    }
                  }
                `,
                variables: {
                  id,
                  fields,
                },
                context: {
                  headers,
                },
              });
            }

            await Promise.all(
              objects.slice(0, 3).map(async obj => {
                const originalFieldValue = obj.get('someField');
                await expectAsync(
                  updateObject(obj.className, obj.id, {
                    someField: 'changedValue1',
                  })
                ).toBeRejectedWith(jasmine.stringMatching('Object not found'));
                await obj.fetch({ useMasterKey: true });
                expect(obj.get('someField')).toEqual(originalFieldValue);
              })
            );
            expect(
              (
                await updateObject(object4.className, object4.id, {
                  someField: 'changedValue1',
                })
              ).data[`update${object4.className}`][
                object4.className.charAt(0).toLowerCase() + object4.className.slice(1)
              ].updatedAt
            ).toBeDefined();
            await object4.fetch({ useMasterKey: true });
            expect(object4.get('someField')).toEqual('changedValue1');
            await Promise.all(
              objects.map(async obj => {
                expect(
                  (
                    await updateObject(
                      obj.className,
                      obj.id,
                      { someField: 'changedValue2' },
                      { 'X-Parse-Master-Key': 'test' }
                    )
                  ).data[`update${obj.className}`][
                    obj.className.charAt(0).toLowerCase() + obj.className.slice(1)
                  ].updatedAt
                ).toBeDefined();
                await obj.fetch({ useMasterKey: true });
                expect(obj.get('someField')).toEqual('changedValue2');
              })
            );
            await Promise.all(
              objects.map(async obj => {
                expect(
                  (
                    await updateObject(
                      obj.className,
                      obj.id,
                      { someField: 'changedValue3' },
                      { 'X-Parse-Session-Token': user1.getSessionToken() }
                    )
                  ).data[`update${obj.className}`][
                    obj.className.charAt(0).toLowerCase() + obj.className.slice(1)
                  ].updatedAt
                ).toBeDefined();
                await obj.fetch({ useMasterKey: true });
                expect(obj.get('someField')).toEqual('changedValue3');
              })
            );
            await Promise.all(
              objects.map(async obj => {
                expect(
                  (
                    await updateObject(
                      obj.className,
                      obj.id,
                      { someField: 'changedValue4' },
                      { 'X-Parse-Session-Token': user2.getSessionToken() }
                    )
                  ).data[`update${obj.className}`][
                    obj.className.charAt(0).toLowerCase() + obj.className.slice(1)
                  ].updatedAt
                ).toBeDefined();
                await obj.fetch({ useMasterKey: true });
                expect(obj.get('someField')).toEqual('changedValue4');
              })
            );
            await Promise.all(
              [object1, object3, object4].map(async obj => {
                expect(
                  (
                    await updateObject(
                      obj.className,
                      obj.id,
                      { someField: 'changedValue5' },
                      { 'X-Parse-Session-Token': user3.getSessionToken() }
                    )
                  ).data[`update${obj.className}`][
                    obj.className.charAt(0).toLowerCase() + obj.className.slice(1)
                  ].updatedAt
                ).toBeDefined();
                await obj.fetch({ useMasterKey: true });
                expect(obj.get('someField')).toEqual('changedValue5');
              })
            );
            const originalFieldValue = object2.get('someField');
            await expectAsync(
              updateObject(
                object2.className,
                object2.id,
                { someField: 'changedValue5' },
                { 'X-Parse-Session-Token': user3.getSessionToken() }
              )
            ).toBeRejectedWith(jasmine.stringMatching('Object not found'));
            await object2.fetch({ useMasterKey: true });
            expect(object2.get('someField')).toEqual(originalFieldValue);
            await Promise.all(
              objects.slice(0, 3).map(async obj => {
                const originalFieldValue = obj.get('someField');
                await expectAsync(
                  updateObject(
                    obj.className,
                    obj.id,
                    { someField: 'changedValue6' },
                    { 'X-Parse-Session-Token': user4.getSessionToken() }
                  )
                ).toBeRejectedWith(jasmine.stringMatching('Object not found'));
                await obj.fetch({ useMasterKey: true });
                expect(obj.get('someField')).toEqual(originalFieldValue);
              })
            );
            expect(
              (
                await updateObject(
                  object4.className,
                  object4.id,
                  { someField: 'changedValue6' },
                  { 'X-Parse-Session-Token': user4.getSessionToken() }
                )
              ).data[`update${object4.className}`][
                object4.className.charAt(0).toLowerCase() + object4.className.slice(1)
              ].updatedAt
            ).toBeDefined();
            await object4.fetch({ useMasterKey: true });
            expect(object4.get('someField')).toEqual('changedValue6');
            await Promise.all(
              objects.slice(0, 2).map(async obj => {
                const originalFieldValue = obj.get('someField');
                await expectAsync(
                  updateObject(
                    obj.className,
                    obj.id,
                    { someField: 'changedValue7' },
                    { 'X-Parse-Session-Token': user5.getSessionToken() }
                  )
                ).toBeRejectedWith(jasmine.stringMatching('Object not found'));
                await obj.fetch({ useMasterKey: true });
                expect(obj.get('someField')).toEqual(originalFieldValue);
              })
            );
            expect(
              (
                await updateObject(
                  object3.className,
                  object3.id,
                  { someField: 'changedValue7' },
                  { 'X-Parse-Session-Token': user5.getSessionToken() }
                )
              ).data[`update${object3.className}`][
                object3.className.charAt(0).toLowerCase() + object3.className.slice(1)
              ].updatedAt
            ).toBeDefined();
            await object3.fetch({ useMasterKey: true });
            expect(object3.get('someField')).toEqual('changedValue7');
            expect(
              (
                await updateObject(
                  object4.className,
                  object4.id,
                  { someField: 'changedValue7' },
                  { 'X-Parse-Session-Token': user5.getSessionToken() }
                )
              ).data[`update${object4.className}`][
                object4.className.charAt(0).toLowerCase() + object4.className.slice(1)
              ].updatedAt
            ).toBeDefined();
            await object4.fetch({ useMasterKey: true });
            expect(object4.get('someField')).toEqual('changedValue7');
          });
        });

        describe('Delete', () => {
          it('should return a specific type using class specific mutation', async () => {
            const clientMutationId = uuidv4();
            const obj = new Parse.Object('Customer');
            obj.set('someField1', 'someField1Value1');
            obj.set('someField2', 'someField2Value1');
            await obj.save();

            await parseGraphQLServer.parseGraphQLSchema.schemaCache.clear();

            const result = await apolloClient.mutate({
              mutation: gql`
                mutation DeleteCustomer($input: DeleteCustomerInput!) {
                  deleteCustomer(input: $input) {
                    clientMutationId
                    customer {
                      id
                      objectId
                      someField1
                      someField2
                    }
                  }
                }
              `,
              variables: {
                input: {
                  clientMutationId,
                  id: obj.id,
                },
              },
            });

            expect(result.data.deleteCustomer.clientMutationId).toEqual(clientMutationId);
            expect(result.data.deleteCustomer.customer.objectId).toEqual(obj.id);
            expect(result.data.deleteCustomer.customer.someField1).toEqual('someField1Value1');
            expect(result.data.deleteCustomer.customer.someField2).toEqual('someField2Value1');

            await expectAsync(obj.fetch({ useMasterKey: true })).toBeRejectedWith(
              jasmine.stringMatching('Object not found')
            );
          });

          it('should respect level permissions', async () => {
            await prepareData();

            await parseGraphQLServer.parseGraphQLSchema.schemaCache.clear();

            function deleteObject(className, id, headers) {
              const mutationName = className.charAt(0).toLowerCase() + className.slice(1);
              return apolloClient.mutate({
                mutation: gql`
                  mutation DeleteSomeObject(
                    $id: ID!
                  ) {
                    delete: delete${className}(input: { id: $id }) {
                      ${mutationName} {
                        objectId
                      }
                    }
                  }
                `,
                variables: {
                  id,
                },
                context: {
                  headers,
                },
              });
            }

            await Promise.all(
              objects.slice(0, 3).map(async obj => {
                const originalFieldValue = obj.get('someField');
                await expectAsync(deleteObject(obj.className, obj.id)).toBeRejectedWith(
                  jasmine.stringMatching('Object not found')
                );
                await obj.fetch({ useMasterKey: true });
                expect(obj.get('someField')).toEqual(originalFieldValue);
              })
            );
            await Promise.all(
              objects.slice(0, 3).map(async obj => {
                const originalFieldValue = obj.get('someField');
                await expectAsync(
                  deleteObject(obj.className, obj.id, {
                    'X-Parse-Session-Token': user4.getSessionToken(),
                  })
                ).toBeRejectedWith(jasmine.stringMatching('Object not found'));
                await obj.fetch({ useMasterKey: true });
                expect(obj.get('someField')).toEqual(originalFieldValue);
              })
            );
            expect(
              (await deleteObject(object4.className, object4.id)).data.delete[
                object4.className.charAt(0).toLowerCase() + object4.className.slice(1)
              ]
            ).toEqual({ objectId: object4.id, __typename: 'PublicClass' });
            await expectAsync(object4.fetch({ useMasterKey: true })).toBeRejectedWith(
              jasmine.stringMatching('Object not found')
            );
            expect(
              (
                await deleteObject(object1.className, object1.id, {
                  'X-Parse-Master-Key': 'test',
                })
              ).data.delete[object1.className.charAt(0).toLowerCase() + object1.className.slice(1)]
            ).toEqual({ objectId: object1.id, __typename: 'GraphQLClass' });
            await expectAsync(object1.fetch({ useMasterKey: true })).toBeRejectedWith(
              jasmine.stringMatching('Object not found')
            );
            expect(
              (
                await deleteObject(object2.className, object2.id, {
                  'X-Parse-Session-Token': user2.getSessionToken(),
                })
              ).data.delete[object2.className.charAt(0).toLowerCase() + object2.className.slice(1)]
            ).toEqual({ objectId: object2.id, __typename: 'GraphQLClass' });
            await expectAsync(object2.fetch({ useMasterKey: true })).toBeRejectedWith(
              jasmine.stringMatching('Object not found')
            );
            expect(
              (
                await deleteObject(object3.className, object3.id, {
                  'X-Parse-Session-Token': user5.getSessionToken(),
                })
              ).data.delete[object3.className.charAt(0).toLowerCase() + object3.className.slice(1)]
            ).toEqual({ objectId: object3.id, __typename: 'GraphQLClass' });
            await expectAsync(object3.fetch({ useMasterKey: true })).toBeRejectedWith(
              jasmine.stringMatching('Object not found')
            );
          });

          it('should respect level permissions with specific class mutation', async () => {
            await prepareData();

            await parseGraphQLServer.parseGraphQLSchema.schemaCache.clear();

            function deleteObject(className, id, headers) {
              const mutationName = className.charAt(0).toLowerCase() + className.slice(1);
              return apolloClient.mutate({
                mutation: gql`
                  mutation DeleteSomeObject(
                    $id: ID!
                  ) {
                    delete${className}(input: { id: $id }) {
                      ${mutationName} {
                        objectId
                      }
                    }
                  }
                `,
                variables: {
                  id,
                },
                context: {
                  headers,
                },
              });
            }

            await Promise.all(
              objects.slice(0, 3).map(async obj => {
                const originalFieldValue = obj.get('someField');
                await expectAsync(deleteObject(obj.className, obj.id)).toBeRejectedWith(
                  jasmine.stringMatching('Object not found')
                );
                await obj.fetch({ useMasterKey: true });
                expect(obj.get('someField')).toEqual(originalFieldValue);
              })
            );
            await Promise.all(
              objects.slice(0, 3).map(async obj => {
                const originalFieldValue = obj.get('someField');
                await expectAsync(
                  deleteObject(obj.className, obj.id, {
                    'X-Parse-Session-Token': user4.getSessionToken(),
                  })
                ).toBeRejectedWith(jasmine.stringMatching('Object not found'));
                await obj.fetch({ useMasterKey: true });
                expect(obj.get('someField')).toEqual(originalFieldValue);
              })
            );
            expect(
              (await deleteObject(object4.className, object4.id)).data[
                `delete${object4.className}`
              ][object4.className.charAt(0).toLowerCase() + object4.className.slice(1)].objectId
            ).toEqual(object4.id);
            await expectAsync(object4.fetch({ useMasterKey: true })).toBeRejectedWith(
              jasmine.stringMatching('Object not found')
            );
            expect(
              (
                await deleteObject(object1.className, object1.id, {
                  'X-Parse-Master-Key': 'test',
                })
              ).data[`delete${object1.className}`][
                object1.className.charAt(0).toLowerCase() + object1.className.slice(1)
              ].objectId
            ).toEqual(object1.id);
            await expectAsync(object1.fetch({ useMasterKey: true })).toBeRejectedWith(
              jasmine.stringMatching('Object not found')
            );
            expect(
              (
                await deleteObject(object2.className, object2.id, {
                  'X-Parse-Session-Token': user2.getSessionToken(),
                })
              ).data[`delete${object2.className}`][
                object2.className.charAt(0).toLowerCase() + object2.className.slice(1)
              ].objectId
            ).toEqual(object2.id);
            await expectAsync(object2.fetch({ useMasterKey: true })).toBeRejectedWith(
              jasmine.stringMatching('Object not found')
            );
            expect(
              (
                await deleteObject(object3.className, object3.id, {
                  'X-Parse-Session-Token': user5.getSessionToken(),
                })
              ).data[`delete${object3.className}`][
                object3.className.charAt(0).toLowerCase() + object3.className.slice(1)
              ].objectId
            ).toEqual(object3.id);
            await expectAsync(object3.fetch({ useMasterKey: true })).toBeRejectedWith(
              jasmine.stringMatching('Object not found')
            );
          });
        });

        it('should unset fields when null used on update/create', async () => {
          const customerSchema = new Parse.Schema('Customer');
          customerSchema.addString('aString');
          customerSchema.addBoolean('aBoolean');
          customerSchema.addDate('aDate');
          customerSchema.addArray('aArray');
          customerSchema.addGeoPoint('aGeoPoint');
          customerSchema.addPointer('aPointer', 'Customer');
          customerSchema.addObject('aObject');
          customerSchema.addPolygon('aPolygon');
          await customerSchema.save();

          await parseGraphQLServer.parseGraphQLSchema.schemaCache.clear();

          const cus = new Parse.Object('Customer');
          await cus.save({ aString: 'hello' });

          const fields = {
            aString: "i'm string",
            aBoolean: true,
            aDate: new Date().toISOString(),
            aArray: ['hello', 1],
            aGeoPoint: { latitude: 30, longitude: 30 },
            aPointer: { link: cus.id },
            aObject: { prop: { subprop: 1 }, prop2: 'test' },
            aPolygon: [
              { latitude: 30, longitude: 30 },
              { latitude: 31, longitude: 31 },
              { latitude: 32, longitude: 32 },
              { latitude: 30, longitude: 30 },
            ],
          };
          const nullFields = Object.keys(fields).reduce((acc, k) => ({ ...acc, [k]: null }), {});
          const result = await apolloClient.mutate({
            mutation: gql`
              mutation CreateCustomer($input: CreateCustomerInput!) {
                createCustomer(input: $input) {
                  customer {
                    id
                    aString
                    aBoolean
                    aDate
                    aArray {
                      ... on Element {
                        value
                      }
                    }
                    aGeoPoint {
                      longitude
                      latitude
                    }
                    aPointer {
                      objectId
                    }
                    aObject
                    aPolygon {
                      longitude
                      latitude
                    }
                  }
                }
              }
            `,
            variables: {
              input: { fields },
            },
          });
          const {
            data: {
              createCustomer: {
                customer: { aPointer, aArray, id, ...otherFields },
              },
            },
          } = result;
          expect(id).toBeDefined();
          delete otherFields.__typename;
          delete otherFields.aGeoPoint.__typename;
          otherFields.aPolygon.forEach(v => {
            delete v.__typename;
          });
          expect({
            ...otherFields,
            aPointer: { link: aPointer.objectId },
            aArray: aArray.map(({ value }) => value),
          }).toEqual(fields);

          const updated = await apolloClient.mutate({
            mutation: gql`
              mutation UpdateCustomer($input: UpdateCustomerInput!) {
                updateCustomer(input: $input) {
                  customer {
                    aString
                    aBoolean
                    aDate
                    aArray {
                      ... on Element {
                        value
                      }
                    }
                    aGeoPoint {
                      longitude
                      latitude
                    }
                    aPointer {
                      objectId
                    }
                    aObject
                    aPolygon {
                      longitude
                      latitude
                    }
                  }
                }
              }
            `,
            variables: {
              input: { fields: nullFields, id },
            },
          });
          const {
            data: {
              updateCustomer: { customer },
            },
          } = updated;
          delete customer.__typename;
          expect(Object.keys(customer).length).toEqual(8);
          Object.keys(customer).forEach(k => {
            expect(customer[k]).toBeNull();
          });
          try {
            const queryResult = await apolloClient.query({
              query: gql`
                query getEmptyCustomer($where: CustomerWhereInput!) {
                  customers(where: $where) {
                    edges {
                      node {
                        id
                      }
                    }
                  }
                }
              `,
              variables: {
                where: Object.keys(fields).reduce(
                  (acc, k) => ({ ...acc, [k]: { exists: false } }),
                  {}
                ),
              },
            });

            expect(queryResult.data.customers.edges.length).toEqual(1);
          } catch (e) {
            console.error(JSON.stringify(e));
          }
        });
      });

      describe('Files Mutations', () => {
        describe('Create', () => {
          it('should return File object', async () => {
            const clientMutationId = uuidv4();

            parseServer = await global.reconfigureServer({
              publicServerURL: 'http://localhost:13377/parse',
            });

            const body = new FormData();
            body.append(
              'operations',
              JSON.stringify({
                query: `
                  mutation CreateFile($input: CreateFileInput!) {
                    createFile(input: $input) {
                      clientMutationId
                      fileInfo {
                        name
                        url
                      }
                    }
                  }
                `,
                variables: {
                  input: {
                    clientMutationId,
                    upload: null,
                  },
                },
              })
            );
            body.append('map', JSON.stringify({ 1: ['variables.input.upload'] }));
            body.append('1', 'My File Content', {
              filename: 'myFileName.txt',
              contentType: 'text/plain',
            });

            let res = await fetch('http://localhost:13377/graphql', {
              method: 'POST',
              headers,
              body,
            });

            expect(res.status).toEqual(200);

            const result = JSON.parse(await res.text());

            expect(result.data.createFile.clientMutationId).toEqual(clientMutationId);
            expect(result.data.createFile.fileInfo.name).toEqual(
              jasmine.stringMatching(/_myFileName.txt$/)
            );
            expect(result.data.createFile.fileInfo.url).toEqual(
              jasmine.stringMatching(/_myFileName.txt$/)
            );

            res = await fetch(result.data.createFile.fileInfo.url);

            expect(res.status).toEqual(200);
            expect(await res.text()).toEqual('My File Content');
          });
        });
      });

      describe('Users Queries', () => {
        it('should return current logged user', async () => {
          const userName = 'user1',
            password = 'user1',
            email = 'emailUser1@parse.com';

          const user = new Parse.User();
          user.setUsername(userName);
          user.setPassword(password);
          user.setEmail(email);
          await user.signUp();

          const session = await Parse.Session.current();
          const result = await apolloClient.query({
            query: gql`
              query GetCurrentUser {
                viewer {
                  user {
                    id
                    username
                    email
                  }
                }
              }
            `,
            context: {
              headers: {
                'X-Parse-Session-Token': session.getSessionToken(),
              },
            },
          });

          const { id, username: resultUserName, email: resultEmail } = result.data.viewer.user;
          expect(id).toBeDefined();
          expect(resultUserName).toEqual(userName);
          expect(resultEmail).toEqual(email);
        });

        it('should return logged user including pointer', async () => {
          const foo = new Parse.Object('Foo');
          foo.set('bar', 'hello');

          const userName = 'user1',
            password = 'user1',
            email = 'emailUser1@parse.com';

          const user = new Parse.User();
          user.setUsername(userName);
          user.setPassword(password);
          user.setEmail(email);
          user.set('userFoo', foo);
          await user.signUp();

          await parseGraphQLServer.parseGraphQLSchema.schemaCache.clear();

          const session = await Parse.Session.current();
          const result = await apolloClient.query({
            query: gql`
              query GetCurrentUser {
                viewer {
                  sessionToken
                  user {
                    id
                    objectId
                    userFoo {
                      bar
                    }
                  }
                }
              }
            `,
            context: {
              headers: {
                'X-Parse-Session-Token': session.getSessionToken(),
              },
            },
          });

          const sessionToken = result.data.viewer.sessionToken;
          const { objectId, userFoo: resultFoo } = result.data.viewer.user;
          expect(objectId).toEqual(user.id);
          expect(sessionToken).toBeDefined();
          expect(resultFoo).toBeDefined();
          expect(resultFoo.bar).toEqual('hello');
        });
        it('should return logged user and do not by pass pointer security', async () => {
          const masterKeyOnlyACL = new Parse.ACL();
          masterKeyOnlyACL.setPublicReadAccess(false);
          masterKeyOnlyACL.setPublicWriteAccess(false);
          const foo = new Parse.Object('Foo');
          foo.setACL(masterKeyOnlyACL);
          foo.set('bar', 'hello');
          await foo.save(null, { useMasterKey: true });
          const userName = 'userx1',
            password = 'user1',
            email = 'emailUserx1@parse.com';

          const user = new Parse.User();
          user.setUsername(userName);
          user.setPassword(password);
          user.setEmail(email);
          user.set('userFoo', foo);
          await user.signUp();

          await parseGraphQLServer.parseGraphQLSchema.schemaCache.clear();

          const session = await Parse.Session.current();
          const result = await apolloClient.query({
            query: gql`
              query GetCurrentUser {
                viewer {
                  sessionToken
                  user {
                    id
                    objectId
                    userFoo {
                      bar
                    }
                  }
                }
              }
            `,
            context: {
              headers: {
                'X-Parse-Session-Token': session.getSessionToken(),
              },
            },
          });

          const sessionToken = result.data.viewer.sessionToken;
          const { objectId, userFoo: resultFoo } = result.data.viewer.user;
          expect(objectId).toEqual(user.id);
          expect(sessionToken).toBeDefined();
          expect(resultFoo).toEqual(null);
        });
      });

      describe('Users Mutations', () => {
        const challengeAdapter = {
          validateAuthData: () => Promise.resolve({ response: { someData: true } }),
          validateAppId: () => Promise.resolve(),
          challenge: () => Promise.resolve({ someData: true }),
          options: { anOption: true },
        };

        it('should create user and return authData response', async () => {
          parseServer = await global.reconfigureServer({
            publicServerURL: 'http://localhost:13377/parse',
            auth: {
              challengeAdapter,
            },
          });
          const clientMutationId = uuidv4();

          const result = await apolloClient.mutate({
            mutation: gql`
              mutation createUser($input: CreateUserInput!) {
                createUser(input: $input) {
                  clientMutationId
                  user {
                    id
                    authDataResponse
                  }
                }
              }
            `,
            variables: {
              input: {
                clientMutationId,
                fields: {
                  authData: {
                    challengeAdapter: {
                      id: 'challengeAdapter',
                    },
                  },
                },
              },
            },
            context: {
              headers: {
                'X-Parse-Master-Key': 'test',
              },
            },
          });

          expect(result.data.createUser.clientMutationId).toEqual(clientMutationId);
          expect(result.data.createUser.user.authDataResponse).toEqual({
            challengeAdapter: { someData: true },
          });
        });

        it('should sign user up', async () => {
          parseServer = await global.reconfigureServer({
            publicServerURL: 'http://localhost:13377/parse',
            auth: {
              challengeAdapter,
            },
          });
          const clientMutationId = uuidv4();
          const userSchema = new Parse.Schema('_User');
          userSchema.addString('someField');
          userSchema.addPointer('aPointer', '_User');
          await userSchema.update();

          await parseGraphQLServer.parseGraphQLSchema.schemaCache.clear();
          const result = await apolloClient.mutate({
            mutation: gql`
              mutation SignUp($input: SignUpInput!) {
                signUp(input: $input) {
                  clientMutationId
                  viewer {
                    sessionToken
                    user {
                      someField
                      authDataResponse
                      aPointer {
                        id
                        username
                      }
                    }
                  }
                }
              }
            `,
            variables: {
              input: {
                clientMutationId,
                fields: {
                  username: 'user1',
                  password: 'user1',
                  authData: {
                    challengeAdapter: {
                      id: 'challengeAdapter',
                    },
                  },
                  aPointer: {
                    createAndLink: {
                      username: 'user2',
                      password: 'user2',
                      someField: 'someValue2',
                      ACL: { public: { read: true, write: true } },
                    },
                  },
                  someField: 'someValue',
                },
              },
            },
          });

          expect(result.data.signUp.clientMutationId).toEqual(clientMutationId);
          expect(result.data.signUp.viewer.sessionToken).toBeDefined();
          expect(result.data.signUp.viewer.user.someField).toEqual('someValue');
          expect(result.data.signUp.viewer.user.aPointer.id).toBeDefined();
          expect(result.data.signUp.viewer.user.aPointer.username).toEqual('user2');
          expect(typeof result.data.signUp.viewer.sessionToken).toBe('string');
          expect(result.data.signUp.viewer.user.authDataResponse).toEqual({
            challengeAdapter: { someData: true },
          });
        });

        it('should login with user', async () => {
          const clientMutationId = uuidv4();
          const userSchema = new Parse.Schema('_User');
          parseServer = await global.reconfigureServer({
            publicServerURL: 'http://localhost:13377/parse',
            auth: {
              challengeAdapter,
              myAuth: {
                module: global.mockCustomAuthenticator('parse', 'graphql'),
              },
            },
          });

          userSchema.addString('someField');
          userSchema.addPointer('aPointer', '_User');
          await userSchema.update();
          await parseGraphQLServer.parseGraphQLSchema.schemaCache.clear();
          const result = await apolloClient.mutate({
            mutation: gql`
              mutation LogInWith($input: LogInWithInput!) {
                logInWith(input: $input) {
                  clientMutationId
                  viewer {
                    sessionToken
                    user {
                      someField
                      authDataResponse
                      aPointer {
                        id
                        username
                      }
                    }
                  }
                }
              }
            `,
            variables: {
              input: {
                clientMutationId,
                authData: {
                  challengeAdapter: { id: 'challengeAdapter' },
                  myAuth: {
                    id: 'parse',
                    password: 'graphql',
                  },
                },
                fields: {
                  someField: 'someValue',
                  aPointer: {
                    createAndLink: {
                      username: 'user2',
                      password: 'user2',
                      someField: 'someValue2',
                      ACL: { public: { read: true, write: true } },
                    },
                  },
                },
              },
            },
          });

          expect(result.data.logInWith.clientMutationId).toEqual(clientMutationId);
          expect(result.data.logInWith.viewer.sessionToken).toBeDefined();
          expect(result.data.logInWith.viewer.user.someField).toEqual('someValue');
          expect(typeof result.data.logInWith.viewer.sessionToken).toBe('string');
          expect(result.data.logInWith.viewer.user.aPointer.id).toBeDefined();
          expect(result.data.logInWith.viewer.user.aPointer.username).toEqual('user2');
          expect(result.data.logInWith.viewer.user.authDataResponse).toEqual({
            challengeAdapter: { someData: true },
          });
        });

        it('should handle challenge', async () => {
          const clientMutationId = uuidv4();

          spyOn(challengeAdapter, 'challenge').and.callThrough();
          parseServer = await global.reconfigureServer({
            publicServerURL: 'http://localhost:13377/parse',
            auth: {
              challengeAdapter,
            },
          });

          const user = new Parse.User();
          await user.save({ username: 'username', password: 'password' });

          const result = await apolloClient.mutate({
            mutation: gql`
              mutation Challenge($input: ChallengeInput!) {
                challenge(input: $input) {
                  clientMutationId
                  challengeData
                }
              }
            `,
            variables: {
              input: {
                clientMutationId,
                username: 'username',
                password: 'password',
                challengeData: {
                  challengeAdapter: { someChallengeData: true },
                },
              },
            },
          });

          const challengeCall = challengeAdapter.challenge.calls.argsFor(0);
          expect(challengeAdapter.challenge).toHaveBeenCalledTimes(1);
          expect(challengeCall[0]).toEqual({ someChallengeData: true });
          expect(challengeCall[1]).toEqual(undefined);
          expect(challengeCall[2]).toEqual(challengeAdapter);
          expect(challengeCall[3].object instanceof Parse.User).toBeTruthy();
          expect(challengeCall[3].original instanceof Parse.User).toBeTruthy();
          expect(challengeCall[3].isChallenge).toBeTruthy();
          expect(challengeCall[3].object.id).toEqual(user.id);
          expect(challengeCall[3].original.id).toEqual(user.id);
          expect(result.data.challenge.clientMutationId).toEqual(clientMutationId);
          expect(result.data.challenge.challengeData).toEqual({
            challengeAdapter: { someData: true },
          });

          await expectAsync(
            apolloClient.mutate({
              mutation: gql`
                mutation Challenge($input: ChallengeInput!) {
                  challenge(input: $input) {
                    clientMutationId
                    challengeData
                  }
                }
              `,
              variables: {
                input: {
                  clientMutationId,
                  username: 'username',
                  password: 'wrongPassword',
                  challengeData: {
                    challengeAdapter: { someChallengeData: true },
                  },
                },
              },
            })
          ).toBeRejected();
        });

        it('should log the user in', async () => {
          parseServer = await global.reconfigureServer({
            publicServerURL: 'http://localhost:13377/parse',
            auth: {
              challengeAdapter,
            },
          });
          const clientMutationId = uuidv4();
          const user = new Parse.User();
          user.setUsername('user1');
          user.setPassword('user1');
          user.set('someField', 'someValue');
          await user.signUp();
          await Parse.User.logOut();
          await parseGraphQLServer.parseGraphQLSchema.schemaCache.clear();
          const result = await apolloClient.mutate({
            mutation: gql`
              mutation LogInUser($input: LogInInput!) {
                logIn(input: $input) {
                  clientMutationId
                  viewer {
                    sessionToken
                    user {
                      authDataResponse
                      someField
                    }
                  }
                }
              }
            `,
            variables: {
              input: {
                clientMutationId,
                username: 'user1',
                password: 'user1',
                authData: { challengeAdapter: { token: true } },
              },
            },
          });

          expect(result.data.logIn.clientMutationId).toEqual(clientMutationId);
          expect(result.data.logIn.viewer.sessionToken).toBeDefined();
          expect(result.data.logIn.viewer.user.someField).toEqual('someValue');
          expect(typeof result.data.logIn.viewer.sessionToken).toBe('string');
          expect(result.data.logIn.viewer.user.authDataResponse).toEqual({
            challengeAdapter: { someData: true },
          });
        });

        it('should log the user out', async () => {
          const clientMutationId = uuidv4();
          const user = new Parse.User();
          user.setUsername('user1');
          user.setPassword('user1');
          await user.signUp();
          await Parse.User.logOut();

          const logIn = await apolloClient.mutate({
            mutation: gql`
              mutation LogInUser($input: LogInInput!) {
                logIn(input: $input) {
                  viewer {
                    sessionToken
                  }
                }
              }
            `,
            variables: {
              input: {
                username: 'user1',
                password: 'user1',
              },
            },
          });

          const sessionToken = logIn.data.logIn.viewer.sessionToken;

          const logOut = await apolloClient.mutate({
            mutation: gql`
              mutation LogOutUser($input: LogOutInput!) {
                logOut(input: $input) {
                  clientMutationId
                  ok
                }
              }
            `,
            context: {
              headers: {
                'X-Parse-Session-Token': sessionToken,
              },
            },
            variables: {
              input: {
                clientMutationId,
              },
            },
          });
          expect(logOut.data.logOut.clientMutationId).toEqual(clientMutationId);
          expect(logOut.data.logOut.ok).toEqual(true);

          try {
            await apolloClient.query({
              query: gql`
                query GetCurrentUser {
                  viewer {
                    username
                  }
                }
              `,
              context: {
                headers: {
                  'X-Parse-Session-Token': sessionToken,
                },
              },
            });
            fail('should not retrieve current user due to session token');
          } catch (err) {
            const { statusCode, result } = err.networkError;
            expect(statusCode).toBe(400);
            expect(result).toEqual({
              code: 209,
              error: 'Invalid session token',
            });
          }
        });

        it('should send reset password', async () => {
          const clientMutationId = uuidv4();
          const emailAdapter = {
            sendVerificationEmail: () => {},
            sendPasswordResetEmail: () => Promise.resolve(),
            sendMail: () => {},
          };
          parseServer = await global.reconfigureServer({
            appName: 'test',
            emailAdapter: emailAdapter,
            publicServerURL: 'http://test.test',
          });
          const user = new Parse.User();
          user.setUsername('user1');
          user.setPassword('user1');
          user.setEmail('user1@user1.user1');
          await user.signUp();
          await Parse.User.logOut();
          const result = await apolloClient.mutate({
            mutation: gql`
              mutation ResetPassword($input: ResetPasswordInput!) {
                resetPassword(input: $input) {
                  clientMutationId
                  ok
                }
              }
            `,
            variables: {
              input: {
                clientMutationId,
                email: 'user1@user1.user1',
              },
            },
          });

          expect(result.data.resetPassword.clientMutationId).toEqual(clientMutationId);
          expect(result.data.resetPassword.ok).toBeTruthy();
        });

        it('should reset password', async () => {
          const clientMutationId = uuidv4();
          let resetPasswordToken;
          const emailAdapter = {
            sendVerificationEmail: () => {},
            sendPasswordResetEmail: ({ link }) => {
              resetPasswordToken = link.split('token=')[1].split('&')[0];
            },
            sendMail: () => {},
          };
          parseServer = await global.reconfigureServer({
            appName: 'test',
            emailAdapter: emailAdapter,
            publicServerURL: 'http://localhost:13377/parse',
            auth: {
              myAuth: {
                module: global.mockCustomAuthenticator('parse', 'graphql'),
              },
            },
          });
          const user = new Parse.User();
          user.setUsername('user1');
          user.setPassword('user1');
          user.setEmail('user1@user1.user1');
          await user.signUp();
          await Parse.User.logOut();
          await Parse.User.requestPasswordReset('user1@user1.user1');
          await apolloClient.mutate({
            mutation: gql`
              mutation ConfirmResetPassword($input: ConfirmResetPasswordInput!) {
                confirmResetPassword(input: $input) {
                  clientMutationId
                  ok
                }
              }
            `,
            variables: {
              input: {
                clientMutationId,
                username: 'user1',
                password: 'newPassword',
                token: resetPasswordToken,
              },
            },
          });
          const result = await apolloClient.mutate({
            mutation: gql`
              mutation LogInUser($input: LogInInput!) {
                logIn(input: $input) {
                  clientMutationId
                  viewer {
                    sessionToken
                  }
                }
              }
            `,
            variables: {
              input: {
                clientMutationId,
                username: 'user1',
                password: 'newPassword',
              },
            },
          });

          expect(result.data.logIn.clientMutationId).toEqual(clientMutationId);
          expect(result.data.logIn.viewer.sessionToken).toBeDefined();
          expect(typeof result.data.logIn.viewer.sessionToken).toBe('string');
        });

        it('should send verification email again', async () => {
          const clientMutationId = uuidv4();
          const emailAdapter = {
            sendVerificationEmail: () => {},
            sendPasswordResetEmail: () => Promise.resolve(),
            sendMail: () => {},
          };
          parseServer = await global.reconfigureServer({
            appName: 'test',
            emailAdapter: emailAdapter,
            publicServerURL: 'http://test.test',
          });
          const user = new Parse.User();
          user.setUsername('user1');
          user.setPassword('user1');
          user.setEmail('user1@user1.user1');
          await user.signUp();
          await Parse.User.logOut();
          const result = await apolloClient.mutate({
            mutation: gql`
              mutation SendVerificationEmail($input: SendVerificationEmailInput!) {
                sendVerificationEmail(input: $input) {
                  clientMutationId
                  ok
                }
              }
            `,
            variables: {
              input: {
                clientMutationId,
                email: 'user1@user1.user1',
              },
            },
          });

          expect(result.data.sendVerificationEmail.clientMutationId).toEqual(clientMutationId);
          expect(result.data.sendVerificationEmail.ok).toBeTruthy();
        });
      });

      describe('Session Token', () => {
        it('should fail due to invalid session token', async () => {
          try {
            await apolloClient.query({
              query: gql`
                query GetCurrentUser {
                  me {
                    username
                  }
                }
              `,
              context: {
                headers: {
                  'X-Parse-Session-Token': 'foo',
                },
              },
            });
            fail('should not retrieve current user due to session token');
          } catch (err) {
            const { statusCode, result } = err.networkError;
            expect(statusCode).toBe(400);
            expect(result).toEqual({
              code: 209,
              error: 'Invalid session token',
            });
          }
        });

        it('should fail due to empty session token', async () => {
          try {
            await apolloClient.query({
              query: gql`
                query GetCurrentUser {
                  viewer {
                    user {
                      username
                    }
                  }
                }
              `,
              context: {
                headers: {
                  'X-Parse-Session-Token': '',
                },
              },
            });
            fail('should not retrieve current user due to session token');
          } catch (err) {
            const { graphQLErrors } = err;
            expect(graphQLErrors.length).toBe(1);
            expect(graphQLErrors[0].message).toBe('Invalid session token');
          }
        });

        it('should find a user and fail due to empty session token', async () => {
          const car = new Parse.Object('Car');
          await car.save();

          await parseGraphQLServer.parseGraphQLSchema.schemaCache.clear();

          try {
            await apolloClient.query({
              query: gql`
                query GetCurrentUser {
                  viewer {
                    user {
                      username
                    }
                  }
                  cars {
                    edges {
                      node {
                        id
                      }
                    }
                  }
                }
              `,
              context: {
                headers: {
                  'X-Parse-Session-Token': '',
                },
              },
            });
            fail('should not retrieve current user due to session token');
          } catch (err) {
            const { graphQLErrors } = err;
            expect(graphQLErrors.length).toBe(1);
            expect(graphQLErrors[0].message).toBe('Invalid session token');
          }
        });
      });

      describe('Functions Mutations', () => {
        it('can be called', async () => {
          try {
            const clientMutationId = uuidv4();

            Parse.Cloud.define('hello', async () => {
              return 'Hello world!';
            });

            const result = await apolloClient.mutate({
              mutation: gql`
                mutation CallFunction($input: CallCloudCodeInput!) {
                  callCloudCode(input: $input) {
                    clientMutationId
                    result
                  }
                }
              `,
              variables: {
                input: {
                  clientMutationId,
                  functionName: 'hello',
                },
              },
            });

            expect(result.data.callCloudCode.clientMutationId).toEqual(clientMutationId);
            expect(result.data.callCloudCode.result).toEqual('Hello world!');
          } catch (e) {
            handleError(e);
          }
        });

        it('can throw errors', async () => {
          Parse.Cloud.define('hello', async () => {
            throw new Error('Some error message.');
          });

          try {
            await apolloClient.mutate({
              mutation: gql`
                mutation CallFunction {
                  callCloudCode(input: { functionName: hello }) {
                    result
                  }
                }
              `,
            });
            fail('Should throw an error');
          } catch (e) {
            const { graphQLErrors } = e;
            expect(graphQLErrors.length).toBe(1);
            expect(graphQLErrors[0].message).toBe('Some error message.');
          }
        });

        it('should accept different params', done => {
          Parse.Cloud.define('hello', async req => {
            expect(req.params.date instanceof Date).toBe(true);
            expect(req.params.date.getTime()).toBe(1463907600000);
            expect(req.params.dateList[0] instanceof Date).toBe(true);
            expect(req.params.dateList[0].getTime()).toBe(1463907600000);
            expect(req.params.complexStructure.date[0] instanceof Date).toBe(true);
            expect(req.params.complexStructure.date[0].getTime()).toBe(1463907600000);
            expect(req.params.complexStructure.deepDate.date[0] instanceof Date).toBe(true);
            expect(req.params.complexStructure.deepDate.date[0].getTime()).toBe(1463907600000);
            expect(req.params.complexStructure.deepDate2[0].date instanceof Date).toBe(true);
            expect(req.params.complexStructure.deepDate2[0].date.getTime()).toBe(1463907600000);
            // Regression for #2294
            expect(req.params.file instanceof Parse.File).toBe(true);
            expect(req.params.file.url()).toEqual('https://some.url');
            // Regression for #2204
            expect(req.params.array).toEqual(['a', 'b', 'c']);
            expect(Array.isArray(req.params.array)).toBe(true);
            expect(req.params.arrayOfArray).toEqual([
              ['a', 'b', 'c'],
              ['d', 'e', 'f'],
            ]);
            expect(Array.isArray(req.params.arrayOfArray)).toBe(true);
            expect(Array.isArray(req.params.arrayOfArray[0])).toBe(true);
            expect(Array.isArray(req.params.arrayOfArray[1])).toBe(true);

            done();
          });

          const params = {
            date: {
              __type: 'Date',
              iso: '2016-05-22T09:00:00.000Z',
            },
            dateList: [
              {
                __type: 'Date',
                iso: '2016-05-22T09:00:00.000Z',
              },
            ],
            lol: 'hello',
            complexStructure: {
              date: [
                {
                  __type: 'Date',
                  iso: '2016-05-22T09:00:00.000Z',
                },
              ],
              deepDate: {
                date: [
                  {
                    __type: 'Date',
                    iso: '2016-05-22T09:00:00.000Z',
                  },
                ],
              },
              deepDate2: [
                {
                  date: {
                    __type: 'Date',
                    iso: '2016-05-22T09:00:00.000Z',
                  },
                },
              ],
            },
            file: Parse.File.fromJSON({
              __type: 'File',
              name: 'name',
              url: 'https://some.url',
            }),
            array: ['a', 'b', 'c'],
            arrayOfArray: [
              ['a', 'b', 'c'],
              ['d', 'e', 'f'],
            ],
          };

          apolloClient.mutate({
            mutation: gql`
              mutation CallFunction($params: Object) {
                callCloudCode(input: { functionName: hello, params: $params }) {
                  result
                }
              }
            `,
            variables: {
              params,
            },
          });
        });

        it('should list all functions in the enum type', async () => {
          try {
            Parse.Cloud.define('a', async () => {
              return 'hello a';
            });

            Parse.Cloud.define('b', async () => {
              return 'hello b';
            });

            Parse.Cloud.define('_underscored', async () => {
              return 'hello _underscored';
            });

            Parse.Cloud.define('contains1Number', async () => {
              return 'hello contains1Number';
            });

            const functionEnum = (
              await apolloClient.query({
                query: gql`
                  query ObjectType {
                    __type(name: "CloudCodeFunction") {
                      kind
                      enumValues {
                        name
                      }
                    }
                  }
                `,
              })
            ).data['__type'];
            expect(functionEnum.kind).toEqual('ENUM');
            expect(functionEnum.enumValues.map(value => value.name).sort()).toEqual([
              '_underscored',
              'a',
              'b',
              'contains1Number',
            ]);
          } catch (e) {
            handleError(e);
          }
        });

        it('should warn functions not matching GraphQL allowed names', async () => {
          try {
            spyOn(parseGraphQLServer.parseGraphQLSchema.log, 'warn').and.callThrough();

            Parse.Cloud.define('a', async () => {
              return 'hello a';
            });

            Parse.Cloud.define('double-barrelled', async () => {
              return 'hello b';
            });

            Parse.Cloud.define('1NumberInTheBeggning', async () => {
              return 'hello contains1Number';
            });

            const functionEnum = (
              await apolloClient.query({
                query: gql`
                  query ObjectType {
                    __type(name: "CloudCodeFunction") {
                      kind
                      enumValues {
                        name
                      }
                    }
                  }
                `,
              })
            ).data['__type'];
            expect(functionEnum.kind).toEqual('ENUM');
            expect(functionEnum.enumValues.map(value => value.name).sort()).toEqual(['a']);
            expect(
              parseGraphQLServer.parseGraphQLSchema.log.warn.calls
                .all()
                .map(call => call.args[0])
                .sort()
            ).toEqual([
              'Function 1NumberInTheBeggning could not be added to the auto schema because GraphQL names must match /^[_a-zA-Z][_a-zA-Z0-9]*$/.',
              'Function double-barrelled could not be added to the auto schema because GraphQL names must match /^[_a-zA-Z][_a-zA-Z0-9]*$/.',
            ]);
          } catch (e) {
            handleError(e);
          }
        });
      });

      describe('Data Types', () => {
        it('should support String', async () => {
          try {
            const someFieldValue = 'some string';

            await apolloClient.mutate({
              mutation: gql`
                mutation CreateClass($schemaFields: SchemaFieldsInput) {
                  createClass(input: { name: "SomeClass", schemaFields: $schemaFields }) {
                    clientMutationId
                  }
                }
              `,
              variables: {
                schemaFields: {
                  addStrings: [{ name: 'someField' }],
                },
              },
              context: {
                headers: {
                  'X-Parse-Master-Key': 'test',
                },
              },
            });

            await parseGraphQLServer.parseGraphQLSchema.schemaCache.clear();

            const schema = await new Parse.Schema('SomeClass').get();
            expect(schema.fields.someField.type).toEqual('String');

            const createResult = await apolloClient.mutate({
              mutation: gql`
                mutation CreateSomeObject($fields: CreateSomeClassFieldsInput) {
                  createSomeClass(input: { fields: $fields }) {
                    someClass {
                      id
                    }
                  }
                }
              `,
              variables: {
                fields: {
                  someField: someFieldValue,
                },
              },
            });

            const getResult = await apolloClient.query({
              query: gql`
                query GetSomeObject($id: ID!, $someFieldValue: String) {
                  someClass(id: $id) {
                    someField
                  }
                  someClasses(where: { someField: { equalTo: $someFieldValue } }) {
                    edges {
                      node {
                        someField
                      }
                    }
                  }
                }
              `,
              variables: {
                id: createResult.data.createSomeClass.someClass.id,
                someFieldValue,
              },
            });

            expect(typeof getResult.data.someClass.someField).toEqual('string');
            expect(getResult.data.someClass.someField).toEqual(someFieldValue);
            expect(getResult.data.someClasses.edges.length).toEqual(1);
          } catch (e) {
            handleError(e);
          }
        });

        it('should support Int numbers', async () => {
          try {
            const someFieldValue = 123;

            await apolloClient.mutate({
              mutation: gql`
                mutation CreateClass($schemaFields: SchemaFieldsInput) {
                  createClass(input: { name: "SomeClass", schemaFields: $schemaFields }) {
                    clientMutationId
                  }
                }
              `,
              variables: {
                schemaFields: {
                  addNumbers: [{ name: 'someField' }],
                },
              },
              context: {
                headers: {
                  'X-Parse-Master-Key': 'test',
                },
              },
            });

            await parseGraphQLServer.parseGraphQLSchema.schemaCache.clear();

            const createResult = await apolloClient.mutate({
              mutation: gql`
                mutation CreateSomeObject($fields: CreateSomeClassFieldsInput) {
                  createSomeClass(input: { fields: $fields }) {
                    someClass {
                      id
                    }
                  }
                }
              `,
              variables: {
                fields: {
                  someField: someFieldValue,
                },
              },
            });

            const schema = await new Parse.Schema('SomeClass').get();
            expect(schema.fields.someField.type).toEqual('Number');

            const getResult = await apolloClient.query({
              query: gql`
                query GetSomeObject($id: ID!, $someFieldValue: Float) {
                  someClass(id: $id) {
                    someField
                  }
                  someClasses(where: { someField: { equalTo: $someFieldValue } }) {
                    edges {
                      node {
                        someField
                      }
                    }
                  }
                }
              `,
              variables: {
                id: createResult.data.createSomeClass.someClass.id,
                someFieldValue,
              },
            });

            expect(typeof getResult.data.someClass.someField).toEqual('number');
            expect(getResult.data.someClass.someField).toEqual(someFieldValue);
            expect(getResult.data.someClasses.edges.length).toEqual(1);
          } catch (e) {
            handleError(e);
          }
        });

        it('should support Float numbers', async () => {
          try {
            const someFieldValue = 123.4;

            await apolloClient.mutate({
              mutation: gql`
                mutation CreateClass($schemaFields: SchemaFieldsInput) {
                  createClass(input: { name: "SomeClass", schemaFields: $schemaFields }) {
                    clientMutationId
                  }
                }
              `,
              variables: {
                schemaFields: {
                  addNumbers: [{ name: 'someField' }],
                },
              },
              context: {
                headers: {
                  'X-Parse-Master-Key': 'test',
                },
              },
            });

            await parseGraphQLServer.parseGraphQLSchema.schemaCache.clear();

            const schema = await new Parse.Schema('SomeClass').get();
            expect(schema.fields.someField.type).toEqual('Number');

            const createResult = await apolloClient.mutate({
              mutation: gql`
                mutation CreateSomeObject($fields: CreateSomeClassFieldsInput) {
                  createSomeClass(input: { fields: $fields }) {
                    someClass {
                      id
                    }
                  }
                }
              `,
              variables: {
                fields: {
                  someField: someFieldValue,
                },
              },
            });

            const getResult = await apolloClient.query({
              query: gql`
                query GetSomeObject($id: ID!, $someFieldValue: Float) {
                  someClass(id: $id) {
                    someField
                  }
                  someClasses(where: { someField: { equalTo: $someFieldValue } }) {
                    edges {
                      node {
                        someField
                      }
                    }
                  }
                }
              `,
              variables: {
                id: createResult.data.createSomeClass.someClass.id,
                someFieldValue,
              },
            });

            expect(typeof getResult.data.someClass.someField).toEqual('number');
            expect(getResult.data.someClass.someField).toEqual(someFieldValue);
            expect(getResult.data.someClasses.edges.length).toEqual(1);
          } catch (e) {
            handleError(e);
          }
        });

        it('should support Boolean', async () => {
          try {
            const someFieldValueTrue = true;
            const someFieldValueFalse = false;

            await apolloClient.mutate({
              mutation: gql`
                mutation CreateClass($schemaFields: SchemaFieldsInput) {
                  createClass(input: { name: "SomeClass", schemaFields: $schemaFields }) {
                    clientMutationId
                  }
                }
              `,
              variables: {
                schemaFields: {
                  addBooleans: [{ name: 'someFieldTrue' }, { name: 'someFieldFalse' }],
                },
              },
              context: {
                headers: {
                  'X-Parse-Master-Key': 'test',
                },
              },
            });

            await parseGraphQLServer.parseGraphQLSchema.schemaCache.clear();

            const schema = await new Parse.Schema('SomeClass').get();
            expect(schema.fields.someFieldTrue.type).toEqual('Boolean');
            expect(schema.fields.someFieldFalse.type).toEqual('Boolean');

            const createResult = await apolloClient.mutate({
              mutation: gql`
                mutation CreateSomeObject($fields: CreateSomeClassFieldsInput) {
                  createSomeClass(input: { fields: $fields }) {
                    someClass {
                      id
                    }
                  }
                }
              `,
              variables: {
                fields: {
                  someFieldTrue: someFieldValueTrue,
                  someFieldFalse: someFieldValueFalse,
                },
              },
            });

            const getResult = await apolloClient.query({
              query: gql`
                query GetSomeObject(
                  $id: ID!
                  $someFieldValueTrue: Boolean
                  $someFieldValueFalse: Boolean
                ) {
                  someClass(id: $id) {
                    someFieldTrue
                    someFieldFalse
                  }
                  someClasses(
                    where: {
                      someFieldTrue: { equalTo: $someFieldValueTrue }
                      someFieldFalse: { equalTo: $someFieldValueFalse }
                    }
                  ) {
                    edges {
                      node {
                        id
                      }
                    }
                  }
                }
              `,
              variables: {
                id: createResult.data.createSomeClass.someClass.id,
                someFieldValueTrue,
                someFieldValueFalse,
              },
            });

            expect(typeof getResult.data.someClass.someFieldTrue).toEqual('boolean');
            expect(typeof getResult.data.someClass.someFieldFalse).toEqual('boolean');
            expect(getResult.data.someClass.someFieldTrue).toEqual(true);
            expect(getResult.data.someClass.someFieldFalse).toEqual(false);
            expect(getResult.data.someClasses.edges.length).toEqual(1);
          } catch (e) {
            handleError(e);
          }
        });

        it('should support Date', async () => {
          try {
            const someFieldValue = new Date();

            await apolloClient.mutate({
              mutation: gql`
                mutation CreateClass($schemaFields: SchemaFieldsInput) {
                  createClass(input: { name: "SomeClass", schemaFields: $schemaFields }) {
                    clientMutationId
                  }
                }
              `,
              variables: {
                schemaFields: {
                  addDates: [{ name: 'someField' }],
                },
              },
              context: {
                headers: {
                  'X-Parse-Master-Key': 'test',
                },
              },
            });

            await parseGraphQLServer.parseGraphQLSchema.schemaCache.clear();

            const schema = await new Parse.Schema('SomeClass').get();
            expect(schema.fields.someField.type).toEqual('Date');

            const createResult = await apolloClient.mutate({
              mutation: gql`
                mutation CreateSomeObject($fields: CreateSomeClassFieldsInput) {
                  createSomeClass(input: { fields: $fields }) {
                    someClass {
                      id
                    }
                  }
                }
              `,
              variables: {
                fields: {
                  someField: someFieldValue,
                },
              },
            });

            const getResult = await apolloClient.query({
              query: gql`
                query GetSomeObject($id: ID!) {
                  someClass(id: $id) {
                    someField
                  }
                  someClasses(where: { someField: { exists: true } }) {
                    edges {
                      node {
                        id
                      }
                    }
                  }
                }
              `,
              variables: {
                id: createResult.data.createSomeClass.someClass.id,
              },
            });

            expect(new Date(getResult.data.someClass.someField)).toEqual(someFieldValue);
            expect(getResult.data.someClasses.edges.length).toEqual(1);
          } catch (e) {
            handleError(e);
          }
        });

        it('should support createdAt and updatedAt', async () => {
          await apolloClient.mutate({
            mutation: gql`
              mutation CreateClass {
                createClass(input: { name: "SomeClass" }) {
                  clientMutationId
                }
              }
            `,
            context: {
              headers: {
                'X-Parse-Master-Key': 'test',
              },
            },
          });

          const schema = await new Parse.Schema('SomeClass').get();
          expect(schema.fields.createdAt.type).toEqual('Date');
          expect(schema.fields.updatedAt.type).toEqual('Date');
        });

        it('should support ACL', async () => {
          const someClass = new Parse.Object('SomeClass');
          await someClass.save();

          const roleACL = new Parse.ACL();
          roleACL.setPublicReadAccess(true);

          const user = new Parse.User();
          user.set('username', 'username');
          user.set('password', 'password');
          user.setACL(roleACL);
          await user.signUp();

          const user2 = new Parse.User();
          user2.set('username', 'username2');
          user2.set('password', 'password2');
          user2.setACL(roleACL);
          await user2.signUp();

          const role = new Parse.Role('aRole', roleACL);
          await role.save();

          const role2 = new Parse.Role('aRole2', roleACL);
          await role2.save();

          await parseGraphQLServer.parseGraphQLSchema.schemaCache.clear();

          const gqlUser = (
            await apolloClient.query({
              query: gql`
                query getUser($id: ID!) {
                  user(id: $id) {
                    id
                  }
                }
              `,
              variables: { id: user.id },
            })
          ).data.user;
          const {
            data: { createSomeClass },
          } = await apolloClient.mutate({
            mutation: gql`
              mutation Create($fields: CreateSomeClassFieldsInput) {
                createSomeClass(input: { fields: $fields }) {
                  someClass {
                    id
                    objectId
                    ACL {
                      users {
                        userId
                        read
                        write
                      }
                      roles {
                        roleName
                        read
                        write
                      }
                      public {
                        read
                        write
                      }
                    }
                  }
                }
              }
            `,
            variables: {
              fields: {
                ACL: {
                  users: [
                    { userId: gqlUser.id, read: true, write: true },
                    { userId: user2.id, read: true, write: false },
                  ],
                  roles: [
                    { roleName: 'aRole', read: true, write: false },
                    { roleName: 'aRole2', read: false, write: true },
                  ],
                  public: { read: true, write: true },
                },
              },
            },
          });

          const expectedCreateACL = {
            __typename: 'ACL',
            users: [
              {
                userId: toGlobalId('_User', user.id),
                read: true,
                write: true,
                __typename: 'UserACL',
              },
              {
                userId: toGlobalId('_User', user2.id),
                read: true,
                write: false,
                __typename: 'UserACL',
              },
            ],
            roles: [
              {
                roleName: 'aRole',
                read: true,
                write: false,
                __typename: 'RoleACL',
              },
              {
                roleName: 'aRole2',
                read: false,
                write: true,
                __typename: 'RoleACL',
              },
            ],
            public: { read: true, write: true, __typename: 'PublicACL' },
          };
          const query1 = new Parse.Query('SomeClass');
          const obj1 = (
            await query1.get(createSomeClass.someClass.objectId, {
              useMasterKey: true,
            })
          ).toJSON();
          expect(obj1.ACL[user.id]).toEqual({ read: true, write: true });
          expect(obj1.ACL[user2.id]).toEqual({ read: true });
          expect(obj1.ACL['role:aRole']).toEqual({ read: true });
          expect(obj1.ACL['role:aRole2']).toEqual({ write: true });
          expect(obj1.ACL['*']).toEqual({ read: true, write: true });
          expect(createSomeClass.someClass.ACL).toEqual(expectedCreateACL);

          const {
            data: { updateSomeClass },
          } = await apolloClient.mutate({
            mutation: gql`
              mutation Update($id: ID!, $fields: UpdateSomeClassFieldsInput) {
                updateSomeClass(input: { id: $id, fields: $fields }) {
                  someClass {
                    id
                    objectId
                    ACL {
                      users {
                        userId
                        read
                        write
                      }
                      roles {
                        roleName
                        read
                        write
                      }
                      public {
                        read
                        write
                      }
                    }
                  }
                }
              }
            `,
            variables: {
              id: createSomeClass.someClass.id,
              fields: {
                ACL: {
                  roles: [{ roleName: 'aRole', write: true, read: true }],
                  public: { read: true, write: false },
                },
              },
            },
          });

          const expectedUpdateACL = {
            __typename: 'ACL',
            users: null,
            roles: [
              {
                roleName: 'aRole',
                read: true,
                write: true,
                __typename: 'RoleACL',
              },
            ],
            public: { read: true, write: false, __typename: 'PublicACL' },
          };

          const query2 = new Parse.Query('SomeClass');
          const obj2 = (
            await query2.get(createSomeClass.someClass.objectId, {
              useMasterKey: true,
            })
          ).toJSON();

          expect(obj2.ACL['role:aRole']).toEqual({ write: true, read: true });
          expect(obj2.ACL[user.id]).toBeUndefined();
          expect(obj2.ACL['*']).toEqual({ read: true });
          expect(updateSomeClass.someClass.ACL).toEqual(expectedUpdateACL);
        });

        it('should support pointer on create', async () => {
          const company = new Parse.Object('Company');
          company.set('name', 'imACompany1');
          await company.save();

          const country = new Parse.Object('Country');
          country.set('name', 'imACountry');
          country.set('company', company);
          await country.save();

          const company2 = new Parse.Object('Company');
          company2.set('name', 'imACompany2');
          await company2.save();

          await parseGraphQLServer.parseGraphQLSchema.schemaCache.clear();

          const {
            data: {
              createCountry: { country: result },
            },
          } = await apolloClient.mutate({
            mutation: gql`
              mutation Create($fields: CreateCountryFieldsInput) {
                createCountry(input: { fields: $fields }) {
                  country {
                    id
                    objectId
                    company {
                      id
                      objectId
                      name
                    }
                  }
                }
              }
            `,
            variables: {
              fields: {
                name: 'imCountry2',
                company: { link: company2.id },
              },
            },
          });

          expect(result.id).toBeDefined();
          expect(result.company.objectId).toEqual(company2.id);
          expect(result.company.name).toEqual('imACompany2');
        });

        it('should support nested pointer on create', async () => {
          const company = new Parse.Object('Company');
          company.set('name', 'imACompany1');
          await company.save();

          const country = new Parse.Object('Country');
          country.set('name', 'imACountry');
          country.set('company', company);
          await country.save();

          await parseGraphQLServer.parseGraphQLSchema.schemaCache.clear();

          const {
            data: {
              createCountry: { country: result },
            },
          } = await apolloClient.mutate({
            mutation: gql`
              mutation Create($fields: CreateCountryFieldsInput) {
                createCountry(input: { fields: $fields }) {
                  country {
                    id
                    company {
                      id
                      name
                    }
                  }
                }
              }
            `,
            variables: {
              fields: {
                name: 'imCountry2',
                company: {
                  createAndLink: {
                    name: 'imACompany2',
                  },
                },
              },
            },
          });

          expect(result.id).toBeDefined();
          expect(result.company.id).toBeDefined();
          expect(result.company.name).toEqual('imACompany2');
        });

        it('should support pointer on update', async () => {
          const company = new Parse.Object('Company');
          company.set('name', 'imACompany1');
          await company.save();

          const country = new Parse.Object('Country');
          country.set('name', 'imACountry');
          country.set('company', company);
          await country.save();

          const company2 = new Parse.Object('Company');
          company2.set('name', 'imACompany2');
          await company2.save();

          await parseGraphQLServer.parseGraphQLSchema.schemaCache.clear();

          const {
            data: {
              updateCountry: { country: result },
            },
          } = await apolloClient.mutate({
            mutation: gql`
              mutation Update($id: ID!, $fields: UpdateCountryFieldsInput) {
                updateCountry(input: { id: $id, fields: $fields }) {
                  country {
                    id
                    objectId
                    company {
                      id
                      objectId
                      name
                    }
                  }
                }
              }
            `,
            variables: {
              id: country.id,
              fields: {
                company: { link: company2.id },
              },
            },
          });

          expect(result.id).toBeDefined();
          expect(result.company.objectId).toEqual(company2.id);
          expect(result.company.name).toEqual('imACompany2');
        });

        it('should support nested pointer on update', async () => {
          const company = new Parse.Object('Company');
          company.set('name', 'imACompany1');
          await company.save();

          const country = new Parse.Object('Country');
          country.set('name', 'imACountry');
          country.set('company', company);
          await country.save();

          await parseGraphQLServer.parseGraphQLSchema.schemaCache.clear();

          const {
            data: {
              updateCountry: { country: result },
            },
          } = await apolloClient.mutate({
            mutation: gql`
              mutation Update($id: ID!, $fields: UpdateCountryFieldsInput) {
                updateCountry(input: { id: $id, fields: $fields }) {
                  country {
                    id
                    company {
                      id
                      name
                    }
                  }
                }
              }
            `,
            variables: {
              id: country.id,
              fields: {
                company: {
                  createAndLink: {
                    name: 'imACompany2',
                  },
                },
              },
            },
          });

          expect(result.id).toBeDefined();
          expect(result.company.id).toBeDefined();
          expect(result.company.name).toEqual('imACompany2');
        });

        it_only_db('mongo')('should support relation and nested relation on create', async () => {
          const company = new Parse.Object('Company');
          company.set('name', 'imACompany1');
          await company.save();

          const country = new Parse.Object('Country');
          country.set('name', 'imACountry');
          country.relation('companies').add(company);
          await country.save();

          await parseGraphQLServer.parseGraphQLSchema.schemaCache.clear();

          const {
            data: {
              createCountry: { country: result },
            },
          } = await apolloClient.mutate({
            mutation: gql`
              mutation CreateCountry($fields: CreateCountryFieldsInput) {
                createCountry(input: { fields: $fields }) {
                  country {
                    id
                    objectId
                    name
                    companies {
                      edges {
                        node {
                          id
                          objectId
                          name
                        }
                      }
                    }
                  }
                }
              }
            `,
            variables: {
              fields: {
                name: 'imACountry2',
                companies: {
                  add: [company.id],
                  createAndAdd: [
                    {
                      name: 'imACompany2',
                    },
                    {
                      name: 'imACompany3',
                    },
                  ],
                },
              },
            },
          });

          expect(result.id).toBeDefined();
          expect(result.name).toEqual('imACountry2');
          expect(result.companies.edges.length).toEqual(3);
          expect(result.companies.edges.some(o => o.node.objectId === company.id)).toBeTruthy();
          expect(result.companies.edges.some(o => o.node.name === 'imACompany2')).toBeTruthy();
          expect(result.companies.edges.some(o => o.node.name === 'imACompany3')).toBeTruthy();
        });

        it_only_db('mongo')('should support deep nested creation', async () => {
          const team = new Parse.Object('Team');
          team.set('name', 'imATeam1');
          await team.save();

          const company = new Parse.Object('Company');
          company.set('name', 'imACompany1');
          company.relation('teams').add(team);
          await company.save();

          const country = new Parse.Object('Country');
          country.set('name', 'imACountry');
          country.relation('companies').add(company);
          await country.save();

          await parseGraphQLServer.parseGraphQLSchema.schemaCache.clear();

          const {
            data: {
              createCountry: { country: result },
            },
          } = await apolloClient.mutate({
            mutation: gql`
              mutation CreateCountry($fields: CreateCountryFieldsInput) {
                createCountry(input: { fields: $fields }) {
                  country {
                    id
                    name
                    companies {
                      edges {
                        node {
                          id
                          name
                          teams {
                            edges {
                              node {
                                id
                                name
                              }
                            }
                          }
                        }
                      }
                    }
                  }
                }
              }
            `,
            variables: {
              fields: {
                name: 'imACountry2',
                companies: {
                  createAndAdd: [
                    {
                      name: 'imACompany2',
                      teams: {
                        createAndAdd: {
                          name: 'imATeam2',
                        },
                      },
                    },
                    {
                      name: 'imACompany3',
                      teams: {
                        createAndAdd: {
                          name: 'imATeam3',
                        },
                      },
                    },
                  ],
                },
              },
            },
          });

          expect(result.id).toBeDefined();
          expect(result.name).toEqual('imACountry2');
          expect(result.companies.edges.length).toEqual(2);
          expect(
            result.companies.edges.some(
              c =>
                c.node.name === 'imACompany2' &&
                c.node.teams.edges.some(t => t.node.name === 'imATeam2')
            )
          ).toBeTruthy();
          expect(
            result.companies.edges.some(
              c =>
                c.node.name === 'imACompany3' &&
                c.node.teams.edges.some(t => t.node.name === 'imATeam3')
            )
          ).toBeTruthy();
        });

        it_only_db('mongo')('should support relation and nested relation on update', async () => {
          const company1 = new Parse.Object('Company');
          company1.set('name', 'imACompany1');
          await company1.save();

          const company2 = new Parse.Object('Company');
          company2.set('name', 'imACompany2');
          await company2.save();

          const country = new Parse.Object('Country');
          country.set('name', 'imACountry');
          country.relation('companies').add(company1);
          await country.save();

          await parseGraphQLServer.parseGraphQLSchema.schemaCache.clear();

          const {
            data: {
              updateCountry: { country: result },
            },
          } = await apolloClient.mutate({
            mutation: gql`
              mutation UpdateCountry($id: ID!, $fields: UpdateCountryFieldsInput) {
                updateCountry(input: { id: $id, fields: $fields }) {
                  country {
                    id
                    objectId
                    companies {
                      edges {
                        node {
                          id
                          objectId
                          name
                        }
                      }
                    }
                  }
                }
              }
            `,
            variables: {
              id: country.id,
              fields: {
                companies: {
                  add: [company2.id],
                  remove: [company1.id],
                  createAndAdd: [
                    {
                      name: 'imACompany3',
                    },
                  ],
                },
              },
            },
          });

          expect(result.objectId).toEqual(country.id);
          expect(result.companies.edges.length).toEqual(2);
          expect(result.companies.edges.some(o => o.node.objectId === company2.id)).toBeTruthy();
          expect(result.companies.edges.some(o => o.node.name === 'imACompany3')).toBeTruthy();
          expect(result.companies.edges.some(o => o.node.objectId === company1.id)).toBeFalsy();
        });

        it_only_db('mongo')('should support nested relation on create with filter', async () => {
          const company = new Parse.Object('Company');
          company.set('name', 'imACompany1');
          await company.save();

          const country = new Parse.Object('Country');
          country.set('name', 'imACountry');
          country.relation('companies').add(company);
          await country.save();

          await parseGraphQLServer.parseGraphQLSchema.schemaCache.clear();

          const {
            data: {
              createCountry: { country: result },
            },
          } = await apolloClient.mutate({
            mutation: gql`
              mutation CreateCountry($fields: CreateCountryFieldsInput, $where: CompanyWhereInput) {
                createCountry(input: { fields: $fields }) {
                  country {
                    id
                    name
                    companies(where: $where) {
                      edges {
                        node {
                          id
                          name
                        }
                      }
                    }
                  }
                }
              }
            `,
            variables: {
              where: {
                name: {
                  equalTo: 'imACompany2',
                },
              },
              fields: {
                name: 'imACountry2',
                companies: {
                  add: [company.id],
                  createAndAdd: [
                    {
                      name: 'imACompany2',
                    },
                    {
                      name: 'imACompany3',
                    },
                  ],
                },
              },
            },
          });

          expect(result.id).toBeDefined();
          expect(result.name).toEqual('imACountry2');
          expect(result.companies.edges.length).toEqual(1);
          expect(result.companies.edges.some(o => o.node.name === 'imACompany2')).toBeTruthy();
        });

        it_only_db('mongo')('should support relation on query', async () => {
          const company1 = new Parse.Object('Company');
          company1.set('name', 'imACompany1');
          await company1.save();

          const company2 = new Parse.Object('Company');
          company2.set('name', 'imACompany2');
          await company2.save();

          const country = new Parse.Object('Country');
          country.set('name', 'imACountry');
          country.relation('companies').add([company1, company2]);
          await country.save();

          await parseGraphQLServer.parseGraphQLSchema.schemaCache.clear();

          // Without where
          const {
            data: { country: result1 },
          } = await apolloClient.query({
            query: gql`
              query getCountry($id: ID!) {
                country(id: $id) {
                  id
                  objectId
                  companies {
                    edges {
                      node {
                        id
                        objectId
                        name
                      }
                    }
                    count
                  }
                }
              }
            `,
            variables: {
              id: country.id,
            },
          });

          expect(result1.objectId).toEqual(country.id);
          expect(result1.companies.edges.length).toEqual(2);
          expect(result1.companies.edges.some(o => o.node.objectId === company1.id)).toBeTruthy();
          expect(result1.companies.edges.some(o => o.node.objectId === company2.id)).toBeTruthy();

          // With where
          const {
            data: { country: result2 },
          } = await apolloClient.query({
            query: gql`
              query getCountry($id: ID!, $where: CompanyWhereInput) {
                country(id: $id) {
                  id
                  objectId
                  companies(where: $where) {
                    edges {
                      node {
                        id
                        objectId
                        name
                      }
                    }
                  }
                }
              }
            `,
            variables: {
              id: country.id,
              where: {
                name: { equalTo: 'imACompany1' },
              },
            },
          });
          expect(result2.objectId).toEqual(country.id);
          expect(result2.companies.edges.length).toEqual(1);
          expect(result2.companies.edges[0].node.objectId).toEqual(company1.id);
        });

        it('should support relational where query', async () => {
          const president = new Parse.Object('President');
          president.set('name', 'James');
          await president.save();

          const employee = new Parse.Object('Employee');
          employee.set('name', 'John');
          await employee.save();

          const company1 = new Parse.Object('Company');
          company1.set('name', 'imACompany1');
          await company1.save();

          const company2 = new Parse.Object('Company');
          company2.set('name', 'imACompany2');
          company2.relation('employees').add([employee]);
          await company2.save();

          const country = new Parse.Object('Country');
          country.set('name', 'imACountry');
          country.relation('companies').add([company1, company2]);
          await country.save();

          const country2 = new Parse.Object('Country');
          country2.set('name', 'imACountry2');
          country2.relation('companies').add([company1]);
          await country2.save();

          const country3 = new Parse.Object('Country');
          country3.set('name', 'imACountry3');
          country3.set('president', president);
          await country3.save();

          await parseGraphQLServer.parseGraphQLSchema.schemaCache.clear();

          let {
            data: {
              countries: { edges: result },
            },
          } = await apolloClient.query({
            query: gql`
              query findCountry($where: CountryWhereInput) {
                countries(where: $where) {
                  edges {
                    node {
                      id
                      objectId
                      companies {
                        edges {
                          node {
                            id
                            objectId
                            name
                          }
                        }
                      }
                    }
                  }
                }
              }
            `,
            variables: {
              where: {
                companies: {
                  have: {
                    employees: { have: { name: { equalTo: 'John' } } },
                  },
                },
              },
            },
          });
          expect(result.length).toEqual(1);
          result = result[0].node;
          expect(result.objectId).toEqual(country.id);
          expect(result.companies.edges.length).toEqual(2);

          const {
            data: {
              countries: { edges: result2 },
            },
          } = await apolloClient.query({
            query: gql`
              query findCountry($where: CountryWhereInput) {
                countries(where: $where) {
                  edges {
                    node {
                      id
                      objectId
                      companies {
                        edges {
                          node {
                            id
                            objectId
                            name
                          }
                        }
                      }
                    }
                  }
                }
              }
            `,
            variables: {
              where: {
                companies: {
                  have: {
                    OR: [
                      { name: { equalTo: 'imACompany1' } },
                      { name: { equalTo: 'imACompany2' } },
                    ],
                  },
                },
              },
            },
          });
          expect(result2.length).toEqual(2);

          const {
            data: {
              countries: { edges: result3 },
            },
          } = await apolloClient.query({
            query: gql`
              query findCountry($where: CountryWhereInput) {
                countries(where: $where) {
                  edges {
                    node {
                      id
                      name
                    }
                  }
                }
              }
            `,
            variables: {
              where: {
                companies: { exists: false },
              },
            },
          });
          expect(result3.length).toEqual(1);
          expect(result3[0].node.name).toEqual('imACountry3');

          const {
            data: {
              countries: { edges: result4 },
            },
          } = await apolloClient.query({
            query: gql`
              query findCountry($where: CountryWhereInput) {
                countries(where: $where) {
                  edges {
                    node {
                      id
                      name
                    }
                  }
                }
              }
            `,
            variables: {
              where: {
                president: { exists: false },
              },
            },
          });
          expect(result4.length).toEqual(2);
          const {
            data: {
              countries: { edges: result5 },
            },
          } = await apolloClient.query({
            query: gql`
              query findCountry($where: CountryWhereInput) {
                countries(where: $where) {
                  edges {
                    node {
                      id
                      name
                    }
                  }
                }
              }
            `,
            variables: {
              where: {
                president: { exists: true },
              },
            },
          });
          expect(result5.length).toEqual(1);
          const {
            data: {
              countries: { edges: result6 },
            },
          } = await apolloClient.query({
            query: gql`
              query findCountry($where: CountryWhereInput) {
                countries(where: $where) {
                  edges {
                    node {
                      id
                      objectId
                      name
                    }
                  }
                }
              }
            `,
            variables: {
              where: {
                companies: {
                  haveNot: {
                    OR: [
                      { name: { equalTo: 'imACompany1' } },
                      { name: { equalTo: 'imACompany2' } },
                    ],
                  },
                },
              },
            },
          });
          expect(result6.length).toEqual(1);
          expect(result6.length).toEqual(1);
          expect(result6[0].node.name).toEqual('imACountry3');
        });

        it('should support files', async () => {
          try {
            parseServer = await global.reconfigureServer({
              publicServerURL: 'http://localhost:13377/parse',
            });

            const body = new FormData();
            body.append(
              'operations',
              JSON.stringify({
                query: `
                    mutation CreateFile($input: CreateFileInput!) {
                      createFile(input: $input) {
                        fileInfo {
                          name
                          url
                        }
                      }
                    }
                  `,
                variables: {
                  input: {
                    upload: null,
                  },
                },
              })
            );
            body.append('map', JSON.stringify({ 1: ['variables.input.upload'] }));
            body.append('1', 'My File Content', {
              filename: 'myFileName.txt',
              contentType: 'text/plain',
            });

            let res = await fetch('http://localhost:13377/graphql', {
              method: 'POST',
              headers,
              body,
            });

            expect(res.status).toEqual(200);

            const result = JSON.parse(await res.text());

            expect(result.data.createFile.fileInfo.name).toEqual(
              jasmine.stringMatching(/_myFileName.txt$/)
            );
            expect(result.data.createFile.fileInfo.url).toEqual(
              jasmine.stringMatching(/_myFileName.txt$/)
            );

            const someFieldValue = result.data.createFile.fileInfo.name;
            const someFieldObjectValue = result.data.createFile.fileInfo;

            await apolloClient.mutate({
              mutation: gql`
                mutation CreateClass($schemaFields: SchemaFieldsInput) {
                  createClass(input: { name: "SomeClass", schemaFields: $schemaFields }) {
                    clientMutationId
                  }
                }
              `,
              variables: {
                schemaFields: {
                  addFiles: [{ name: 'someField' }],
                },
              },
              context: {
                headers: {
                  'X-Parse-Master-Key': 'test',
                },
              },
            });

            await parseGraphQLServer.parseGraphQLSchema.schemaCache.clear();

            const body2 = new FormData();
            body2.append(
              'operations',
              JSON.stringify({
                query: `
                  mutation CreateSomeObject(
                    $fields1: CreateSomeClassFieldsInput
                    $fields2: CreateSomeClassFieldsInput
                    $fields3: CreateSomeClassFieldsInput
                  ) {
                    createSomeClass1: createSomeClass(
                      input: { fields: $fields1 }
                    ) {
                      someClass {
                        id
                        someField {
                          name
                          url
                        }
                      }
                    }
                    createSomeClass2: createSomeClass(
                      input: { fields: $fields2 }
                    ) {
                      someClass {
                        id
                        someField {
                          name
                          url
                        }
                      }
                    }
                    createSomeClass3: createSomeClass(
                      input: { fields: $fields3 }
                    ) {
                      someClass {
                        id
                        someField {
                          name
                          url
                        }
                      }
                    }
                  }
                  `,
                variables: {
                  fields1: {
                    someField: { file: someFieldValue },
                  },
                  fields2: {
                    someField: {
                      file: {
                        name: someFieldObjectValue.name,
                        url: someFieldObjectValue.url,
                        __type: 'File',
                      },
                    },
                  },
                  fields3: {
                    someField: { upload: null },
                  },
                },
              })
            );
            body2.append('map', JSON.stringify({ 1: ['variables.fields3.someField.upload'] }));
            body2.append('1', 'My File Content', {
              filename: 'myFileName.txt',
              contentType: 'text/plain',
            });

            res = await fetch('http://localhost:13377/graphql', {
              method: 'POST',
              headers,
              body: body2,
            });
            expect(res.status).toEqual(200);
            const resText = await res.text();
            const result2 = JSON.parse(resText);
            expect(result2.data.createSomeClass1.someClass.someField.name).toEqual(
              jasmine.stringMatching(/_myFileName.txt$/)
            );
            expect(result2.data.createSomeClass1.someClass.someField.url).toEqual(
              jasmine.stringMatching(/_myFileName.txt$/)
            );
            expect(result2.data.createSomeClass2.someClass.someField.name).toEqual(
              jasmine.stringMatching(/_myFileName.txt$/)
            );
            expect(result2.data.createSomeClass2.someClass.someField.url).toEqual(
              jasmine.stringMatching(/_myFileName.txt$/)
            );
            expect(result2.data.createSomeClass3.someClass.someField.name).toEqual(
              jasmine.stringMatching(/_myFileName.txt$/)
            );
            expect(result2.data.createSomeClass3.someClass.someField.url).toEqual(
              jasmine.stringMatching(/_myFileName.txt$/)
            );

            const schema = await new Parse.Schema('SomeClass').get();
            expect(schema.fields.someField.type).toEqual('File');

            const getResult = await apolloClient.query({
              query: gql`
                query GetSomeObject($id: ID!) {
                  someClass(id: $id) {
                    someField {
                      name
                      url
                    }
                  }
                  findSomeClass1: someClasses(where: { someField: { exists: true } }) {
                    edges {
                      node {
                        someField {
                          name
                          url
                        }
                      }
                    }
                  }
                  findSomeClass2: someClasses(where: { someField: { exists: true } }) {
                    edges {
                      node {
                        someField {
                          name
                          url
                        }
                      }
                    }
                  }
                }
              `,
              variables: {
                id: result2.data.createSomeClass1.someClass.id,
              },
            });
            expect(typeof getResult.data.someClass.someField).toEqual('object');
            expect(getResult.data.someClass.someField.name).toEqual(
              result.data.createFile.fileInfo.name
            );
            expect(getResult.data.someClass.someField.url).toEqual(
              result.data.createFile.fileInfo.url
            );
            expect(getResult.data.findSomeClass1.edges.length).toEqual(3);
            expect(getResult.data.findSomeClass2.edges.length).toEqual(3);

            res = await fetch(getResult.data.someClass.someField.url);

            expect(res.status).toEqual(200);
            expect(await res.text()).toEqual('My File Content');

            const mutationResult = await apolloClient.mutate({
              mutation: gql`
                mutation UnlinkFile($id: ID!) {
                  updateSomeClass(input: { id: $id, fields: { someField: null } }) {
                    someClass {
                      someField {
                        name
                        url
                      }
                    }
                  }
                }
              `,
              variables: {
                id: result2.data.createSomeClass3.someClass.id,
              },
            });
            expect(mutationResult.data.updateSomeClass.someClass.someField).toEqual(null);
          } catch (e) {
            handleError(e);
          }
        });

<<<<<<< HEAD
=======
        it('should support file upload for on fly creation through pointer and relation', async () => {
          parseServer = await global.reconfigureServer({
            publicServerURL: 'http://localhost:13377/parse',
          });
          const schema = new Parse.Schema('SomeClass');
          schema.addFile('someFileField');
          schema.addPointer('somePointerField', 'SomeClass');
          schema.addRelation('someRelationField', 'SomeClass');
          await schema.save();

          const body = new FormData();
          body.append(
            'operations',
            JSON.stringify({
              query: `
                mutation UploadFiles(
                  $fields: CreateSomeClassFieldsInput
                ) {
                  createSomeClass(
                    input: { fields: $fields }
                  ) {
                    someClass {
                      id
                      someFileField {
                        name
                        url
                      }
                      somePointerField {
                        id
                        someFileField {
                          name
                          url
                        }
                      }
                      someRelationField {
                        edges {
                          node {
                            id
                            someFileField {
                              name
                              url
                            }
                          }
                        }
                      }
                    }
                  }
                }
                `,
              variables: {
                fields: {
                  someFileField: { upload: null },
                  somePointerField: {
                    createAndLink: {
                      someFileField: { upload: null },
                    },
                  },
                  someRelationField: {
                    createAndAdd: [
                      {
                        someFileField: { upload: null },
                      },
                    ],
                  },
                },
              },
            })
          );
          body.append(
            'map',
            JSON.stringify({
              1: ['variables.fields.someFileField.upload'],
              2: ['variables.fields.somePointerField.createAndLink.someFileField.upload'],
              3: ['variables.fields.someRelationField.createAndAdd.0.someFileField.upload'],
            })
          );
          body.append('1', 'My File Content someFileField', {
            filename: 'someFileField.txt',
            contentType: 'text/plain',
          });
          body.append('2', 'My File Content somePointerField', {
            filename: 'somePointerField.txt',
            contentType: 'text/plain',
          });
          body.append('3', 'My File Content someRelationField', {
            filename: 'someRelationField.txt',
            contentType: 'text/plain',
          });

          const res = await fetch('http://localhost:13377/graphql', {
            method: 'POST',
            headers,
            body,
          });
          expect(res.status).toEqual(200);
          const result = await res.json();
          console.log(result);
          expect(result.data.createSomeClass.someClass.someFileField.name).toEqual(
            jasmine.stringMatching(/_someFileField.txt$/)
          );
          expect(result.data.createSomeClass.someClass.somePointerField.someFileField.name).toEqual(
            jasmine.stringMatching(/_somePointerField.txt$/)
          );
          expect(
            result.data.createSomeClass.someClass.someRelationField.edges[0].node.someFileField.name
          ).toEqual(jasmine.stringMatching(/_someRelationField.txt$/));
        });

>>>>>>> 4a16f8cb
        it('should not upload if file is too large', async () => {
          parseGraphQLServer.parseServer.config.maxUploadSize = '1kb';
          const options = await parseGraphQLServer._getGraphQLOptions();
          expect(new options.fetchApi.Body().options).toEqual({
            formDataLimits: {
              fileSize: 1024,
            },
          });
          const body = new FormData();
          body.append(
            'operations',
            JSON.stringify({
              query: `
                  mutation CreateFile($input: CreateFileInput!) {
                    createFile(input: $input) {
                      fileInfo {
                        name
                        url
                      }
                    }
                  }
                `,
              variables: {
                input: {
                  upload: null,
                },
              },
            })
          );
          body.append('map', JSON.stringify({ 1: ['variables.input.upload'] }));
          body.append(
            '1',
            Buffer.alloc(parseGraphQLServer._transformMaxUploadSizeToBytes('2kb'), 1),
            {
              filename: 'myFileName.txt',
              contentType: 'text/plain',
            }
          );

          const res = await fetch('http://localhost:13377/graphql', {
            method: 'POST',
            headers,
            body,
          });
          const result = JSON.parse(await res.text());
          expect(res.status).toEqual(413);
          expect(result.errors[0].message).toEqual('File size limit exceeded: 1024 bytes');
        });

        it('should support object values', async () => {
          try {
            const someObjectFieldValue = {
              foo: { bar: 'baz' },
              number: 10,
            };

            await apolloClient.mutate({
              mutation: gql`
                mutation CreateClass($schemaFields: SchemaFieldsInput) {
                  createClass(input: { name: "SomeClass", schemaFields: $schemaFields }) {
                    clientMutationId
                  }
                }
              `,
              variables: {
                schemaFields: {
                  addObjects: [{ name: 'someObjectField' }],
                },
              },
              context: {
                headers: {
                  'X-Parse-Master-Key': 'test',
                },
              },
            });
            await parseGraphQLServer.parseGraphQLSchema.schemaCache.clear();

            const schema = await new Parse.Schema('SomeClass').get();
            expect(schema.fields.someObjectField.type).toEqual('Object');

            const createResult = await apolloClient.mutate({
              mutation: gql`
                mutation CreateSomeObject($fields: CreateSomeClassFieldsInput) {
                  createSomeClass(input: { fields: $fields }) {
                    someClass {
                      id
                    }
                  }
                }
              `,
              variables: {
                fields: {
                  someObjectField: someObjectFieldValue,
                },
              },
            });

            const where = {
              someObjectField: {
                equalTo: { key: 'foo.bar', value: 'baz' },
                notEqualTo: { key: 'foo.bar', value: 'bat' },
                greaterThan: { key: 'number', value: 9 },
                lessThan: { key: 'number', value: 11 },
              },
            };
            const queryResult = await apolloClient.query({
              query: gql`
                query GetSomeObject($id: ID!, $where: SomeClassWhereInput) {
                  someClass(id: $id) {
                    id
                    someObjectField
                  }
                  someClasses(where: $where) {
                    edges {
                      node {
                        id
                        someObjectField
                      }
                    }
                  }
                }
              `,
              variables: {
                id: createResult.data.createSomeClass.someClass.id,
                where,
              },
            });

            const { someClass: getResult, someClasses } = queryResult.data;

            const { someObjectField } = getResult;
            expect(typeof someObjectField).toEqual('object');
            expect(someObjectField).toEqual(someObjectFieldValue);

            // Checks class query results
            expect(someClasses.edges.length).toEqual(1);
            expect(someClasses.edges[0].node.someObjectField).toEqual(someObjectFieldValue);
          } catch (e) {
            handleError(e);
          }
        });

        it('should support where argument on object field that contains false boolean value or 0 number value', async () => {
          try {
            const someObjectFieldValue1 = {
              foo: { bar: true, baz: 100 },
            };

            const someObjectFieldValue2 = {
              foo: { bar: false, baz: 0 },
            };

            const object1 = new Parse.Object('SomeClass');
            await object1.save({
              someObjectField: someObjectFieldValue1,
            });
            const object2 = new Parse.Object('SomeClass');
            await object2.save({
              someObjectField: someObjectFieldValue2,
            });

            const whereToObject1 = {
              someObjectField: {
                equalTo: { key: 'foo.bar', value: true },
                notEqualTo: { key: 'foo.baz', value: 0 },
              },
            };
            const whereToObject2 = {
              someObjectField: {
                notEqualTo: { key: 'foo.bar', value: true },
                equalTo: { key: 'foo.baz', value: 0 },
              },
            };

            const whereToAll = {
              someObjectField: {
                lessThan: { key: 'foo.baz', value: 101 },
              },
            };

            const whereToNone = {
              someObjectField: {
                notEqualTo: { key: 'foo.bar', value: true },
                equalTo: { key: 'foo.baz', value: 1 },
              },
            };

            const queryResult = await apolloClient.query({
              query: gql`
                query GetSomeObject(
                  $id1: ID!
                  $id2: ID!
                  $whereToObject1: SomeClassWhereInput
                  $whereToObject2: SomeClassWhereInput
                  $whereToAll: SomeClassWhereInput
                  $whereToNone: SomeClassWhereInput
                ) {
                  obj1: someClass(id: $id1) {
                    id
                    someObjectField
                  }
                  obj2: someClass(id: $id2) {
                    id
                    someObjectField
                  }
                  onlyObj1: someClasses(where: $whereToObject1) {
                    edges {
                      node {
                        id
                        someObjectField
                      }
                    }
                  }
                  onlyObj2: someClasses(where: $whereToObject2) {
                    edges {
                      node {
                        id
                        someObjectField
                      }
                    }
                  }
                  all: someClasses(where: $whereToAll) {
                    edges {
                      node {
                        id
                        someObjectField
                      }
                    }
                  }
                  none: someClasses(where: $whereToNone) {
                    edges {
                      node {
                        id
                        someObjectField
                      }
                    }
                  }
                }
              `,
              variables: {
                id1: object1.id,
                id2: object2.id,
                whereToObject1,
                whereToObject2,
                whereToAll,
                whereToNone,
              },
            });

            const { obj1, obj2, onlyObj1, onlyObj2, all, none } = queryResult.data;

            expect(obj1.someObjectField).toEqual(someObjectFieldValue1);
            expect(obj2.someObjectField).toEqual(someObjectFieldValue2);

            // Checks class query results
            expect(onlyObj1.edges.length).toEqual(1);
            expect(onlyObj1.edges[0].node.someObjectField).toEqual(someObjectFieldValue1);
            expect(onlyObj2.edges.length).toEqual(1);
            expect(onlyObj2.edges[0].node.someObjectField).toEqual(someObjectFieldValue2);
            expect(all.edges.length).toEqual(2);
            expect(none.edges.length).toEqual(0);
          } catch (e) {
            handleError(e);
          }
        });

        it('should support object composed queries', async () => {
          try {
            const someObjectFieldValue1 = {
              lorem: 'ipsum',
              number: 10,
            };
            const someObjectFieldValue2 = {
              foo: {
                test: 'bar',
              },
              number: 10,
            };

            await apolloClient.mutate({
              mutation: gql`
                mutation CreateClass {
                  createClass(
                    input: {
                      name: "SomeClass"
                      schemaFields: { addObjects: [{ name: "someObjectField" }] }
                    }
                  ) {
                    clientMutationId
                  }
                }
              `,
              context: {
                headers: {
                  'X-Parse-Master-Key': 'test',
                },
              },
            });

            await parseGraphQLServer.parseGraphQLSchema.schemaCache.clear();

            const createResult = await apolloClient.mutate({
              mutation: gql`
                mutation CreateSomeObject(
                  $fields1: CreateSomeClassFieldsInput
                  $fields2: CreateSomeClassFieldsInput
                ) {
                  create1: createSomeClass(input: { fields: $fields1 }) {
                    someClass {
                      id
                    }
                  }
                  create2: createSomeClass(input: { fields: $fields2 }) {
                    someClass {
                      id
                    }
                  }
                }
              `,
              variables: {
                fields1: {
                  someObjectField: someObjectFieldValue1,
                },
                fields2: {
                  someObjectField: someObjectFieldValue2,
                },
              },
            });

            const where = {
              AND: [
                {
                  someObjectField: {
                    greaterThan: { key: 'number', value: 9 },
                  },
                },
                {
                  someObjectField: {
                    lessThan: { key: 'number', value: 11 },
                  },
                },
                {
                  OR: [
                    {
                      someObjectField: {
                        equalTo: { key: 'lorem', value: 'ipsum' },
                      },
                    },
                    {
                      someObjectField: {
                        equalTo: { key: 'foo.test', value: 'bar' },
                      },
                    },
                  ],
                },
              ],
            };
            const findResult = await apolloClient.query({
              query: gql`
                query FindSomeObject($where: SomeClassWhereInput) {
                  someClasses(where: $where) {
                    edges {
                      node {
                        id
                        someObjectField
                      }
                    }
                  }
                }
              `,
              variables: {
                where,
              },
            });

            const { create1, create2 } = createResult.data;
            const { someClasses } = findResult.data;

            // Checks class query results
            const { edges } = someClasses;
            expect(edges.length).toEqual(2);
            expect(
              edges.find(result => result.node.id === create1.someClass.id).node.someObjectField
            ).toEqual(someObjectFieldValue1);
            expect(
              edges.find(result => result.node.id === create2.someClass.id).node.someObjectField
            ).toEqual(someObjectFieldValue2);
          } catch (e) {
            handleError(e);
          }
        });

        it('should support array values', async () => {
          try {
            const someArrayFieldValue = [1, 'foo', ['bar'], { lorem: 'ipsum' }, true];

            await apolloClient.mutate({
              mutation: gql`
                mutation CreateClass($schemaFields: SchemaFieldsInput) {
                  createClass(input: { name: "SomeClass", schemaFields: $schemaFields }) {
                    clientMutationId
                  }
                }
              `,
              variables: {
                schemaFields: {
                  addArrays: [{ name: 'someArrayField' }],
                },
              },
              context: {
                headers: {
                  'X-Parse-Master-Key': 'test',
                },
              },
            });

            await parseGraphQLServer.parseGraphQLSchema.schemaCache.clear();

            const schema = await new Parse.Schema('SomeClass').get();
            expect(schema.fields.someArrayField.type).toEqual('Array');

            const createResult = await apolloClient.mutate({
              mutation: gql`
                mutation CreateSomeObject($fields: CreateSomeClassFieldsInput) {
                  createSomeClass(input: { fields: $fields }) {
                    someClass {
                      id
                    }
                  }
                }
              `,
              variables: {
                fields: {
                  someArrayField: someArrayFieldValue,
                },
              },
            });

            const getResult = await apolloClient.query({
              query: gql`
                query GetSomeObject($id: ID!) {
                  someClass(id: $id) {
                    someArrayField {
                      ... on Element {
                        value
                      }
                    }
                  }
                  someClasses(where: { someArrayField: { exists: true } }) {
                    edges {
                      node {
                        id
                        someArrayField {
                          ... on Element {
                            value
                          }
                        }
                      }
                    }
                  }
                }
              `,
              variables: {
                id: createResult.data.createSomeClass.someClass.id,
              },
            });

            const { someArrayField } = getResult.data.someClass;
            expect(Array.isArray(someArrayField)).toBeTruthy();
            expect(someArrayField.map(element => element.value)).toEqual(someArrayFieldValue);
            expect(getResult.data.someClasses.edges.length).toEqual(1);
          } catch (e) {
            handleError(e);
          }
        });

        it('should support undefined array', async () => {
          const schema = await new Parse.Schema('SomeClass');
          schema.addArray('someArray');
          await schema.save();

          const obj = new Parse.Object('SomeClass');
          await obj.save();

          await parseGraphQLServer.parseGraphQLSchema.schemaCache.clear();

          const getResult = await apolloClient.query({
            query: gql`
              query GetSomeObject($id: ID!) {
                someClass(id: $id) {
                  id
                  someArray {
                    ... on Element {
                      value
                    }
                  }
                }
              }
            `,
            variables: {
              id: obj.id,
            },
          });
          expect(getResult.data.someClass.someArray).toEqual(null);
        });

        it('should support null values', async () => {
          try {
            await apolloClient.mutate({
              mutation: gql`
                mutation CreateClass {
                  createClass(
                    input: {
                      name: "SomeClass"
                      schemaFields: {
                        addStrings: [{ name: "someStringField" }, { name: "someNullField" }]
                        addNumbers: [{ name: "someNumberField" }]
                        addBooleans: [{ name: "someBooleanField" }]
                        addObjects: [{ name: "someObjectField" }]
                      }
                    }
                  ) {
                    clientMutationId
                  }
                }
              `,
              context: {
                headers: {
                  'X-Parse-Master-Key': 'test',
                },
              },
            });

            await parseGraphQLServer.parseGraphQLSchema.schemaCache.clear();

            const createResult = await apolloClient.mutate({
              mutation: gql`
                mutation CreateSomeObject($fields: CreateSomeClassFieldsInput) {
                  createSomeClass(input: { fields: $fields }) {
                    someClass {
                      id
                    }
                  }
                }
              `,
              variables: {
                fields: {
                  someStringField: 'some string',
                  someNumberField: 123,
                  someBooleanField: true,
                  someObjectField: { someField: 'some value' },
                  someNullField: null,
                },
              },
            });

            await apolloClient.mutate({
              mutation: gql`
                mutation UpdateSomeObject($id: ID!, $fields: UpdateSomeClassFieldsInput) {
                  updateSomeClass(input: { id: $id, fields: $fields }) {
                    clientMutationId
                  }
                }
              `,
              variables: {
                id: createResult.data.createSomeClass.someClass.id,
                fields: {
                  someStringField: null,
                  someNumberField: null,
                  someBooleanField: null,
                  someObjectField: null,
                  someNullField: 'now it has a string',
                },
              },
            });

            const getResult = await apolloClient.query({
              query: gql`
                query GetSomeObject($id: ID!) {
                  someClass(id: $id) {
                    someStringField
                    someNumberField
                    someBooleanField
                    someObjectField
                    someNullField
                  }
                }
              `,
              variables: {
                id: createResult.data.createSomeClass.someClass.id,
              },
            });

            expect(getResult.data.someClass.someStringField).toBeFalsy();
            expect(getResult.data.someClass.someNumberField).toBeFalsy();
            expect(getResult.data.someClass.someBooleanField).toBeFalsy();
            expect(getResult.data.someClass.someObjectField).toBeFalsy();
            expect(getResult.data.someClass.someNullField).toEqual('now it has a string');
          } catch (e) {
            handleError(e);
          }
        });

        it('should support Bytes', async () => {
          try {
            const someFieldValue = 'aGVsbG8gd29ybGQ=';

            await apolloClient.mutate({
              mutation: gql`
                mutation CreateClass($schemaFields: SchemaFieldsInput) {
                  createClass(input: { name: "SomeClass", schemaFields: $schemaFields }) {
                    clientMutationId
                  }
                }
              `,
              variables: {
                schemaFields: {
                  addBytes: [{ name: 'someField' }],
                },
              },
              context: {
                headers: {
                  'X-Parse-Master-Key': 'test',
                },
              },
            });

            await parseGraphQLServer.parseGraphQLSchema.schemaCache.clear();

            const schema = await new Parse.Schema('SomeClass').get();
            expect(schema.fields.someField.type).toEqual('Bytes');

            const createResult = await apolloClient.mutate({
              mutation: gql`
                mutation CreateSomeObject(
                  $fields1: CreateSomeClassFieldsInput
                  $fields2: CreateSomeClassFieldsInput
                ) {
                  createSomeClass1: createSomeClass(input: { fields: $fields1 }) {
                    someClass {
                      id
                    }
                  }
                  createSomeClass2: createSomeClass(input: { fields: $fields2 }) {
                    someClass {
                      id
                    }
                  }
                }
              `,
              variables: {
                fields1: {
                  someField: someFieldValue,
                },
                fields2: {
                  someField: someFieldValue,
                },
              },
            });

            const getResult = await apolloClient.query({
              query: gql`
                query GetSomeObject($id: ID!, $someFieldValue: Bytes) {
                  someClass(id: $id) {
                    someField
                  }
                  someClasses(where: { someField: { equalTo: $someFieldValue } }) {
                    edges {
                      node {
                        id
                        someField
                      }
                    }
                  }
                }
              `,
              variables: {
                id: createResult.data.createSomeClass1.someClass.id,
                someFieldValue,
              },
            });

            expect(typeof getResult.data.someClass.someField).toEqual('string');
            expect(getResult.data.someClass.someField).toEqual(someFieldValue);
            expect(getResult.data.someClasses.edges.length).toEqual(2);
          } catch (e) {
            handleError(e);
          }
        });

        it('should support Geo Points', async () => {
          try {
            const someFieldValue = {
              __typename: 'GeoPoint',
              latitude: 45,
              longitude: 45,
            };

            await apolloClient.mutate({
              mutation: gql`
                mutation CreateClass($schemaFields: SchemaFieldsInput) {
                  createClass(input: { name: "SomeClass", schemaFields: $schemaFields }) {
                    clientMutationId
                  }
                }
              `,
              variables: {
                schemaFields: {
                  addGeoPoint: { name: 'someField' },
                },
              },
              context: {
                headers: {
                  'X-Parse-Master-Key': 'test',
                },
              },
            });

            await parseGraphQLServer.parseGraphQLSchema.schemaCache.clear();

            const schema = await new Parse.Schema('SomeClass').get();
            expect(schema.fields.someField.type).toEqual('GeoPoint');

            const createResult = await apolloClient.mutate({
              mutation: gql`
                mutation CreateSomeObject($fields: CreateSomeClassFieldsInput) {
                  createSomeClass(input: { fields: $fields }) {
                    someClass {
                      id
                    }
                  }
                }
              `,
              variables: {
                fields: {
                  someField: {
                    latitude: someFieldValue.latitude,
                    longitude: someFieldValue.longitude,
                  },
                },
              },
            });

            const getResult = await apolloClient.query({
              query: gql`
                query GetSomeObject($id: ID!) {
                  someClass(id: $id) {
                    someField {
                      latitude
                      longitude
                    }
                  }
                  someClasses(where: { someField: { exists: true } }) {
                    edges {
                      node {
                        id
                        someField {
                          latitude
                          longitude
                        }
                      }
                    }
                  }
                }
              `,
              variables: {
                id: createResult.data.createSomeClass.someClass.id,
              },
            });

            expect(typeof getResult.data.someClass.someField).toEqual('object');
            expect(getResult.data.someClass.someField).toEqual(someFieldValue);
            expect(getResult.data.someClasses.edges.length).toEqual(1);

            const getGeoWhere = await apolloClient.query({
              query: gql`
                query GeoQuery($latitude: Float!, $longitude: Float!) {
                  nearSphere: someClasses(
                    where: {
                      someField: { nearSphere: { latitude: $latitude, longitude: $longitude } }
                    }
                  ) {
                    edges {
                      node {
                        id
                      }
                    }
                  }
                  geoWithin: someClasses(
                    where: {
                      someField: {
                        geoWithin: {
                          centerSphere: {
                            distance: 10
                            center: { latitude: $latitude, longitude: $longitude }
                          }
                        }
                      }
                    }
                  ) {
                    edges {
                      node {
                        id
                      }
                    }
                  }
                  within: someClasses(
                    where: {
                      someField: {
                        within: {
                          box: {
                            bottomLeft: { latitude: $latitude, longitude: $longitude }
                            upperRight: { latitude: $latitude, longitude: $longitude }
                          }
                        }
                      }
                    }
                  ) {
                    edges {
                      node {
                        id
                      }
                    }
                  }
                }
              `,
              variables: {
                latitude: 45,
                longitude: 45,
              },
            });
            expect(getGeoWhere.data.nearSphere.edges[0].node.id).toEqual(
              createResult.data.createSomeClass.someClass.id
            );
            expect(getGeoWhere.data.geoWithin.edges[0].node.id).toEqual(
              createResult.data.createSomeClass.someClass.id
            );
            expect(getGeoWhere.data.within.edges[0].node.id).toEqual(
              createResult.data.createSomeClass.someClass.id
            );
          } catch (e) {
            handleError(e);
          }
        });

        it('should support Polygons', async () => {
          try {
            const somePolygonFieldValue = [
              [44, 45],
              [46, 47],
              [48, 49],
              [44, 45],
            ].map(point => ({
              latitude: point[0],
              longitude: point[1],
            }));

            await apolloClient.mutate({
              mutation: gql`
                mutation CreateClass($schemaFields: SchemaFieldsInput) {
                  createClass(input: { name: "SomeClass", schemaFields: $schemaFields }) {
                    clientMutationId
                  }
                }
              `,
              variables: {
                schemaFields: {
                  addPolygons: [{ name: 'somePolygonField' }],
                },
              },
              context: {
                headers: {
                  'X-Parse-Master-Key': 'test',
                },
              },
            });

            await parseGraphQLServer.parseGraphQLSchema.schemaCache.clear();

            const schema = await new Parse.Schema('SomeClass').get();
            expect(schema.fields.somePolygonField.type).toEqual('Polygon');

            const createResult = await apolloClient.mutate({
              mutation: gql`
                mutation CreateSomeObject($fields: CreateSomeClassFieldsInput) {
                  createSomeClass(input: { fields: $fields }) {
                    someClass {
                      id
                    }
                  }
                }
              `,
              variables: {
                fields: {
                  somePolygonField: somePolygonFieldValue,
                },
              },
            });

            const getResult = await apolloClient.query({
              query: gql`
                query GetSomeObject($id: ID!) {
                  someClass(id: $id) {
                    somePolygonField {
                      latitude
                      longitude
                    }
                  }
                  someClasses(where: { somePolygonField: { exists: true } }) {
                    edges {
                      node {
                        id
                        somePolygonField {
                          latitude
                          longitude
                        }
                      }
                    }
                  }
                }
              `,
              variables: {
                id: createResult.data.createSomeClass.someClass.id,
              },
            });

            expect(typeof getResult.data.someClass.somePolygonField).toEqual('object');
            expect(getResult.data.someClass.somePolygonField).toEqual(
              somePolygonFieldValue.map(geoPoint => ({
                ...geoPoint,
                __typename: 'GeoPoint',
              }))
            );
            expect(getResult.data.someClasses.edges.length).toEqual(1);
            const getIntersect = await apolloClient.query({
              query: gql`
                query IntersectQuery($point: GeoPointInput!) {
                  someClasses(where: { somePolygonField: { geoIntersects: { point: $point } } }) {
                    edges {
                      node {
                        id
                        somePolygonField {
                          latitude
                          longitude
                        }
                      }
                    }
                  }
                }
              `,
              variables: {
                point: { latitude: 44, longitude: 45 },
              },
            });
            expect(getIntersect.data.someClasses.edges.length).toEqual(1);
            expect(getIntersect.data.someClasses.edges[0].node.id).toEqual(
              createResult.data.createSomeClass.someClass.id
            );
          } catch (e) {
            handleError(e);
          }
        });

        it_only_db('mongo')('should support bytes values', async () => {
          const SomeClass = Parse.Object.extend('SomeClass');
          const someClass = new SomeClass();
          someClass.set('someField', {
            __type: 'Bytes',
            base64: 'foo',
          });
          await someClass.save();

          await parseGraphQLServer.parseGraphQLSchema.schemaCache.clear();
          const schema = await new Parse.Schema('SomeClass').get();
          expect(schema.fields.someField.type).toEqual('Bytes');

          const someFieldValue = {
            __type: 'Bytes',
            base64: 'bytesContent',
          };

          const createResult = await apolloClient.mutate({
            mutation: gql`
              mutation CreateSomeObject($fields: CreateSomeClassFieldsInput) {
                createSomeClass(input: { fields: $fields }) {
                  someClass {
                    id
                  }
                }
              }
            `,
            variables: {
              fields: {
                someField: someFieldValue,
              },
            },
          });

          const getResult = await apolloClient.query({
            query: gql`
              query GetSomeObject($id: ID!) {
                someClass(id: $id) {
                  someField
                }
              }
            `,
            variables: {
              id: createResult.data.createSomeClass.someClass.id,
            },
          });

          expect(getResult.data.someClass.someField).toEqual(someFieldValue.base64);

          const updatedSomeFieldValue = {
            __type: 'Bytes',
            base64: 'newBytesContent',
          };

          const updatedResult = await apolloClient.mutate({
            mutation: gql`
              mutation UpdateSomeObject($id: ID!, $fields: UpdateSomeClassFieldsInput) {
                updateSomeClass(input: { id: $id, fields: $fields }) {
                  someClass {
                    updatedAt
                  }
                }
              }
            `,
            variables: {
              id: createResult.data.createSomeClass.someClass.id,
              fields: {
                someField: updatedSomeFieldValue,
              },
            },
          });

          const { updatedAt } = updatedResult.data.updateSomeClass.someClass;
          expect(updatedAt).toBeDefined();

          const findResult = await apolloClient.query({
            query: gql`
              query FindSomeObject($where: SomeClassWhereInput!) {
                someClasses(where: $where) {
                  edges {
                    node {
                      id
                    }
                  }
                }
              }
            `,
            variables: {
              where: {
                someField: {
                  equalTo: updatedSomeFieldValue.base64,
                },
              },
            },
          });
          const findResults = findResult.data.someClasses.edges;
          expect(findResults.length).toBe(1);
          expect(findResults[0].node.id).toBe(createResult.data.createSomeClass.someClass.id);
        });
      });

      describe('Special Classes', () => {
        it('should support User class', async () => {
          const user = new Parse.User();
          user.setUsername('user1');
          user.setPassword('user1');
          const acl = new Parse.ACL();
          acl.setPublicReadAccess(true);
          user.setACL(acl);
          await user.signUp();

          await parseGraphQLServer.parseGraphQLSchema.schemaCache.clear();

          const getResult = await apolloClient.query({
            query: gql`
              query GetSomeObject($id: ID!) {
                get: user(id: $id) {
                  objectId
                }
              }
            `,
            variables: {
              id: user.id,
            },
          });

          expect(getResult.data.get.objectId).toEqual(user.id);
        });

        it('should support Installation class', async () => {
          const installation = new Parse.Installation();
          await installation.save({
            deviceType: 'foo',
          });

          await parseGraphQLServer.parseGraphQLSchema.schemaCache.clear();

          const getResult = await apolloClient.query({
            query: gql`
              query GetSomeObject($id: ID!) {
                get: installation(id: $id) {
                  objectId
                }
              }
            `,
            variables: {
              id: installation.id,
            },
          });

          expect(getResult.data.get.objectId).toEqual(installation.id);
        });

        it('should support Role class', async () => {
          const roleACL = new Parse.ACL();
          roleACL.setPublicReadAccess(true);
          const role = new Parse.Role('MyRole', roleACL);
          await role.save();

          await parseGraphQLServer.parseGraphQLSchema.schemaCache.clear();

          const getResult = await apolloClient.query({
            query: gql`
              query GetSomeObject($id: ID!) {
                get: role(id: $id) {
                  objectId
                }
              }
            `,
            variables: {
              id: role.id,
            },
          });

          expect(getResult.data.get.objectId).toEqual(role.id);
        });

        it('should support Session class', async () => {
          const user = new Parse.User();
          user.setUsername('user1');
          user.setPassword('user1');
          await user.signUp();

          await parseGraphQLServer.parseGraphQLSchema.schemaCache.clear();

          const session = await Parse.Session.current();
          const getResult = await apolloClient.query({
            query: gql`
              query GetSomeObject($id: ID!) {
                get: session(id: $id) {
                  id
                  objectId
                }
              }
            `,
            variables: {
              id: session.id,
            },
            context: {
              headers: {
                'X-Parse-Session-Token': session.getSessionToken(),
              },
            },
          });

          expect(getResult.data.get.objectId).toEqual(session.id);
        });

        it('should support Product class', async () => {
          const Product = Parse.Object.extend('_Product');
          const product = new Product();
          await product.save(
            {
              productIdentifier: 'foo',
              icon: new Parse.File('icon', ['foo']),
              order: 1,
              title: 'Foo',
              subtitle: 'My product',
            },
            { useMasterKey: true }
          );

          await parseGraphQLServer.parseGraphQLSchema.schemaCache.clear();

          const getResult = await apolloClient.query({
            query: gql`
              query GetSomeObject($id: ID!) {
                get: product(id: $id) {
                  objectId
                }
              }
            `,
            variables: {
              id: product.id,
            },
            context: {
              headers: {
                'X-Parse-Master-Key': 'test',
              },
            },
          });

          expect(getResult.data.get.objectId).toEqual(product.id);
        });
      });
    });
  });

  describe('Custom API', () => {
    describe('SDL based', () => {
      let httpServer;
      const headers = {
        'X-Parse-Application-Id': 'test',
        'X-Parse-Javascript-Key': 'test',
      };
      let apolloClient;
      beforeEach(async () => {
        const expressApp = express();
        httpServer = http.createServer(expressApp);
        parseGraphQLServer = new ParseGraphQLServer(parseServer, {
          graphQLPath: '/graphql',
          graphQLCustomTypeDefs: gql`
            extend type Query {
              hello: String @resolve
              hello2: String @resolve(to: "hello")
              userEcho(user: CreateUserFieldsInput!): User! @resolve
              hello3: String! @mock(with: "Hello world!")
              hello4: User! @mock(with: { username: "somefolk" })
            }
          `,
        });
        parseGraphQLServer.applyGraphQL(expressApp);
        await new Promise(resolve => httpServer.listen({ port: 13377 }, resolve));
        const httpLink = createUploadLink({
          uri: 'http://localhost:13377/graphql',
          fetch,
          headers,
        });
        apolloClient = new ApolloClient({
          link: httpLink,
          cache: new InMemoryCache(),
          defaultOptions: {
            query: {
              fetchPolicy: 'no-cache',
            },
          },
        });
      });

      afterEach(async () => {
        await httpServer.close();
      });

      it('can resolve a custom query using default function name', async () => {
        Parse.Cloud.define('hello', async () => {
          return 'Hello world!';
        });

        const result = await apolloClient.query({
          query: gql`
            query Hello {
              hello
            }
          `,
        });

        expect(result.data.hello).toEqual('Hello world!');
      });

      it('can resolve a custom query using function name set by "to" argument', async () => {
        Parse.Cloud.define('hello', async () => {
          return 'Hello world!';
        });

        const result = await apolloClient.query({
          query: gql`
            query Hello {
              hello2
            }
          `,
        });

        expect(result.data.hello2).toEqual('Hello world!');
      });

      it('order option should continue working', async () => {
        const schemaController = await parseServer.config.databaseController.loadSchema();

        await schemaController.addClassIfNotExists('SuperCar', {
          engine: { type: 'String' },
          doors: { type: 'Number' },
          price: { type: 'String' },
          mileage: { type: 'Number' },
        });

        await new Parse.Object('SuperCar').save({
          engine: 'petrol',
          doors: 3,
          price: '£7500',
          mileage: 0,
        });

        await new Parse.Object('SuperCar').save({
          engine: 'petrol',
          doors: 3,
          price: '£7500',
          mileage: 10000,
        });

        await Promise.all([
          parseGraphQLServer.parseGraphQLController.cacheController.graphQL.clear(),
          parseGraphQLServer.parseGraphQLSchema.schemaCache.clear(),
        ]);

        await expectAsync(
          apolloClient.query({
            query: gql`
              query FindSuperCar {
                superCars(order: [mileage_ASC]) {
                  edges {
                    node {
                      id
                    }
                  }
                }
              }
            `,
          })
        ).toBeResolved();
      });
    });

    describe('GraphQL Schema Based', () => {
      let httpServer;
      const headers = {
        'X-Parse-Application-Id': 'test',
        'X-Parse-Javascript-Key': 'test',
      };
      let apolloClient;

      beforeEach(async () => {
        const expressApp = express();
        httpServer = http.createServer(expressApp);
        const TypeEnum = new GraphQLEnumType({
          name: 'TypeEnum',
          values: {
            human: { value: 'human' },
            robot: { value: 'robot' },
          },
        });
        const TypeEnumWhereInput = new GraphQLInputObjectType({
          name: 'TypeEnumWhereInput',
          fields: {
            equalTo: { type: TypeEnum },
          },
        });
        const SomeClass2WhereInput = new GraphQLInputObjectType({
          name: 'SomeClass2WhereInput',
          fields: {
            type: { type: TypeEnumWhereInput },
          },
        });
        const SomeClassType = new GraphQLObjectType({
            name: 'SomeClass',
            fields: {
              nameUpperCase: {
                type: new GraphQLNonNull(GraphQLString),
                resolve: p => p.name.toUpperCase(),
              },
              type: { type: TypeEnum },
              language: {
                type: new GraphQLEnumType({
                  name: 'LanguageEnum',
                  values: {
                    fr: { value: 'fr' },
                    en: { value: 'en' },
                  },
                }),
                resolve: () => 'fr',
              },
            },
          }),
          parseGraphQLServer = new ParseGraphQLServer(parseServer, {
            graphQLPath: '/graphql',
            graphQLCustomTypeDefs: new GraphQLSchema({
              query: new GraphQLObjectType({
                name: 'Query',
                fields: {
                  customQuery: {
                    type: new GraphQLNonNull(GraphQLString),
                    args: {
                      message: { type: new GraphQLNonNull(GraphQLString) },
                    },
                    resolve: (p, { message }) => message,
                  },
                  errorQuery: {
                    type: new GraphQLNonNull(GraphQLString),
                    resolve: () => {
                      throw new Error('A test error');
                    },
                  },
                  customQueryWithAutoTypeReturn: {
                    type: SomeClassType,
                    args: {
                      id: { type: new GraphQLNonNull(GraphQLString) },
                    },
                    resolve: async (p, { id }) => {
                      const obj = new Parse.Object('SomeClass');
                      obj.id = id;
                      await obj.fetch();
                      return obj.toJSON();
                    },
                  },
                  customQueryWithAutoTypeReturnList: {
                    type: new GraphQLList(SomeClassType),
                    args: {
                      id: { type: new GraphQLNonNull(GraphQLString) },
                    },
                    resolve: async (p, { id }) => {
                      const obj = new Parse.Object('SomeClass');
                      obj.id = id;
                      await obj.fetch();
                      return [obj.toJSON(), obj.toJSON(), obj.toJSON()];
                    },
                  },
                },
              }),
              types: [
                new GraphQLInputObjectType({
                  name: 'CreateSomeClassFieldsInput',
                  fields: {
                    type: { type: TypeEnum },
                  },
                }),
                new GraphQLInputObjectType({
                  name: 'UpdateSomeClassFieldsInput',
                  fields: {
                    type: { type: TypeEnum },
                  },
                }),
                // Enhanced where input with a extended enum
                new GraphQLInputObjectType({
                  name: 'SomeClassWhereInput',
                  fields: {
                    type: {
                      type: TypeEnumWhereInput,
                    },
                  },
                }),
                SomeClassType,
                SomeClass2WhereInput,
              ],
            }),
          });

        parseGraphQLServer.applyGraphQL(expressApp);
        await new Promise(resolve => httpServer.listen({ port: 13377 }, resolve));
        const httpLink = createUploadLink({
          uri: 'http://localhost:13377/graphql',
          fetch,
          headers,
        });
        apolloClient = new ApolloClient({
          link: httpLink,
          cache: new InMemoryCache(),
          defaultOptions: {
            query: {
              fetchPolicy: 'no-cache',
            },
          },
        });
      });

      afterEach(async () => {
        await httpServer.close();
      });

      it('can resolve a custom query', async () => {
        const result = await apolloClient.query({
          variables: { message: 'hello' },
          query: gql`
            query CustomQuery($message: String!) {
              customQuery(message: $message)
            }
          `,
        });
        expect(result.data.customQuery).toEqual('hello');
      });

      it('can forward original error of a custom query', async () => {
        await expectAsync(
          apolloClient.query({
            query: gql`
              query ErrorQuery {
                errorQuery
              }
            `,
          })
        ).toBeRejectedWithError('A test error');
      });

      it('can resolve a custom query with auto type return', async () => {
        const obj = new Parse.Object('SomeClass');
        await obj.save({ name: 'aname', type: 'robot' });
        await parseGraphQLServer.parseGraphQLSchema.schemaCache.clear();
        const result = await apolloClient.query({
          variables: { id: obj.id },
          query: gql`
            query CustomQuery($id: String!) {
              customQueryWithAutoTypeReturn(id: $id) {
                objectId
                nameUpperCase
                name
                type
              }
            }
          `,
        });
        expect(result.data.customQueryWithAutoTypeReturn.objectId).toEqual(obj.id);
        expect(result.data.customQueryWithAutoTypeReturn.name).toEqual('aname');
        expect(result.data.customQueryWithAutoTypeReturn.nameUpperCase).toEqual('ANAME');
        expect(result.data.customQueryWithAutoTypeReturn.type).toEqual('robot');
      });

      it('can resolve a custom query with auto type list return', async () => {
        const obj = new Parse.Object('SomeClass');
        await obj.save({ name: 'aname', type: 'robot' });
        await parseGraphQLServer.parseGraphQLSchema.schemaCache.clear();
        const result = await apolloClient.query({
          variables: { id: obj.id },
          query: gql`
            query CustomQuery($id: String!) {
              customQueryWithAutoTypeReturnList(id: $id) {
                id
                objectId
                nameUpperCase
                name
                type
              }
            }
          `,
        });
        result.data.customQueryWithAutoTypeReturnList.forEach(rObj => {
          expect(rObj.objectId).toBeDefined();
          expect(rObj.objectId).toEqual(obj.id);
          expect(rObj.name).toEqual('aname');
          expect(rObj.nameUpperCase).toEqual('ANAME');
          expect(rObj.type).toEqual('robot');
        });
      });

      it('can resolve a stacked query with same where variables on overloaded where input', async () => {
        const objPointer = new Parse.Object('SomeClass2');
        await objPointer.save({ name: 'aname', type: 'robot' });
        const obj = new Parse.Object('SomeClass');
        await obj.save({ name: 'aname', type: 'robot', pointer: objPointer });
        await parseGraphQLServer.parseGraphQLSchema.schemaCache.clear();
        const result = await apolloClient.query({
          variables: { where: { OR: [{ pointer: { have: { objectId: { exists: true } } } }] } },
          query: gql`
            query someQuery($where: SomeClassWhereInput!) {
              q1: someClasses(where: $where) {
                edges {
                  node {
                    id
                  }
                }
              }
              q2: someClasses(where: $where) {
                edges {
                  node {
                    id
                  }
                }
              }
            }
          `,
        });
        expect(result.data.q1.edges.length).toEqual(1);
        expect(result.data.q2.edges.length).toEqual(1);
        expect(result.data.q1.edges[0].node.id).toEqual(result.data.q2.edges[0].node.id);
      });

      it('can resolve a custom extend type', async () => {
        const obj = new Parse.Object('SomeClass');
        await obj.save({ name: 'aname', type: 'robot' });
        await parseGraphQLServer.parseGraphQLSchema.schemaCache.clear();
        const result = await apolloClient.query({
          variables: { id: obj.id },
          query: gql`
            query someClass($id: ID!) {
              someClass(id: $id) {
                nameUpperCase
                language
                type
              }
            }
          `,
        });
        expect(result.data.someClass.nameUpperCase).toEqual('ANAME');
        expect(result.data.someClass.language).toEqual('fr');
        expect(result.data.someClass.type).toEqual('robot');

        const result2 = await apolloClient.query({
          variables: { id: obj.id },
          query: gql`
            query someClass($id: ID!) {
              someClass(id: $id) {
                name
                language
              }
            }
          `,
        });
        expect(result2.data.someClass.name).toEqual('aname');
        expect(result.data.someClass.language).toEqual('fr');
        const result3 = await apolloClient.mutate({
          variables: { id: obj.id, name: 'anewname', type: 'human' },
          mutation: gql`
            mutation someClass($id: ID!, $name: String!, $type: TypeEnum!) {
              updateSomeClass(input: { id: $id, fields: { name: $name, type: $type } }) {
                someClass {
                  nameUpperCase
                  type
                }
              }
            }
          `,
        });
        expect(result3.data.updateSomeClass.someClass.nameUpperCase).toEqual('ANEWNAME');
        expect(result3.data.updateSomeClass.someClass.type).toEqual('human');
      });
    });
    describe('Async Function Based Merge', () => {
      let httpServer;
      const headers = {
        'X-Parse-Application-Id': 'test',
        'X-Parse-Javascript-Key': 'test',
      };
      let apolloClient;

      beforeEach(async () => {
        if (!httpServer) {
          const expressApp = express();
          httpServer = http.createServer(expressApp);
          parseGraphQLServer = new ParseGraphQLServer(parseServer, {
            graphQLPath: '/graphql',
            graphQLCustomTypeDefs: ({ autoSchema }) => mergeSchemas({ schemas: [autoSchema] }),
          });

          parseGraphQLServer.applyGraphQL(expressApp);
          await new Promise(resolve => httpServer.listen({ port: 13377 }, resolve));
          const httpLink = createUploadLink({
            uri: 'http://localhost:13377/graphql',
            fetch,
            headers,
          });
          apolloClient = new ApolloClient({
            link: httpLink,
            cache: new InMemoryCache(),
            defaultOptions: {
              query: {
                fetchPolicy: 'no-cache',
              },
            },
          });
        }
      });

      afterAll(async () => {
        await httpServer.close();
      });

      it('can resolve a query', async () => {
        const result = await apolloClient.query({
          query: gql`
            query Health {
              health
            }
          `,
        });
        expect(result.data.health).toEqual(true);
      });
    });
  });
});<|MERGE_RESOLUTION|>--- conflicted
+++ resolved
@@ -9549,8 +9549,6 @@
           }
         });
 
-<<<<<<< HEAD
-=======
         it('should support file upload for on fly creation through pointer and relation', async () => {
           parseServer = await global.reconfigureServer({
             publicServerURL: 'http://localhost:13377/parse',
@@ -9659,7 +9657,6 @@
           ).toEqual(jasmine.stringMatching(/_someRelationField.txt$/));
         });
 
->>>>>>> 4a16f8cb
         it('should not upload if file is too large', async () => {
           parseGraphQLServer.parseServer.config.maxUploadSize = '1kb';
           const options = await parseGraphQLServer._getGraphQLOptions();
