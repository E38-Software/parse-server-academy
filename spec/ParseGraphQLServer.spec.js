--- conflicted
+++ resolved
@@ -9595,10 +9595,6 @@
             body,
           });
           const result = JSON.parse(await res.text());
-<<<<<<< HEAD
-=======
-          console.log(result);
->>>>>>> c22d38bd
           expect(res.status).toEqual(413);
           expect(result.errors[0].message).toEqual('File size limit exceeded: 1024 bytes');
         });
