const http = require('http');
const express = require('express');
const req = require('../lib/request');
const fetch = (...args) => import('node-fetch').then(({ default: fetch }) => fetch(...args));
const FormData = require('form-data');
const ws = require('ws');
require('./helper');
const { updateCLP } = require('./support/dev');

const pluralize = require('pluralize');
const { getMainDefinition } = require('@apollo/client/utilities');
const { createUploadLink } = require('apollo-upload-client');
const { SubscriptionClient } = require('subscriptions-transport-ws');
const { WebSocketLink } = require('@apollo/client/link/ws');
const { mergeSchemas } = require('@graphql-tools/schema');
const {
  ApolloClient,
  InMemoryCache,
  ApolloLink,
  split,
  createHttpLink,
} = require('@apollo/client/core');
const gql = require('graphql-tag');
const { toGlobalId } = require('graphql-relay');
const {
  GraphQLObjectType,
  GraphQLString,
  GraphQLNonNull,
  GraphQLEnumType,
  GraphQLInputObjectType,
  GraphQLSchema,
  GraphQLList,
} = require('graphql');
const { ParseServer } = require('../');
const { ParseGraphQLServer } = require('../lib/GraphQL/ParseGraphQLServer');
const { ReadPreference, Collection } = require('mongodb');
const { v4: uuidv4 } = require('uuid');

function handleError(e) {
  if (e && e.networkError && e.networkError.result && e.networkError.result.errors) {
    fail(e.networkError.result.errors);
  } else {
    fail(e);
  }
}

describe('ParseGraphQLServer', () => {
  let parseServer;
  let parseGraphQLServer;

  beforeEach(async () => {
    parseServer = await global.reconfigureServer({
      maxUploadSize: '1kb',
    });
    parseGraphQLServer = new ParseGraphQLServer(parseServer, {
      graphQLPath: '/graphql',
      playgroundPath: '/playground',
      subscriptionsPath: '/subscriptions',
    });
  });

  describe('constructor', () => {
    it('should require a parseServer instance', () => {
      expect(() => new ParseGraphQLServer()).toThrow('You must provide a parseServer instance!');
    });

    it('should require config.graphQLPath', () => {
      expect(() => new ParseGraphQLServer(parseServer)).toThrow(
        'You must provide a config.graphQLPath!'
      );
      expect(() => new ParseGraphQLServer(parseServer, {})).toThrow(
        'You must provide a config.graphQLPath!'
      );
    });

    it('should only require parseServer and config.graphQLPath args', () => {
      let parseGraphQLServer;
      expect(() => {
        parseGraphQLServer = new ParseGraphQLServer(parseServer, {
          graphQLPath: 'graphql',
        });
      }).not.toThrow();
      expect(parseGraphQLServer.parseGraphQLSchema).toBeDefined();
      expect(parseGraphQLServer.parseGraphQLSchema.databaseController).toEqual(
        parseServer.config.databaseController
      );
    });

    it('should initialize parseGraphQLSchema with a log controller', async () => {
      const loggerAdapter = {
        log: () => {},
        error: () => {},
      };
      const parseServer = await global.reconfigureServer({
        loggerAdapter,
      });
      const parseGraphQLServer = new ParseGraphQLServer(parseServer, {
        graphQLPath: 'graphql',
      });
      expect(parseGraphQLServer.parseGraphQLSchema.log.adapter).toBe(loggerAdapter);
    });
  });

  describe('_getServer', () => {
    it('should only return new server on schema changes', async () => {
      parseGraphQLServer.server = undefined;
      const server1 = await parseGraphQLServer._getServer();
      const server2 = await parseGraphQLServer._getServer();
      expect(server1).toBe(server2);

      // Trigger a schema change
      const obj = new Parse.Object('SomeClass');
      await obj.save();

      const server3 = await parseGraphQLServer._getServer();
      const server4 = await parseGraphQLServer._getServer();
      expect(server3).not.toBe(server2);
      expect(server3).toBe(server4);
    });
  });

  describe('_getGraphQLOptions', () => {
    const req = {
      info: new Object(),
      config: new Object(),
      auth: new Object(),
      get: () => {},
    };
    const res = {
      set: () => {},
    };

    it("should return schema and context with req's info, config and auth", async () => {
      const options = await parseGraphQLServer._getGraphQLOptions();
<<<<<<< HEAD
      expect(new options.fetchApi.Body().options).toEqual({
        formDataLimits: {
          fileSize: 20971520,
        },
      });
=======
>>>>>>> 33559528
      expect(options.schema).toEqual(parseGraphQLServer.parseGraphQLSchema.graphQLSchema);
      const contextResponse = await options.context({ req, res });
      expect(contextResponse.info).toEqual(req.info);
      expect(contextResponse.config).toEqual(req.config);
      expect(contextResponse.auth).toEqual(req.auth);
    });

    it('should load GraphQL schema in every call', async () => {
      const originalLoad = parseGraphQLServer.parseGraphQLSchema.load;
      let counter = 0;
      parseGraphQLServer.parseGraphQLSchema.load = () => ++counter;
      expect((await parseGraphQLServer._getGraphQLOptions(req)).schema).toEqual(1);
      expect((await parseGraphQLServer._getGraphQLOptions(req)).schema).toEqual(2);
      expect((await parseGraphQLServer._getGraphQLOptions(req)).schema).toEqual(3);
      parseGraphQLServer.parseGraphQLSchema.load = originalLoad;
    });
  });

  describe('_transformMaxUploadSizeToBytes', () => {
    it('should transform to bytes', () => {
      expect(parseGraphQLServer._transformMaxUploadSizeToBytes('20mb')).toBe(20971520);
      expect(parseGraphQLServer._transformMaxUploadSizeToBytes('333Gb')).toBe(357556027392);
      expect(parseGraphQLServer._transformMaxUploadSizeToBytes('123456KB')).toBe(126418944);
    });
  });

  describe('applyGraphQL', () => {
    it('should require an Express.js app instance', () => {
      expect(() => parseGraphQLServer.applyGraphQL()).toThrow(
        'You must provide an Express.js app instance!'
      );
      expect(() => parseGraphQLServer.applyGraphQL({})).toThrow(
        'You must provide an Express.js app instance!'
      );
      expect(() => parseGraphQLServer.applyGraphQL(new express())).not.toThrow();
    });

    it('should apply middlewares at config.graphQLPath', () => {
      let useCount = 0;
      expect(() =>
        new ParseGraphQLServer(parseServer, {
          graphQLPath: 'somepath',
        }).applyGraphQL({
          use: path => {
            useCount++;
            expect(path).toEqual('somepath');
          },
        })
      ).not.toThrow();
      expect(useCount).toBeGreaterThan(0);
    });
  });

  describe('applyPlayground', () => {
    it('should require an Express.js app instance', () => {
      expect(() => parseGraphQLServer.applyPlayground()).toThrow(
        'You must provide an Express.js app instance!'
      );
      expect(() => parseGraphQLServer.applyPlayground({})).toThrow(
        'You must provide an Express.js app instance!'
      );
      expect(() => parseGraphQLServer.applyPlayground(new express())).not.toThrow();
    });

    it('should require initialization with config.playgroundPath', () => {
      expect(() =>
        new ParseGraphQLServer(parseServer, {
          graphQLPath: 'graphql',
        }).applyPlayground(new express())
      ).toThrow('You must provide a config.playgroundPath to applyPlayground!');
    });

    it('should apply middlewares at config.playgroundPath', () => {
      let useCount = 0;
      expect(() =>
        new ParseGraphQLServer(parseServer, {
          graphQLPath: 'graphQL',
          playgroundPath: 'somepath',
        }).applyPlayground({
          get: path => {
            useCount++;
            expect(path).toEqual('somepath');
          },
        })
      ).not.toThrow();
      expect(useCount).toBeGreaterThan(0);
    });
  });

  describe('createSubscriptions', () => {
    it('should require initialization with config.subscriptionsPath', () => {
      expect(() =>
        new ParseGraphQLServer(parseServer, {
          graphQLPath: 'graphql',
        }).createSubscriptions({})
      ).toThrow('You must provide a config.subscriptionsPath to createSubscriptions!');
    });
  });

  describe('setGraphQLConfig', () => {
    let parseGraphQLServer;
    beforeEach(() => {
      parseGraphQLServer = new ParseGraphQLServer(parseServer, {
        graphQLPath: 'graphql',
      });
    });
    it('should pass the graphQLConfig onto the parseGraphQLController', async () => {
      let received;
      parseGraphQLServer.parseGraphQLController = {
        async updateGraphQLConfig(graphQLConfig) {
          received = graphQLConfig;
          return {};
        },
      };
      const graphQLConfig = { enabledForClasses: [] };
      await parseGraphQLServer.setGraphQLConfig(graphQLConfig);
      expect(received).toBe(graphQLConfig);
    });
    it('should not absorb exceptions from parseGraphQLController', async () => {
      parseGraphQLServer.parseGraphQLController = {
        async updateGraphQLConfig() {
          throw new Error('Network request failed');
        },
      };
      await expectAsync(parseGraphQLServer.setGraphQLConfig({})).toBeRejectedWith(
        new Error('Network request failed')
      );
    });
    it('should return the response from parseGraphQLController', async () => {
      parseGraphQLServer.parseGraphQLController = {
        async updateGraphQLConfig() {
          return { response: { result: true } };
        },
      };
      await expectAsync(parseGraphQLServer.setGraphQLConfig({})).toBeResolvedTo({
        response: { result: true },
      });
    });
  });

  describe('Auto API', () => {
    let httpServer;
    let parseLiveQueryServer;
    const headers = {
      'X-Parse-Application-Id': 'test',
      'X-Parse-Javascript-Key': 'test',
    };

    let apolloClient;

    let user1;
    let user2;
    let user3;
    let user4;
    let user5;
    let role;
    let object1;
    let object2;
    let object3;
    let object4;
    let objects = [];

    async function prepareData() {
      const acl = new Parse.ACL();
      acl.setPublicReadAccess(true);
      user1 = new Parse.User();
      user1.setUsername('user1');
      user1.setPassword('user1');
      user1.setEmail('user1@user1.user1');
      user1.setACL(acl);
      await user1.signUp();

      user2 = new Parse.User();
      user2.setUsername('user2');
      user2.setPassword('user2');
      user2.setACL(acl);
      await user2.signUp();

      user3 = new Parse.User();
      user3.setUsername('user3');
      user3.setPassword('user3');
      user3.setACL(acl);
      await user3.signUp();

      user4 = new Parse.User();
      user4.setUsername('user4');
      user4.setPassword('user4');
      user4.setACL(acl);
      await user4.signUp();

      user5 = new Parse.User();
      user5.setUsername('user5');
      user5.setPassword('user5');
      user5.setACL(acl);
      await user5.signUp();

      const roleACL = new Parse.ACL();
      roleACL.setPublicReadAccess(true);
      role = new Parse.Role();
      role.setName('role');
      role.setACL(roleACL);
      role.getUsers().add(user1);
      role.getUsers().add(user3);
      role = await role.save();

      const schemaController = await parseServer.config.databaseController.loadSchema();
      try {
        await schemaController.addClassIfNotExists(
          'GraphQLClass',
          {
            someField: { type: 'String' },
            pointerToUser: { type: 'Pointer', targetClass: '_User' },
          },
          {
            find: {
              'role:role': true,
              [user1.id]: true,
              [user2.id]: true,
            },
            create: {
              'role:role': true,
              [user1.id]: true,
              [user2.id]: true,
            },
            get: {
              'role:role': true,
              [user1.id]: true,
              [user2.id]: true,
            },
            update: {
              'role:role': true,
              [user1.id]: true,
              [user2.id]: true,
            },
            addField: {
              'role:role': true,
              [user1.id]: true,
              [user2.id]: true,
            },
            delete: {
              'role:role': true,
              [user1.id]: true,
              [user2.id]: true,
            },
            readUserFields: ['pointerToUser'],
            writeUserFields: ['pointerToUser'],
          },
          {}
        );
      } catch (err) {
        if (!(err instanceof Parse.Error) || err.message !== 'Class GraphQLClass already exists.') {
          throw err;
        }
      }

      object1 = new Parse.Object('GraphQLClass');
      object1.set('someField', 'someValue1');
      object1.set('someOtherField', 'A');
      const object1ACL = new Parse.ACL();
      object1ACL.setPublicReadAccess(false);
      object1ACL.setPublicWriteAccess(false);
      object1ACL.setRoleReadAccess(role, true);
      object1ACL.setRoleWriteAccess(role, true);
      object1ACL.setReadAccess(user1.id, true);
      object1ACL.setWriteAccess(user1.id, true);
      object1ACL.setReadAccess(user2.id, true);
      object1ACL.setWriteAccess(user2.id, true);
      object1.setACL(object1ACL);
      await object1.save(undefined, { useMasterKey: true });

      object2 = new Parse.Object('GraphQLClass');
      object2.set('someField', 'someValue2');
      object2.set('someOtherField', 'A');
      const object2ACL = new Parse.ACL();
      object2ACL.setPublicReadAccess(false);
      object2ACL.setPublicWriteAccess(false);
      object2ACL.setReadAccess(user1.id, true);
      object2ACL.setWriteAccess(user1.id, true);
      object2ACL.setReadAccess(user2.id, true);
      object2ACL.setWriteAccess(user2.id, true);
      object2ACL.setReadAccess(user5.id, true);
      object2ACL.setWriteAccess(user5.id, true);
      object2.setACL(object2ACL);
      await object2.save(undefined, { useMasterKey: true });

      object3 = new Parse.Object('GraphQLClass');
      object3.set('someField', 'someValue3');
      object3.set('someOtherField', 'B');
      object3.set('pointerToUser', user5);
      await object3.save(undefined, { useMasterKey: true });

      object4 = new Parse.Object('PublicClass');
      object4.set('someField', 'someValue4');
      await object4.save();

      objects = [];
      objects.push(object1, object2, object3, object4);
    }

    beforeEach(async () => {
      const expressApp = express();
      httpServer = http.createServer(expressApp);
      expressApp.use('/parse', parseServer.app);
      parseLiveQueryServer = await ParseServer.createLiveQueryServer(httpServer, {
        port: 1338,
      });
      parseGraphQLServer.applyGraphQL(expressApp);
      parseGraphQLServer.applyPlayground(expressApp);
      parseGraphQLServer.createSubscriptions(httpServer);
      await new Promise(resolve => httpServer.listen({ port: 13377 }, resolve));

      const subscriptionClient = new SubscriptionClient(
        'ws://localhost:13377/subscriptions',
        {
          reconnect: true,
          connectionParams: headers,
        },
        ws
      );
      const wsLink = new WebSocketLink(subscriptionClient);
      const httpLink = createUploadLink({
        uri: 'http://localhost:13377/graphql',
        fetch,
        headers,
      });
      apolloClient = new ApolloClient({
        link: split(
          ({ query }) => {
            const { kind, operation } = getMainDefinition(query);
            return kind === 'OperationDefinition' && operation === 'subscription';
          },
          wsLink,
          httpLink
        ),
        cache: new InMemoryCache(),
        defaultOptions: {
          query: {
            fetchPolicy: 'no-cache',
          },
        },
      });
      spyOn(console, 'warn').and.callFake(() => {});
      spyOn(console, 'error').and.callFake(() => {});
    });

    afterEach(async () => {
      await parseLiveQueryServer.server.close();
      await httpServer.close();
    });

    describe('GraphQL', () => {
      it('should be healthy', async () => {
        try {
          const health = (
            await apolloClient.query({
              query: gql`
                query Health {
                  health
                }
              `,
            })
          ).data.health;
          expect(health).toBeTruthy();
        } catch (e) {
          handleError(e);
        }
      });

      it('should be cors enabled and scope the response within the source origin', async () => {
        let checked = false;
        const apolloClient = new ApolloClient({
          link: new ApolloLink((operation, forward) => {
            return forward(operation).map(response => {
              const context = operation.getContext();
              const {
                response: { headers },
              } = context;
              expect(headers.get('access-control-allow-origin')).toEqual('http://example.com');
              checked = true;
              return response;
            });
          }).concat(
            createHttpLink({
              uri: 'http://localhost:13377/graphql',
              fetch,
              headers: {
                ...headers,
                Origin: 'http://example.com',
              },
            })
          ),
          cache: new InMemoryCache(),
        });
        const healthResponse = await apolloClient.query({
          query: gql`
            query Health {
              health
            }
          `,
        });
        expect(healthResponse.data.health).toBeTruthy();
        expect(checked).toBeTruthy();
      });

      it('should handle Parse headers', async () => {
        const test = {
          context: ({ req: { info, config, auth } }) => {
            expect(req.info).toBeDefined();
            expect(req.config).toBeDefined();
            expect(req.auth).toBeDefined();
            return {
              info,
              config,
              auth,
            };
          },
        };
        const contextSpy = spyOn(test, 'context');
        const originalGetGraphQLOptions = parseGraphQLServer._getGraphQLOptions;
        parseGraphQLServer._getGraphQLOptions = async () => {
          return {
            schema: await parseGraphQLServer.parseGraphQLSchema.load(),
            context: test.context,
          };
        };
        const health = (
          await apolloClient.query({
            query: gql`
              query Health {
                health
              }
            `,
          })
        ).data.health;
        expect(health).toBeTruthy();
        expect(contextSpy).toHaveBeenCalledTimes(1);
        parseGraphQLServer._getGraphQLOptions = originalGetGraphQLOptions;
      });
    });

    describe('Playground', () => {
      it('should mount playground', async () => {
        const res = await req({
          method: 'GET',
          url: 'http://localhost:13377/playground',
        });
        expect(res.status).toEqual(200);
      });
    });

    describe('Schema', () => {
      const resetGraphQLCache = async () => {
        await Promise.all([
          parseGraphQLServer.parseGraphQLController.cacheController.graphQL.clear(),
          parseGraphQLServer.parseGraphQLSchema.schemaCache.clear(),
        ]);
      };

      describe('Default Types', () => {
        it('should have Object scalar type', async () => {
          const objectType = (
            await apolloClient.query({
              query: gql`
                query ObjectType {
                  __type(name: "Object") {
                    kind
                  }
                }
              `,
            })
          ).data['__type'];
          expect(objectType.kind).toEqual('SCALAR');
        });

        it('should have Date scalar type', async () => {
          const dateType = (
            await apolloClient.query({
              query: gql`
                query DateType {
                  __type(name: "Date") {
                    kind
                  }
                }
              `,
            })
          ).data['__type'];
          expect(dateType.kind).toEqual('SCALAR');
        });

        it('should have ArrayResult type', async () => {
          const arrayResultType = (
            await apolloClient.query({
              query: gql`
                query ArrayResultType {
                  __type(name: "ArrayResult") {
                    kind
                  }
                }
              `,
            })
          ).data['__type'];
          expect(arrayResultType.kind).toEqual('UNION');
        });

        it('should have File object type', async () => {
          const fileType = (
            await apolloClient.query({
              query: gql`
                query FileType {
                  __type(name: "FileInfo") {
                    kind
                    fields {
                      name
                    }
                  }
                }
              `,
            })
          ).data['__type'];
          expect(fileType.kind).toEqual('OBJECT');
          expect(fileType.fields.map(field => field.name).sort()).toEqual(['name', 'url']);
        });

        it('should have Class interface type', async () => {
          const classType = (
            await apolloClient.query({
              query: gql`
                query ClassType {
                  __type(name: "ParseObject") {
                    kind
                    fields {
                      name
                    }
                  }
                }
              `,
            })
          ).data['__type'];
          expect(classType.kind).toEqual('INTERFACE');
          expect(classType.fields.map(field => field.name).sort()).toEqual([
            'ACL',
            'createdAt',
            'objectId',
            'updatedAt',
          ]);
        });

        it('should have ReadPreference enum type', async () => {
          const readPreferenceType = (
            await apolloClient.query({
              query: gql`
                query ReadPreferenceType {
                  __type(name: "ReadPreference") {
                    kind
                    enumValues {
                      name
                    }
                  }
                }
              `,
            })
          ).data['__type'];
          expect(readPreferenceType.kind).toEqual('ENUM');
          expect(readPreferenceType.enumValues.map(value => value.name).sort()).toEqual([
            'NEAREST',
            'PRIMARY',
            'PRIMARY_PREFERRED',
            'SECONDARY',
            'SECONDARY_PREFERRED',
          ]);
        });

        it('should have GraphQLUpload object type', async () => {
          const graphQLUploadType = (
            await apolloClient.query({
              query: gql`
                query GraphQLUploadType {
                  __type(name: "Upload") {
                    kind
                    fields {
                      name
                    }
                  }
                }
              `,
            })
          ).data['__type'];
          expect(graphQLUploadType.kind).toEqual('SCALAR');
        });

        it('should have all expected types', async () => {
          const schemaTypes = (
            await apolloClient.query({
              query: gql`
                query SchemaTypes {
                  __schema {
                    types {
                      name
                    }
                  }
                }
              `,
            })
          ).data['__schema'].types.map(type => type.name);

          const expectedTypes = ['ParseObject', 'Date', 'FileInfo', 'ReadPreference', 'Upload'];
          expect(expectedTypes.every(type => schemaTypes.indexOf(type) !== -1)).toBeTruthy(
            JSON.stringify(schemaTypes.types)
          );
        });
      });

      describe('Relay Specific Types', () => {
        let clearCache;
        beforeEach(async () => {
          if (!clearCache) {
            await resetGraphQLCache();
            clearCache = true;
          }
        });

        afterAll(async () => {
          await resetGraphQLCache();
        });

        it('should have Node interface', async () => {
          const schemaTypes = (
            await apolloClient.query({
              query: gql`
                query SchemaTypes {
                  __schema {
                    types {
                      name
                    }
                  }
                }
              `,
            })
          ).data['__schema'].types.map(type => type.name);

          expect(schemaTypes).toContain('Node');
        });

        it('should have node query', async () => {
          const queryFields = (
            await apolloClient.query({
              query: gql`
                query UserType {
                  __type(name: "Query") {
                    fields {
                      name
                    }
                  }
                }
              `,
            })
          ).data['__type'].fields.map(field => field.name);

          expect(queryFields).toContain('node');
        });

        it('should return global id', async () => {
          const userFields = (
            await apolloClient.query({
              query: gql`
                query UserType {
                  __type(name: "User") {
                    fields {
                      name
                    }
                  }
                }
              `,
            })
          ).data['__type'].fields.map(field => field.name);

          expect(userFields).toContain('id');
          expect(userFields).toContain('objectId');
        });

        it('should have clientMutationId in create file input', async () => {
          const createFileInputFields = (
            await apolloClient.query({
              query: gql`
                query {
                  __type(name: "CreateFileInput") {
                    inputFields {
                      name
                    }
                  }
                }
              `,
            })
          ).data['__type'].inputFields
            .map(field => field.name)
            .sort();

          expect(createFileInputFields).toEqual(['clientMutationId', 'upload']);
        });

        it('should have clientMutationId in create file payload', async () => {
          const createFilePayloadFields = (
            await apolloClient.query({
              query: gql`
                query {
                  __type(name: "CreateFilePayload") {
                    fields {
                      name
                    }
                  }
                }
              `,
            })
          ).data['__type'].fields
            .map(field => field.name)
            .sort();

          expect(createFilePayloadFields).toEqual(['clientMutationId', 'fileInfo']);
        });

        it('should have clientMutationId in call function input', async () => {
          Parse.Cloud.define('hello', () => {});

          const callFunctionInputFields = (
            await apolloClient.query({
              query: gql`
                query {
                  __type(name: "CallCloudCodeInput") {
                    inputFields {
                      name
                    }
                  }
                }
              `,
            })
          ).data['__type'].inputFields
            .map(field => field.name)
            .sort();

          expect(callFunctionInputFields).toEqual(['clientMutationId', 'functionName', 'params']);
        });

        it('should have clientMutationId in call function payload', async () => {
          Parse.Cloud.define('hello', () => {});

          const callFunctionPayloadFields = (
            await apolloClient.query({
              query: gql`
                query {
                  __type(name: "CallCloudCodePayload") {
                    fields {
                      name
                    }
                  }
                }
              `,
            })
          ).data['__type'].fields
            .map(field => field.name)
            .sort();

          expect(callFunctionPayloadFields).toEqual(['clientMutationId', 'result']);
        });

        it('should have clientMutationId in sign up mutation input', async () => {
          const inputFields = (
            await apolloClient.query({
              query: gql`
                query {
                  __type(name: "SignUpInput") {
                    inputFields {
                      name
                    }
                  }
                }
              `,
            })
          ).data['__type'].inputFields
            .map(field => field.name)
            .sort();

          expect(inputFields).toEqual(['clientMutationId', 'fields']);
        });

        it('should have clientMutationId in sign up mutation payload', async () => {
          const payloadFields = (
            await apolloClient.query({
              query: gql`
                query {
                  __type(name: "SignUpPayload") {
                    fields {
                      name
                    }
                  }
                }
              `,
            })
          ).data['__type'].fields
            .map(field => field.name)
            .sort();

          expect(payloadFields).toEqual(['clientMutationId', 'viewer']);
        });

        it('should have clientMutationId in log in mutation input', async () => {
          const inputFields = (
            await apolloClient.query({
              query: gql`
                query {
                  __type(name: "LogInInput") {
                    inputFields {
                      name
                    }
                  }
                }
              `,
            })
          ).data['__type'].inputFields
            .map(field => field.name)
            .sort();
          expect(inputFields).toEqual(['authData', 'clientMutationId', 'password', 'username']);
        });

        it('should have clientMutationId in log in mutation payload', async () => {
          const payloadFields = (
            await apolloClient.query({
              query: gql`
                query {
                  __type(name: "LogInPayload") {
                    fields {
                      name
                    }
                  }
                }
              `,
            })
          ).data['__type'].fields
            .map(field => field.name)
            .sort();

          expect(payloadFields).toEqual(['clientMutationId', 'viewer']);
        });

        it('should have clientMutationId in log out mutation input', async () => {
          const inputFields = (
            await apolloClient.query({
              query: gql`
                query {
                  __type(name: "LogOutInput") {
                    inputFields {
                      name
                    }
                  }
                }
              `,
            })
          ).data['__type'].inputFields
            .map(field => field.name)
            .sort();

          expect(inputFields).toEqual(['clientMutationId']);
        });

        it('should have clientMutationId in log out mutation payload', async () => {
          const payloadFields = (
            await apolloClient.query({
              query: gql`
                query {
                  __type(name: "LogOutPayload") {
                    fields {
                      name
                    }
                  }
                }
              `,
            })
          ).data['__type'].fields
            .map(field => field.name)
            .sort();

          expect(payloadFields).toEqual(['clientMutationId', 'ok']);
        });

        it('should have clientMutationId in createClass mutation input', async () => {
          const inputFields = (
            await apolloClient.query({
              query: gql`
                query {
                  __type(name: "CreateClassInput") {
                    inputFields {
                      name
                    }
                  }
                }
              `,
            })
          ).data['__type'].inputFields
            .map(field => field.name)
            .sort();

          expect(inputFields).toEqual(['clientMutationId', 'name', 'schemaFields']);
        });

        it('should have clientMutationId in createClass mutation payload', async () => {
          const payloadFields = (
            await apolloClient.query({
              query: gql`
                query {
                  __type(name: "CreateClassPayload") {
                    fields {
                      name
                    }
                  }
                }
              `,
            })
          ).data['__type'].fields
            .map(field => field.name)
            .sort();

          expect(payloadFields).toEqual(['class', 'clientMutationId']);
        });

        it('should have clientMutationId in updateClass mutation input', async () => {
          const inputFields = (
            await apolloClient.query({
              query: gql`
                query {
                  __type(name: "UpdateClassInput") {
                    inputFields {
                      name
                    }
                  }
                }
              `,
            })
          ).data['__type'].inputFields
            .map(field => field.name)
            .sort();

          expect(inputFields).toEqual(['clientMutationId', 'name', 'schemaFields']);
        });

        it('should have clientMutationId in updateClass mutation payload', async () => {
          const payloadFields = (
            await apolloClient.query({
              query: gql`
                query {
                  __type(name: "UpdateClassPayload") {
                    fields {
                      name
                    }
                  }
                }
              `,
            })
          ).data['__type'].fields
            .map(field => field.name)
            .sort();

          expect(payloadFields).toEqual(['class', 'clientMutationId']);
        });

        it('should have clientMutationId in deleteClass mutation input', async () => {
          const inputFields = (
            await apolloClient.query({
              query: gql`
                query {
                  __type(name: "DeleteClassInput") {
                    inputFields {
                      name
                    }
                  }
                }
              `,
            })
          ).data['__type'].inputFields
            .map(field => field.name)
            .sort();

          expect(inputFields).toEqual(['clientMutationId', 'name']);
        });

        it('should have clientMutationId in deleteClass mutation payload', async () => {
          const payloadFields = (
            await apolloClient.query({
              query: gql`
                query {
                  __type(name: "UpdateClassPayload") {
                    fields {
                      name
                    }
                  }
                }
              `,
            })
          ).data['__type'].fields
            .map(field => field.name)
            .sort();

          expect(payloadFields).toEqual(['class', 'clientMutationId']);
        });

        it('should have clientMutationId in custom create object mutation input', async () => {
          const obj = new Parse.Object('SomeClass');
          await obj.save();

          await parseGraphQLServer.parseGraphQLSchema.schemaCache.clear();

          const createObjectInputFields = (
            await apolloClient.query({
              query: gql`
                query {
                  __type(name: "CreateSomeClassInput") {
                    inputFields {
                      name
                    }
                  }
                }
              `,
            })
          ).data['__type'].inputFields
            .map(field => field.name)
            .sort();

          expect(createObjectInputFields).toEqual(['clientMutationId', 'fields']);
        });

        it('should have clientMutationId in custom create object mutation payload', async () => {
          const obj = new Parse.Object('SomeClass');
          await obj.save();

          await parseGraphQLServer.parseGraphQLSchema.schemaCache.clear();

          const createObjectPayloadFields = (
            await apolloClient.query({
              query: gql`
                query {
                  __type(name: "CreateSomeClassPayload") {
                    fields {
                      name
                    }
                  }
                }
              `,
            })
          ).data['__type'].fields
            .map(field => field.name)
            .sort();

          expect(createObjectPayloadFields).toEqual(['clientMutationId', 'someClass']);
        });

        it('should have clientMutationId in custom update object mutation input', async () => {
          const obj = new Parse.Object('SomeClass');
          await obj.save();

          await parseGraphQLServer.parseGraphQLSchema.schemaCache.clear();

          const createObjectInputFields = (
            await apolloClient.query({
              query: gql`
                query {
                  __type(name: "UpdateSomeClassInput") {
                    inputFields {
                      name
                    }
                  }
                }
              `,
            })
          ).data['__type'].inputFields
            .map(field => field.name)
            .sort();

          expect(createObjectInputFields).toEqual(['clientMutationId', 'fields', 'id']);
        });

        it('should have clientMutationId in custom update object mutation payload', async () => {
          const obj = new Parse.Object('SomeClass');
          await obj.save();

          await parseGraphQLServer.parseGraphQLSchema.schemaCache.clear();

          const createObjectPayloadFields = (
            await apolloClient.query({
              query: gql`
                query {
                  __type(name: "UpdateSomeClassPayload") {
                    fields {
                      name
                    }
                  }
                }
              `,
            })
          ).data['__type'].fields
            .map(field => field.name)
            .sort();

          expect(createObjectPayloadFields).toEqual(['clientMutationId', 'someClass']);
        });

        it('should have clientMutationId in custom delete object mutation input', async () => {
          const obj = new Parse.Object('SomeClass');
          await obj.save();

          await parseGraphQLServer.parseGraphQLSchema.schemaCache.clear();

          const createObjectInputFields = (
            await apolloClient.query({
              query: gql`
                query {
                  __type(name: "DeleteSomeClassInput") {
                    inputFields {
                      name
                    }
                  }
                }
              `,
            })
          ).data['__type'].inputFields
            .map(field => field.name)
            .sort();

          expect(createObjectInputFields).toEqual(['clientMutationId', 'id']);
        });

        it('should have clientMutationId in custom delete object mutation payload', async () => {
          const obj = new Parse.Object('SomeClass');
          await obj.save();

          await parseGraphQLServer.parseGraphQLSchema.schemaCache.clear();

          const createObjectPayloadFields = (
            await apolloClient.query({
              query: gql`
                query {
                  __type(name: "DeleteSomeClassPayload") {
                    fields {
                      name
                    }
                  }
                }
              `,
            })
          ).data['__type'].fields
            .map(field => field.name)
            .sort();

          expect(createObjectPayloadFields).toEqual(['clientMutationId', 'someClass']);
        });
      });

      describe('Parse Class Types', () => {
        it('should have all expected types', async () => {
          await parseServer.config.databaseController.loadSchema();

          const schemaTypes = (
            await apolloClient.query({
              query: gql`
                query SchemaTypes {
                  __schema {
                    types {
                      name
                    }
                  }
                }
              `,
            })
          ).data['__schema'].types.map(type => type.name);

          const expectedTypes = [
            'Role',
            'RoleWhereInput',
            'CreateRoleFieldsInput',
            'UpdateRoleFieldsInput',
            'RoleConnection',
            'User',
            'UserWhereInput',
            'UserConnection',
            'CreateUserFieldsInput',
            'UpdateUserFieldsInput',
          ];
          expect(expectedTypes.every(type => schemaTypes.indexOf(type) !== -1)).toBeTruthy(
            JSON.stringify(schemaTypes)
          );
        });

        it('should ArrayResult contains all types', async () => {
          const objectType = (
            await apolloClient.query({
              query: gql`
                query ObjectType {
                  __type(name: "ArrayResult") {
                    kind
                    possibleTypes {
                      name
                    }
                  }
                }
              `,
            })
          ).data['__type'];
          const possibleTypes = objectType.possibleTypes.map(o => o.name);
          expect(possibleTypes).toContain('User');
          expect(possibleTypes).toContain('Role');
          expect(possibleTypes).toContain('Element');
        });

        it('should update schema when it changes', async () => {
          const schemaController = await parseServer.config.databaseController.loadSchema();
          await schemaController.updateClass('_User', {
            foo: { type: 'String' },
          });

          const userFields = (
            await apolloClient.query({
              query: gql`
                query UserType {
                  __type(name: "User") {
                    fields {
                      name
                    }
                  }
                }
              `,
            })
          ).data['__type'].fields.map(field => field.name);
          expect(userFields.indexOf('foo') !== -1).toBeTruthy();
        });

        it('should not contain password field from _User class', async () => {
          const userFields = (
            await apolloClient.query({
              query: gql`
                query UserType {
                  __type(name: "User") {
                    fields {
                      name
                    }
                  }
                }
              `,
            })
          ).data['__type'].fields.map(field => field.name);
          expect(userFields.includes('password')).toBeFalsy();
        });
      });

      describe('Configuration', function () {
        const resetGraphQLCache = async () => {
          await Promise.all([
            parseGraphQLServer.parseGraphQLController.cacheController.graphQL.clear(),
            parseGraphQLServer.parseGraphQLSchema.schemaCache.clear(),
          ]);
        };

        beforeEach(async () => {
          await parseGraphQLServer.setGraphQLConfig({});
          await resetGraphQLCache();
        });

        it('should only include types in the enabledForClasses list', async () => {
          const schemaController = await parseServer.config.databaseController.loadSchema();
          await schemaController.addClassIfNotExists('SuperCar', {
            foo: { type: 'String' },
          });

          const graphQLConfig = {
            enabledForClasses: ['SuperCar'],
          };
          await parseGraphQLServer.setGraphQLConfig(graphQLConfig);
          await resetGraphQLCache();

          const { data } = await apolloClient.query({
            query: gql`
              query UserType {
                userType: __type(name: "User") {
                  fields {
                    name
                  }
                }
                superCarType: __type(name: "SuperCar") {
                  fields {
                    name
                  }
                }
              }
            `,
          });
          expect(data.userType).toBeNull();
          expect(data.superCarType).toBeTruthy();
        });
        it('should not include types in the disabledForClasses list', async () => {
          const schemaController = await parseServer.config.databaseController.loadSchema();
          await schemaController.addClassIfNotExists('SuperCar', {
            foo: { type: 'String' },
          });

          const graphQLConfig = {
            disabledForClasses: ['SuperCar'],
          };
          await parseGraphQLServer.setGraphQLConfig(graphQLConfig);
          await resetGraphQLCache();

          const { data } = await apolloClient.query({
            query: gql`
              query UserType {
                userType: __type(name: "User") {
                  fields {
                    name
                  }
                }
                superCarType: __type(name: "SuperCar") {
                  fields {
                    name
                  }
                }
              }
            `,
          });
          expect(data.superCarType).toBeNull();
          expect(data.userType).toBeTruthy();
        });
        it('should remove query operations when disabled', async () => {
          const superCar = new Parse.Object('SuperCar');
          await superCar.save({ foo: 'bar' });
          const customer = new Parse.Object('Customer');
          await customer.save({ foo: 'bar' });

          await expectAsync(
            apolloClient.query({
              query: gql`
                query GetSuperCar($id: ID!) {
                  superCar(id: $id) {
                    id
                  }
                }
              `,
              variables: {
                id: superCar.id,
              },
            })
          ).toBeResolved();

          await expectAsync(
            apolloClient.query({
              query: gql`
                query FindCustomer {
                  customers {
                    count
                  }
                }
              `,
            })
          ).toBeResolved();

          const graphQLConfig = {
            classConfigs: [
              {
                className: 'SuperCar',
                query: {
                  get: false,
                  find: true,
                },
              },
              {
                className: 'Customer',
                query: {
                  get: true,
                  find: false,
                },
              },
            ],
          };
          await parseGraphQLServer.setGraphQLConfig(graphQLConfig);
          await resetGraphQLCache();

          await expectAsync(
            apolloClient.query({
              query: gql`
                query GetSuperCar($id: ID!) {
                  superCar(id: $id) {
                    id
                  }
                }
              `,
              variables: {
                id: superCar.id,
              },
            })
          ).toBeRejected();
          await expectAsync(
            apolloClient.query({
              query: gql`
                query GetCustomer($id: ID!) {
                  customer(id: $id) {
                    id
                  }
                }
              `,
              variables: {
                id: customer.id,
              },
            })
          ).toBeResolved();
          await expectAsync(
            apolloClient.query({
              query: gql`
                query FindSuperCar {
                  superCars {
                    count
                  }
                }
              `,
            })
          ).toBeResolved();
          await expectAsync(
            apolloClient.query({
              query: gql`
                query FindCustomer {
                  customers {
                    count
                  }
                }
              `,
            })
          ).toBeRejected();
        });

        it('should remove mutation operations, create, update and delete, when disabled', async () => {
          const superCar1 = new Parse.Object('SuperCar');
          await superCar1.save({ foo: 'bar' });
          const customer1 = new Parse.Object('Customer');
          await customer1.save({ foo: 'bar' });

          await expectAsync(
            apolloClient.query({
              query: gql`
                mutation UpdateSuperCar($id: ID!, $foo: String!) {
                  updateSuperCar(input: { id: $id, fields: { foo: $foo } }) {
                    clientMutationId
                  }
                }
              `,
              variables: {
                id: superCar1.id,
                foo: 'lah',
              },
            })
          ).toBeResolved();

          await expectAsync(
            apolloClient.query({
              query: gql`
                mutation DeleteCustomer($id: ID!) {
                  deleteCustomer(input: { id: $id }) {
                    clientMutationId
                  }
                }
              `,
              variables: {
                id: customer1.id,
              },
            })
          ).toBeResolved();

          const { data: customerData } = await apolloClient.query({
            query: gql`
              mutation CreateCustomer($foo: String!) {
                createCustomer(input: { fields: { foo: $foo } }) {
                  customer {
                    id
                  }
                }
              }
            `,
            variables: {
              foo: 'rah',
            },
          });
          expect(customerData.createCustomer.customer).toBeTruthy();

          // used later
          const customer2Id = customerData.createCustomer.customer.id;

          await parseGraphQLServer.setGraphQLConfig({
            classConfigs: [
              {
                className: 'SuperCar',
                mutation: {
                  create: true,
                  update: false,
                  destroy: true,
                },
              },
              {
                className: 'Customer',
                mutation: {
                  create: false,
                  update: true,
                  destroy: false,
                },
              },
            ],
          });
          await resetGraphQLCache();

          const { data: superCarData } = await apolloClient.query({
            query: gql`
              mutation CreateSuperCar($foo: String!) {
                createSuperCar(input: { fields: { foo: $foo } }) {
                  superCar {
                    id
                  }
                }
              }
            `,
            variables: {
              foo: 'mah',
            },
          });
          expect(superCarData.createSuperCar).toBeTruthy();
          const superCar3Id = superCarData.createSuperCar.superCar.id;

          await expectAsync(
            apolloClient.query({
              query: gql`
                mutation UpdateSupercar($id: ID!, $foo: String!) {
                  updateSuperCar(input: { id: $id, fields: { foo: $foo } }) {
                    clientMutationId
                  }
                }
              `,
              variables: {
                id: superCar3Id,
              },
            })
          ).toBeRejected();

          await expectAsync(
            apolloClient.query({
              query: gql`
                mutation DeleteSuperCar($id: ID!) {
                  deleteSuperCar(input: { id: $id }) {
                    clientMutationId
                  }
                }
              `,
              variables: {
                id: superCar3Id,
              },
            })
          ).toBeResolved();

          await expectAsync(
            apolloClient.query({
              query: gql`
                mutation CreateCustomer($foo: String!) {
                  createCustomer(input: { fields: { foo: $foo } }) {
                    customer {
                      id
                    }
                  }
                }
              `,
              variables: {
                foo: 'rah',
              },
            })
          ).toBeRejected();
          await expectAsync(
            apolloClient.query({
              query: gql`
                mutation UpdateCustomer($id: ID!, $foo: String!) {
                  updateCustomer(input: { id: $id, fields: { foo: $foo } }) {
                    clientMutationId
                  }
                }
              `,
              variables: {
                id: customer2Id,
                foo: 'tah',
              },
            })
          ).toBeResolved();
          await expectAsync(
            apolloClient.query({
              query: gql`
                mutation DeleteCustomer($id: ID!, $foo: String!) {
                  deleteCustomer(input: { id: $id }) {
                    clientMutationId
                  }
                }
              `,
              variables: {
                id: customer2Id,
              },
            })
          ).toBeRejected();
        });

        it('should only allow the supplied create and update fields for a class', async () => {
          const schemaController = await parseServer.config.databaseController.loadSchema();
          await schemaController.addClassIfNotExists('SuperCar', {
            engine: { type: 'String' },
            doors: { type: 'Number' },
            price: { type: 'String' },
            mileage: { type: 'Number' },
          });

          await parseGraphQLServer.setGraphQLConfig({
            classConfigs: [
              {
                className: 'SuperCar',
                type: {
                  inputFields: {
                    create: ['engine', 'doors', 'price'],
                    update: ['price', 'mileage'],
                  },
                },
              },
            ],
          });

          await resetGraphQLCache();

          await expectAsync(
            apolloClient.query({
              query: gql`
                mutation InvalidCreateSuperCar {
                  createSuperCar(input: { fields: { engine: "diesel", mileage: 1000 } }) {
                    superCar {
                      id
                    }
                  }
                }
              `,
            })
          ).toBeRejected();
          const { id: superCarId } = (
            await apolloClient.query({
              query: gql`
                mutation ValidCreateSuperCar {
                  createSuperCar(
                    input: { fields: { engine: "diesel", doors: 5, price: "£10000" } }
                  ) {
                    superCar {
                      id
                    }
                  }
                }
              `,
            })
          ).data.createSuperCar.superCar;

          expect(superCarId).toBeTruthy();

          await expectAsync(
            apolloClient.query({
              query: gql`
                mutation InvalidUpdateSuperCar($id: ID!) {
                  updateSuperCar(input: { id: $id, fields: { engine: "petrol" } }) {
                    clientMutationId
                  }
                }
              `,
              variables: {
                id: superCarId,
              },
            })
          ).toBeRejected();

          const updatedSuperCar = (
            await apolloClient.query({
              query: gql`
                mutation ValidUpdateSuperCar($id: ID!) {
                  updateSuperCar(input: { id: $id, fields: { mileage: 2000 } }) {
                    clientMutationId
                  }
                }
              `,
              variables: {
                id: superCarId,
              },
            })
          ).data.updateSuperCar;
          expect(updatedSuperCar).toBeTruthy();
        });

        it('should handle required fields from the Parse class', async () => {
          const schemaController = await parseServer.config.databaseController.loadSchema();
          await schemaController.addClassIfNotExists('SuperCar', {
            engine: { type: 'String', required: true },
            doors: { type: 'Number', required: true },
            price: { type: 'String' },
            mileage: { type: 'Number' },
          });

          await resetGraphQLCache();

          const {
            data: { __type },
          } = await apolloClient.query({
            query: gql`
              query requiredFields {
                __type(name: "CreateSuperCarFieldsInput") {
                  inputFields {
                    name
                    type {
                      kind
                    }
                  }
                }
              }
            `,
          });
          expect(__type.inputFields.find(o => o.name === 'price').type.kind).toEqual('SCALAR');
          expect(__type.inputFields.find(o => o.name === 'engine').type.kind).toEqual('NON_NULL');
          expect(__type.inputFields.find(o => o.name === 'doors').type.kind).toEqual('NON_NULL');

          const {
            data: { __type: __type2 },
          } = await apolloClient.query({
            query: gql`
              query requiredFields {
                __type(name: "SuperCar") {
                  fields {
                    name
                    type {
                      kind
                    }
                  }
                }
              }
            `,
          });
          expect(__type2.fields.find(o => o.name === 'price').type.kind).toEqual('SCALAR');
          expect(__type2.fields.find(o => o.name === 'engine').type.kind).toEqual('NON_NULL');
          expect(__type2.fields.find(o => o.name === 'doors').type.kind).toEqual('NON_NULL');
        });

        it('should only allow the supplied output fields for a class', async () => {
          const schemaController = await parseServer.config.databaseController.loadSchema();

          await schemaController.addClassIfNotExists('SuperCar', {
            engine: { type: 'String' },
            doors: { type: 'Number' },
            price: { type: 'String' },
            mileage: { type: 'Number' },
            insuranceClaims: { type: 'Number' },
          });

          const superCar = await new Parse.Object('SuperCar').save({
            engine: 'petrol',
            doors: 3,
            price: '£7500',
            mileage: 0,
            insuranceCertificate: 'private-file.pdf',
          });

          await parseGraphQLServer.setGraphQLConfig({
            classConfigs: [
              {
                className: 'SuperCar',
                type: {
                  outputFields: ['engine', 'doors', 'price', 'mileage'],
                },
              },
            ],
          });

          await resetGraphQLCache();

          await expectAsync(
            apolloClient.query({
              query: gql`
                query GetSuperCar($id: ID!) {
                  superCar(id: $id) {
                    id
                    objectId
                    engine
                    doors
                    price
                    mileage
                    insuranceCertificate
                  }
                }
              `,
              variables: {
                id: superCar.id,
              },
            })
          ).toBeRejected();
          let getSuperCar = (
            await apolloClient.query({
              query: gql`
                query GetSuperCar($id: ID!) {
                  superCar(id: $id) {
                    id
                    objectId
                    engine
                    doors
                    price
                    mileage
                  }
                }
              `,
              variables: {
                id: superCar.id,
              },
            })
          ).data.superCar;
          expect(getSuperCar).toBeTruthy();

          await parseGraphQLServer.setGraphQLConfig({
            classConfigs: [
              {
                className: 'SuperCar',
                type: {
                  outputFields: [],
                },
              },
            ],
          });

          await resetGraphQLCache();
          await expectAsync(
            apolloClient.query({
              query: gql`
                query GetSuperCar($id: ID!) {
                  superCar(id: $id) {
                    engine
                  }
                }
              `,
              variables: {
                id: superCar.id,
              },
            })
          ).toBeRejected();
          getSuperCar = (
            await apolloClient.query({
              query: gql`
                query GetSuperCar($id: ID!) {
                  superCar(id: $id) {
                    id
                    objectId
                  }
                }
              `,
              variables: {
                id: superCar.id,
              },
            })
          ).data.superCar;
          expect(getSuperCar.objectId).toBe(superCar.id);
        });

        it('should only allow the supplied constraint fields for a class', async () => {
          try {
            const schemaController = await parseServer.config.databaseController.loadSchema();

            await schemaController.addClassIfNotExists('SuperCar', {
              model: { type: 'String' },
              engine: { type: 'String' },
              doors: { type: 'Number' },
              price: { type: 'String' },
              mileage: { type: 'Number' },
              insuranceCertificate: { type: 'String' },
            });

            await new Parse.Object('SuperCar').save({
              model: 'McLaren',
              engine: 'petrol',
              doors: 3,
              price: '£7500',
              mileage: 0,
              insuranceCertificate: 'private-file.pdf',
            });

            await parseGraphQLServer.setGraphQLConfig({
              classConfigs: [
                {
                  className: 'SuperCar',
                  type: {
                    constraintFields: ['engine', 'doors', 'price'],
                  },
                },
              ],
            });

            await resetGraphQLCache();

            await expectAsync(
              apolloClient.query({
                query: gql`
                  query FindSuperCar {
                    superCars(where: { insuranceCertificate: { equalTo: "private-file.pdf" } }) {
                      count
                    }
                  }
                `,
              })
            ).toBeRejected();

            await expectAsync(
              apolloClient.query({
                query: gql`
                  query FindSuperCar {
                    superCars(where: { mileage: { equalTo: 0 } }) {
                      count
                    }
                  }
                `,
              })
            ).toBeRejected();

            await expectAsync(
              apolloClient.query({
                query: gql`
                  query FindSuperCar {
                    superCars(where: { engine: { equalTo: "petrol" } }) {
                      count
                    }
                  }
                `,
              })
            ).toBeResolved();
          } catch (e) {
            handleError(e);
          }
        });

        it('should only allow the supplied sort fields for a class', async () => {
          const schemaController = await parseServer.config.databaseController.loadSchema();

          await schemaController.addClassIfNotExists('SuperCar', {
            engine: { type: 'String' },
            doors: { type: 'Number' },
            price: { type: 'String' },
            mileage: { type: 'Number' },
          });

          await new Parse.Object('SuperCar').save({
            engine: 'petrol',
            doors: 3,
            price: '£7500',
            mileage: 0,
          });

          await parseGraphQLServer.setGraphQLConfig({
            classConfigs: [
              {
                className: 'SuperCar',
                type: {
                  sortFields: [
                    {
                      field: 'doors',
                      asc: true,
                      desc: true,
                    },
                    {
                      field: 'price',
                      asc: true,
                      desc: true,
                    },
                    {
                      field: 'mileage',
                      asc: true,
                      desc: false,
                    },
                  ],
                },
              },
            ],
          });

          await resetGraphQLCache();

          await expectAsync(
            apolloClient.query({
              query: gql`
                query FindSuperCar {
                  superCars(order: [engine_ASC]) {
                    edges {
                      node {
                        id
                      }
                    }
                  }
                }
              `,
            })
          ).toBeRejected();
          await expectAsync(
            apolloClient.query({
              query: gql`
                query FindSuperCar {
                  superCars(order: [engine_DESC]) {
                    edges {
                      node {
                        id
                      }
                    }
                  }
                }
              `,
            })
          ).toBeRejected();
          await expectAsync(
            apolloClient.query({
              query: gql`
                query FindSuperCar {
                  superCars(order: [mileage_DESC]) {
                    edges {
                      node {
                        id
                      }
                    }
                  }
                }
              `,
            })
          ).toBeRejected();

          await expectAsync(
            apolloClient.query({
              query: gql`
                query FindSuperCar {
                  superCars(order: [mileage_ASC]) {
                    edges {
                      node {
                        id
                      }
                    }
                  }
                }
              `,
            })
          ).toBeResolved();
          await expectAsync(
            apolloClient.query({
              query: gql`
                query FindSuperCar {
                  superCars(order: [doors_ASC]) {
                    edges {
                      node {
                        id
                      }
                    }
                  }
                }
              `,
            })
          ).toBeResolved();
          await expectAsync(
            apolloClient.query({
              query: gql`
                query FindSuperCar {
                  superCars(order: [price_DESC]) {
                    edges {
                      node {
                        id
                      }
                    }
                  }
                }
              `,
            })
          ).toBeResolved();
          await expectAsync(
            apolloClient.query({
              query: gql`
                query FindSuperCar {
                  superCars(order: [price_ASC, doors_DESC]) {
                    edges {
                      node {
                        id
                      }
                    }
                  }
                }
              `,
            })
          ).toBeResolved();
        });
      });

      describe('Relay Spec', () => {
        beforeEach(async () => {
          await resetGraphQLCache();
        });

        describe('Object Identification', () => {
          it('Class get custom method should return valid gobal id', async () => {
            const obj = new Parse.Object('SomeClass');
            obj.set('someField', 'some value');
            await obj.save();

            const getResult = await apolloClient.query({
              query: gql`
                query GetSomeClass($objectId: ID!) {
                  someClass(id: $objectId) {
                    id
                    objectId
                  }
                }
              `,
              variables: {
                objectId: obj.id,
              },
            });

            expect(getResult.data.someClass.objectId).toBe(obj.id);

            const nodeResult = await apolloClient.query({
              query: gql`
                query Node($id: ID!) {
                  node(id: $id) {
                    id
                    ... on SomeClass {
                      objectId
                      someField
                    }
                  }
                }
              `,
              variables: {
                id: getResult.data.someClass.id,
              },
            });

            expect(nodeResult.data.node.id).toBe(getResult.data.someClass.id);
            expect(nodeResult.data.node.objectId).toBe(obj.id);
            expect(nodeResult.data.node.someField).toBe('some value');
          });

          it('Class find custom method should return valid gobal id', async () => {
            const obj1 = new Parse.Object('SomeClass');
            obj1.set('someField', 'some value 1');
            await obj1.save();

            const obj2 = new Parse.Object('SomeClass');
            obj2.set('someField', 'some value 2');
            await obj2.save();

            const findResult = await apolloClient.query({
              query: gql`
                query FindSomeClass {
                  someClasses(order: [createdAt_ASC]) {
                    edges {
                      node {
                        id
                        objectId
                      }
                    }
                  }
                }
              `,
            });

            expect(findResult.data.someClasses.edges[0].node.objectId).toBe(obj1.id);
            expect(findResult.data.someClasses.edges[1].node.objectId).toBe(obj2.id);

            const nodeResult = await apolloClient.query({
              query: gql`
                query Node($id1: ID!, $id2: ID!) {
                  node1: node(id: $id1) {
                    id
                    ... on SomeClass {
                      objectId
                      someField
                    }
                  }
                  node2: node(id: $id2) {
                    id
                    ... on SomeClass {
                      objectId
                      someField
                    }
                  }
                }
              `,
              variables: {
                id1: findResult.data.someClasses.edges[0].node.id,
                id2: findResult.data.someClasses.edges[1].node.id,
              },
            });

            expect(nodeResult.data.node1.id).toBe(findResult.data.someClasses.edges[0].node.id);
            expect(nodeResult.data.node1.objectId).toBe(obj1.id);
            expect(nodeResult.data.node1.someField).toBe('some value 1');
            expect(nodeResult.data.node2.id).toBe(findResult.data.someClasses.edges[1].node.id);
            expect(nodeResult.data.node2.objectId).toBe(obj2.id);
            expect(nodeResult.data.node2.someField).toBe('some value 2');
          });
          it('Id inputs should work either with global id or object id', async () => {
            try {
              await apolloClient.mutate({
                mutation: gql`
                  mutation CreateClasses {
                    secondaryObject: createClass(
                      input: {
                        name: "SecondaryObject"
                        schemaFields: { addStrings: [{ name: "someField" }] }
                      }
                    ) {
                      clientMutationId
                    }
                    primaryObject: createClass(
                      input: {
                        name: "PrimaryObject"
                        schemaFields: {
                          addStrings: [{ name: "stringField" }]
                          addArrays: [{ name: "arrayField" }]
                          addPointers: [
                            { name: "pointerField", targetClassName: "SecondaryObject" }
                          ]
                          addRelations: [
                            { name: "relationField", targetClassName: "SecondaryObject" }
                          ]
                        }
                      }
                    ) {
                      clientMutationId
                    }
                  }
                `,
                context: {
                  headers: {
                    'X-Parse-Master-Key': 'test',
                  },
                },
              });

              await resetGraphQLCache();

              const createSecondaryObjectsResult = await apolloClient.mutate({
                mutation: gql`
                  mutation CreateSecondaryObjects {
                    secondaryObject1: createSecondaryObject(
                      input: { fields: { someField: "some value 1" } }
                    ) {
                      secondaryObject {
                        id
                        objectId
                        someField
                      }
                    }
                    secondaryObject2: createSecondaryObject(
                      input: { fields: { someField: "some value 2" } }
                    ) {
                      secondaryObject {
                        id
                        someField
                      }
                    }
                    secondaryObject3: createSecondaryObject(
                      input: { fields: { someField: "some value 3" } }
                    ) {
                      secondaryObject {
                        objectId
                        someField
                      }
                    }
                    secondaryObject4: createSecondaryObject(
                      input: { fields: { someField: "some value 4" } }
                    ) {
                      secondaryObject {
                        id
                        objectId
                      }
                    }
                    secondaryObject5: createSecondaryObject(
                      input: { fields: { someField: "some value 5" } }
                    ) {
                      secondaryObject {
                        id
                      }
                    }
                    secondaryObject6: createSecondaryObject(
                      input: { fields: { someField: "some value 6" } }
                    ) {
                      secondaryObject {
                        objectId
                      }
                    }
                    secondaryObject7: createSecondaryObject(
                      input: { fields: { someField: "some value 7" } }
                    ) {
                      secondaryObject {
                        someField
                      }
                    }
                  }
                `,
                context: {
                  headers: {
                    'X-Parse-Master-Key': 'test',
                  },
                },
              });

              const updateSecondaryObjectsResult = await apolloClient.mutate({
                mutation: gql`
                  mutation UpdateSecondaryObjects(
                    $id1: ID!
                    $id2: ID!
                    $id3: ID!
                    $id4: ID!
                    $id5: ID!
                    $id6: ID!
                  ) {
                    secondaryObject1: updateSecondaryObject(
                      input: { id: $id1, fields: { someField: "some value 11" } }
                    ) {
                      secondaryObject {
                        id
                        objectId
                        someField
                      }
                    }
                    secondaryObject2: updateSecondaryObject(
                      input: { id: $id2, fields: { someField: "some value 22" } }
                    ) {
                      secondaryObject {
                        id
                        someField
                      }
                    }
                    secondaryObject3: updateSecondaryObject(
                      input: { id: $id3, fields: { someField: "some value 33" } }
                    ) {
                      secondaryObject {
                        objectId
                        someField
                      }
                    }
                    secondaryObject4: updateSecondaryObject(
                      input: { id: $id4, fields: { someField: "some value 44" } }
                    ) {
                      secondaryObject {
                        id
                        objectId
                      }
                    }
                    secondaryObject5: updateSecondaryObject(
                      input: { id: $id5, fields: { someField: "some value 55" } }
                    ) {
                      secondaryObject {
                        id
                      }
                    }
                    secondaryObject6: updateSecondaryObject(
                      input: { id: $id6, fields: { someField: "some value 66" } }
                    ) {
                      secondaryObject {
                        objectId
                      }
                    }
                  }
                `,
                variables: {
                  id1: createSecondaryObjectsResult.data.secondaryObject1.secondaryObject.id,
                  id2: createSecondaryObjectsResult.data.secondaryObject2.secondaryObject.id,
                  id3: createSecondaryObjectsResult.data.secondaryObject3.secondaryObject.objectId,
                  id4: createSecondaryObjectsResult.data.secondaryObject4.secondaryObject.objectId,
                  id5: createSecondaryObjectsResult.data.secondaryObject5.secondaryObject.id,
                  id6: createSecondaryObjectsResult.data.secondaryObject6.secondaryObject.objectId,
                },
                context: {
                  headers: {
                    'X-Parse-Master-Key': 'test',
                  },
                },
              });

              const deleteSecondaryObjectsResult = await apolloClient.mutate({
                mutation: gql`
                  mutation DeleteSecondaryObjects($id1: ID!, $id3: ID!, $id5: ID!, $id6: ID!) {
                    secondaryObject1: deleteSecondaryObject(input: { id: $id1 }) {
                      secondaryObject {
                        id
                        objectId
                        someField
                      }
                    }
                    secondaryObject3: deleteSecondaryObject(input: { id: $id3 }) {
                      secondaryObject {
                        objectId
                        someField
                      }
                    }
                    secondaryObject5: deleteSecondaryObject(input: { id: $id5 }) {
                      secondaryObject {
                        id
                      }
                    }
                    secondaryObject6: deleteSecondaryObject(input: { id: $id6 }) {
                      secondaryObject {
                        objectId
                      }
                    }
                  }
                `,
                variables: {
                  id1: updateSecondaryObjectsResult.data.secondaryObject1.secondaryObject.id,
                  id3: updateSecondaryObjectsResult.data.secondaryObject3.secondaryObject.objectId,
                  id5: updateSecondaryObjectsResult.data.secondaryObject5.secondaryObject.id,
                  id6: updateSecondaryObjectsResult.data.secondaryObject6.secondaryObject.objectId,
                },
                context: {
                  headers: {
                    'X-Parse-Master-Key': 'test',
                  },
                },
              });

              const getSecondaryObjectsResult = await apolloClient.query({
                query: gql`
                  query GetSecondaryObjects($id2: ID!, $id4: ID!) {
                    secondaryObject2: secondaryObject(id: $id2) {
                      id
                      objectId
                      someField
                    }
                    secondaryObject4: secondaryObject(id: $id4) {
                      objectId
                      someField
                    }
                  }
                `,
                variables: {
                  id2: updateSecondaryObjectsResult.data.secondaryObject2.secondaryObject.id,
                  id4: updateSecondaryObjectsResult.data.secondaryObject4.secondaryObject.objectId,
                },
                context: {
                  headers: {
                    'X-Parse-Master-Key': 'test',
                  },
                },
              });

              const findSecondaryObjectsResult = await apolloClient.query({
                query: gql`
                  query FindSecondaryObjects(
                    $id1: ID!
                    $id2: ID!
                    $id3: ID!
                    $id4: ID!
                    $id5: ID!
                    $id6: ID!
                  ) {
                    secondaryObjects(
                      where: {
                        AND: [
                          {
                            OR: [
                              { id: { equalTo: $id2 } }
                              { AND: [{ id: { equalTo: $id4 } }, { objectId: { equalTo: $id4 } }] }
                            ]
                          }
                          { id: { notEqualTo: $id1 } }
                          { id: { notEqualTo: $id3 } }
                          { objectId: { notEqualTo: $id2 } }
                          { objectId: { notIn: [$id5, $id6] } }
                          { id: { in: [$id2, $id4] } }
                        ]
                      }
                      order: [id_ASC, objectId_ASC]
                    ) {
                      edges {
                        node {
                          id
                          objectId
                          someField
                        }
                      }
                      count
                    }
                  }
                `,
                variables: {
                  id1: deleteSecondaryObjectsResult.data.secondaryObject1.secondaryObject.objectId,
                  id2: getSecondaryObjectsResult.data.secondaryObject2.id,
                  id3: deleteSecondaryObjectsResult.data.secondaryObject3.secondaryObject.objectId,
                  id4: getSecondaryObjectsResult.data.secondaryObject4.objectId,
                  id5: deleteSecondaryObjectsResult.data.secondaryObject5.secondaryObject.id,
                  id6: deleteSecondaryObjectsResult.data.secondaryObject6.secondaryObject.objectId,
                },
                context: {
                  headers: {
                    'X-Parse-Master-Key': 'test',
                  },
                },
              });

              expect(findSecondaryObjectsResult.data.secondaryObjects.count).toEqual(2);
              expect(
                findSecondaryObjectsResult.data.secondaryObjects.edges
                  .map(value => value.node.someField)
                  .sort()
              ).toEqual(['some value 22', 'some value 44']);
              // NOTE: Here @davimacedo tried to test RelayID order, but the test is wrong since
              // "objectId1" < "objectId2" do not always keep the order when objectId is transformed
              // to base64 by Relay
              // "SecondaryObject:bBRgmzIRRM" < "SecondaryObject:nTMcuVbATY" true
              // base64("SecondaryObject:bBRgmzIRRM"") < base64(""SecondaryObject:nTMcuVbATY"") false
              // "U2Vjb25kYXJ5T2JqZWN0OmJCUmdteklSUk0=" < "U2Vjb25kYXJ5T2JqZWN0Om5UTWN1VmJBVFk=" false
              const originalIds = [
                getSecondaryObjectsResult.data.secondaryObject2.objectId,
                getSecondaryObjectsResult.data.secondaryObject4.objectId,
              ];
              expect(
                findSecondaryObjectsResult.data.secondaryObjects.edges[0].node.objectId
              ).not.toBe(findSecondaryObjectsResult.data.secondaryObjects.edges[1].node.objectId);
              expect(
                originalIds.includes(
                  findSecondaryObjectsResult.data.secondaryObjects.edges[0].node.objectId
                )
              ).toBeTrue();
              expect(
                originalIds.includes(
                  findSecondaryObjectsResult.data.secondaryObjects.edges[1].node.objectId
                )
              ).toBeTrue();

              const createPrimaryObjectResult = await apolloClient.mutate({
                mutation: gql`
                  mutation CreatePrimaryObject(
                    $pointer: Any
                    $secondaryObject2: ID!
                    $secondaryObject4: ID!
                  ) {
                    createPrimaryObject(
                      input: {
                        fields: {
                          stringField: "some value"
                          arrayField: [1, "abc", $pointer]
                          pointerField: { link: $secondaryObject2 }
                          relationField: { add: [$secondaryObject2, $secondaryObject4] }
                        }
                      }
                    ) {
                      primaryObject {
                        id
                        stringField
                        arrayField {
                          ... on Element {
                            value
                          }
                          ... on SecondaryObject {
                            someField
                          }
                        }
                        pointerField {
                          id
                          objectId
                          someField
                        }
                        relationField {
                          edges {
                            node {
                              id
                              objectId
                              someField
                            }
                          }
                        }
                      }
                    }
                  }
                `,
                variables: {
                  pointer: {
                    __type: 'Pointer',
                    className: 'SecondaryObject',
                    objectId: getSecondaryObjectsResult.data.secondaryObject4.objectId,
                  },
                  secondaryObject2: getSecondaryObjectsResult.data.secondaryObject2.id,
                  secondaryObject4: getSecondaryObjectsResult.data.secondaryObject4.objectId,
                },
                context: {
                  headers: {
                    'X-Parse-Master-Key': 'test',
                  },
                },
              });

              const updatePrimaryObjectResult = await apolloClient.mutate({
                mutation: gql`
                  mutation UpdatePrimaryObject(
                    $id: ID!
                    $secondaryObject2: ID!
                    $secondaryObject4: ID!
                  ) {
                    updatePrimaryObject(
                      input: {
                        id: $id
                        fields: {
                          pointerField: { link: $secondaryObject4 }
                          relationField: { remove: [$secondaryObject2, $secondaryObject4] }
                        }
                      }
                    ) {
                      primaryObject {
                        id
                        stringField
                        arrayField {
                          ... on Element {
                            value
                          }
                          ... on SecondaryObject {
                            someField
                          }
                        }
                        pointerField {
                          id
                          objectId
                          someField
                        }
                        relationField {
                          edges {
                            node {
                              id
                              objectId
                              someField
                            }
                          }
                        }
                      }
                    }
                  }
                `,
                variables: {
                  id: createPrimaryObjectResult.data.createPrimaryObject.primaryObject.id,
                  secondaryObject2: getSecondaryObjectsResult.data.secondaryObject2.id,
                  secondaryObject4: getSecondaryObjectsResult.data.secondaryObject4.objectId,
                },
                context: {
                  headers: {
                    'X-Parse-Master-Key': 'test',
                  },
                },
              });

              expect(
                createPrimaryObjectResult.data.createPrimaryObject.primaryObject.stringField
              ).toEqual('some value');
              expect(
                createPrimaryObjectResult.data.createPrimaryObject.primaryObject.arrayField
              ).toEqual([
                { __typename: 'Element', value: 1 },
                { __typename: 'Element', value: 'abc' },
                { __typename: 'SecondaryObject', someField: 'some value 44' },
              ]);
              expect(
                createPrimaryObjectResult.data.createPrimaryObject.primaryObject.pointerField
                  .someField
              ).toEqual('some value 22');
              expect(
                createPrimaryObjectResult.data.createPrimaryObject.primaryObject.relationField.edges
                  .map(value => value.node.someField)
                  .sort()
              ).toEqual(['some value 22', 'some value 44']);
              expect(
                updatePrimaryObjectResult.data.updatePrimaryObject.primaryObject.stringField
              ).toEqual('some value');
              expect(
                updatePrimaryObjectResult.data.updatePrimaryObject.primaryObject.arrayField
              ).toEqual([
                { __typename: 'Element', value: 1 },
                { __typename: 'Element', value: 'abc' },
                { __typename: 'SecondaryObject', someField: 'some value 44' },
              ]);
              expect(
                updatePrimaryObjectResult.data.updatePrimaryObject.primaryObject.pointerField
                  .someField
              ).toEqual('some value 44');
              expect(
                updatePrimaryObjectResult.data.updatePrimaryObject.primaryObject.relationField.edges
              ).toEqual([]);
            } catch (e) {
              handleError(e);
            }
          });
          it('Id inputs should work either with global id or object id with objectId higher than 19', async () => {
            await reconfigureServer({ objectIdSize: 20 });
            const obj = new Parse.Object('SomeClass');
            await obj.save({ name: 'aname', type: 'robot' });
            const result = await apolloClient.query({
              query: gql`
                query getSomeClass($id: ID!) {
                  someClass(id: $id) {
                    objectId
                    id
                  }
                }
              `,
              variables: { id: obj.id },
            });
            expect(result.data.someClass.objectId).toEqual(obj.id);
          });
        });
      });

      describe('Class Schema Mutations', () => {
        it('should create a new class', async () => {
          try {
            const result = await apolloClient.mutate({
              mutation: gql`
                mutation {
                  class1: createClass(input: { name: "Class1", clientMutationId: "cmid1" }) {
                    clientMutationId
                    class {
                      name
                      schemaFields {
                        name
                        __typename
                      }
                    }
                  }
                  class2: createClass(
                    input: { name: "Class2", schemaFields: null, clientMutationId: "cmid2" }
                  ) {
                    clientMutationId
                    class {
                      name
                      schemaFields {
                        name
                        __typename
                      }
                    }
                  }
                  class3: createClass(
                    input: { name: "Class3", schemaFields: {}, clientMutationId: "cmid3" }
                  ) {
                    clientMutationId
                    class {
                      name
                      schemaFields {
                        name
                        __typename
                      }
                    }
                  }
                  class4: createClass(
                    input: {
                      name: "Class4"
                      schemaFields: {
                        addStrings: null
                        addNumbers: null
                        addBooleans: null
                        addArrays: null
                        addObjects: null
                        addDates: null
                        addFiles: null
                        addGeoPoint: null
                        addPolygons: null
                        addBytes: null
                        addPointers: null
                        addRelations: null
                      }
                      clientMutationId: "cmid4"
                    }
                  ) {
                    clientMutationId
                    class {
                      name
                      schemaFields {
                        name
                        __typename
                      }
                    }
                  }
                  class5: createClass(
                    input: {
                      name: "Class5"
                      schemaFields: {
                        addStrings: []
                        addNumbers: []
                        addBooleans: []
                        addArrays: []
                        addObjects: []
                        addDates: []
                        addFiles: []
                        addPolygons: []
                        addBytes: []
                        addPointers: []
                        addRelations: []
                      }
                      clientMutationId: "cmid5"
                    }
                  ) {
                    clientMutationId
                    class {
                      name
                      schemaFields {
                        name
                        __typename
                      }
                    }
                  }
                  class6: createClass(
                    input: {
                      name: "Class6"
                      schemaFields: {
                        addStrings: [
                          { name: "stringField1" }
                          { name: "stringField2" }
                          { name: "stringField3" }
                        ]
                        addNumbers: [
                          { name: "numberField1" }
                          { name: "numberField2" }
                          { name: "numberField3" }
                        ]
                        addBooleans: [
                          { name: "booleanField1" }
                          { name: "booleanField2" }
                          { name: "booleanField3" }
                        ]
                        addArrays: [
                          { name: "arrayField1" }
                          { name: "arrayField2" }
                          { name: "arrayField3" }
                        ]
                        addObjects: [
                          { name: "objectField1" }
                          { name: "objectField2" }
                          { name: "objectField3" }
                        ]
                        addDates: [
                          { name: "dateField1" }
                          { name: "dateField2" }
                          { name: "dateField3" }
                        ]
                        addFiles: [
                          { name: "fileField1" }
                          { name: "fileField2" }
                          { name: "fileField3" }
                        ]
                        addGeoPoint: { name: "geoPointField" }
                        addPolygons: [
                          { name: "polygonField1" }
                          { name: "polygonField2" }
                          { name: "polygonField3" }
                        ]
                        addBytes: [
                          { name: "bytesField1" }
                          { name: "bytesField2" }
                          { name: "bytesField3" }
                        ]
                        addPointers: [
                          { name: "pointerField1", targetClassName: "Class1" }
                          { name: "pointerField2", targetClassName: "Class6" }
                          { name: "pointerField3", targetClassName: "Class2" }
                        ]
                        addRelations: [
                          { name: "relationField1", targetClassName: "Class1" }
                          { name: "relationField2", targetClassName: "Class6" }
                          { name: "relationField3", targetClassName: "Class2" }
                        ]
                        remove: [
                          { name: "stringField3" }
                          { name: "numberField3" }
                          { name: "booleanField3" }
                          { name: "arrayField3" }
                          { name: "objectField3" }
                          { name: "dateField3" }
                          { name: "fileField3" }
                          { name: "polygonField3" }
                          { name: "bytesField3" }
                          { name: "pointerField3" }
                          { name: "relationField3" }
                          { name: "doesNotExist" }
                        ]
                      }
                      clientMutationId: "cmid6"
                    }
                  ) {
                    clientMutationId
                    class {
                      name
                      schemaFields {
                        name
                        __typename
                        ... on SchemaPointerField {
                          targetClassName
                        }
                        ... on SchemaRelationField {
                          targetClassName
                        }
                      }
                    }
                  }
                }
              `,
              context: {
                headers: {
                  'X-Parse-Master-Key': 'test',
                },
              },
            });
            const classes = Object.keys(result.data).map(fieldName => ({
              clientMutationId: result.data[fieldName].clientMutationId,
              class: {
                name: result.data[fieldName].class.name,
                schemaFields: result.data[fieldName].class.schemaFields.sort((a, b) =>
                  a.name > b.name ? 1 : -1
                ),
                __typename: result.data[fieldName].class.__typename,
              },
              __typename: result.data[fieldName].__typename,
            }));
            expect(classes).toEqual([
              {
                clientMutationId: 'cmid1',
                class: {
                  name: 'Class1',
                  schemaFields: [
                    { name: 'ACL', __typename: 'SchemaACLField' },
                    { name: 'createdAt', __typename: 'SchemaDateField' },
                    { name: 'objectId', __typename: 'SchemaStringField' },
                    { name: 'updatedAt', __typename: 'SchemaDateField' },
                  ],
                  __typename: 'Class',
                },
                __typename: 'CreateClassPayload',
              },
              {
                clientMutationId: 'cmid2',
                class: {
                  name: 'Class2',
                  schemaFields: [
                    { name: 'ACL', __typename: 'SchemaACLField' },
                    { name: 'createdAt', __typename: 'SchemaDateField' },
                    { name: 'objectId', __typename: 'SchemaStringField' },
                    { name: 'updatedAt', __typename: 'SchemaDateField' },
                  ],
                  __typename: 'Class',
                },
                __typename: 'CreateClassPayload',
              },
              {
                clientMutationId: 'cmid3',
                class: {
                  name: 'Class3',
                  schemaFields: [
                    { name: 'ACL', __typename: 'SchemaACLField' },
                    { name: 'createdAt', __typename: 'SchemaDateField' },
                    { name: 'objectId', __typename: 'SchemaStringField' },
                    { name: 'updatedAt', __typename: 'SchemaDateField' },
                  ],
                  __typename: 'Class',
                },
                __typename: 'CreateClassPayload',
              },
              {
                clientMutationId: 'cmid4',
                class: {
                  name: 'Class4',
                  schemaFields: [
                    { name: 'ACL', __typename: 'SchemaACLField' },
                    { name: 'createdAt', __typename: 'SchemaDateField' },
                    { name: 'objectId', __typename: 'SchemaStringField' },
                    { name: 'updatedAt', __typename: 'SchemaDateField' },
                  ],
                  __typename: 'Class',
                },
                __typename: 'CreateClassPayload',
              },
              {
                clientMutationId: 'cmid5',
                class: {
                  name: 'Class5',
                  schemaFields: [
                    { name: 'ACL', __typename: 'SchemaACLField' },
                    { name: 'createdAt', __typename: 'SchemaDateField' },
                    { name: 'objectId', __typename: 'SchemaStringField' },
                    { name: 'updatedAt', __typename: 'SchemaDateField' },
                  ],
                  __typename: 'Class',
                },
                __typename: 'CreateClassPayload',
              },
              {
                clientMutationId: 'cmid6',
                class: {
                  name: 'Class6',
                  schemaFields: [
                    { name: 'ACL', __typename: 'SchemaACLField' },
                    { name: 'arrayField1', __typename: 'SchemaArrayField' },
                    { name: 'arrayField2', __typename: 'SchemaArrayField' },
                    { name: 'booleanField1', __typename: 'SchemaBooleanField' },
                    { name: 'booleanField2', __typename: 'SchemaBooleanField' },
                    { name: 'bytesField1', __typename: 'SchemaBytesField' },
                    { name: 'bytesField2', __typename: 'SchemaBytesField' },
                    { name: 'createdAt', __typename: 'SchemaDateField' },
                    { name: 'dateField1', __typename: 'SchemaDateField' },
                    { name: 'dateField2', __typename: 'SchemaDateField' },
                    { name: 'fileField1', __typename: 'SchemaFileField' },
                    { name: 'fileField2', __typename: 'SchemaFileField' },
                    {
                      name: 'geoPointField',
                      __typename: 'SchemaGeoPointField',
                    },
                    { name: 'numberField1', __typename: 'SchemaNumberField' },
                    { name: 'numberField2', __typename: 'SchemaNumberField' },
                    { name: 'objectField1', __typename: 'SchemaObjectField' },
                    { name: 'objectField2', __typename: 'SchemaObjectField' },
                    { name: 'objectId', __typename: 'SchemaStringField' },
                    {
                      name: 'pointerField1',
                      __typename: 'SchemaPointerField',
                      targetClassName: 'Class1',
                    },
                    {
                      name: 'pointerField2',
                      __typename: 'SchemaPointerField',
                      targetClassName: 'Class6',
                    },
                    { name: 'polygonField1', __typename: 'SchemaPolygonField' },
                    { name: 'polygonField2', __typename: 'SchemaPolygonField' },
                    {
                      name: 'relationField1',
                      __typename: 'SchemaRelationField',
                      targetClassName: 'Class1',
                    },
                    {
                      name: 'relationField2',
                      __typename: 'SchemaRelationField',
                      targetClassName: 'Class6',
                    },
                    { name: 'stringField1', __typename: 'SchemaStringField' },
                    { name: 'stringField2', __typename: 'SchemaStringField' },
                    { name: 'updatedAt', __typename: 'SchemaDateField' },
                  ],
                  __typename: 'Class',
                },
                __typename: 'CreateClassPayload',
              },
            ]);

            const findResult = await apolloClient.query({
              query: gql`
                query {
                  classes {
                    name
                    schemaFields {
                      name
                      __typename
                      ... on SchemaPointerField {
                        targetClassName
                      }
                      ... on SchemaRelationField {
                        targetClassName
                      }
                    }
                  }
                }
              `,
              context: {
                headers: {
                  'X-Parse-Master-Key': 'test',
                },
              },
            });
            findResult.data.classes = findResult.data.classes
              .filter(schemaClass => !schemaClass.name.startsWith('_'))
              .sort((a, b) => (a.name > b.name ? 1 : -1));
            findResult.data.classes.forEach(schemaClass => {
              schemaClass.schemaFields = schemaClass.schemaFields.sort((a, b) =>
                a.name > b.name ? 1 : -1
              );
            });
            expect(findResult.data.classes).toEqual([
              {
                name: 'Class1',
                schemaFields: [
                  { name: 'ACL', __typename: 'SchemaACLField' },
                  { name: 'createdAt', __typename: 'SchemaDateField' },
                  { name: 'objectId', __typename: 'SchemaStringField' },
                  { name: 'updatedAt', __typename: 'SchemaDateField' },
                ],
                __typename: 'Class',
              },
              {
                name: 'Class2',
                schemaFields: [
                  { name: 'ACL', __typename: 'SchemaACLField' },
                  { name: 'createdAt', __typename: 'SchemaDateField' },
                  { name: 'objectId', __typename: 'SchemaStringField' },
                  { name: 'updatedAt', __typename: 'SchemaDateField' },
                ],
                __typename: 'Class',
              },
              {
                name: 'Class3',
                schemaFields: [
                  { name: 'ACL', __typename: 'SchemaACLField' },
                  { name: 'createdAt', __typename: 'SchemaDateField' },
                  { name: 'objectId', __typename: 'SchemaStringField' },
                  { name: 'updatedAt', __typename: 'SchemaDateField' },
                ],
                __typename: 'Class',
              },
              {
                name: 'Class4',
                schemaFields: [
                  { name: 'ACL', __typename: 'SchemaACLField' },
                  { name: 'createdAt', __typename: 'SchemaDateField' },
                  { name: 'objectId', __typename: 'SchemaStringField' },
                  { name: 'updatedAt', __typename: 'SchemaDateField' },
                ],
                __typename: 'Class',
              },
              {
                name: 'Class5',
                schemaFields: [
                  { name: 'ACL', __typename: 'SchemaACLField' },
                  { name: 'createdAt', __typename: 'SchemaDateField' },
                  { name: 'objectId', __typename: 'SchemaStringField' },
                  { name: 'updatedAt', __typename: 'SchemaDateField' },
                ],
                __typename: 'Class',
              },
              {
                name: 'Class6',
                schemaFields: [
                  { name: 'ACL', __typename: 'SchemaACLField' },
                  { name: 'arrayField1', __typename: 'SchemaArrayField' },
                  { name: 'arrayField2', __typename: 'SchemaArrayField' },
                  { name: 'booleanField1', __typename: 'SchemaBooleanField' },
                  { name: 'booleanField2', __typename: 'SchemaBooleanField' },
                  { name: 'bytesField1', __typename: 'SchemaBytesField' },
                  { name: 'bytesField2', __typename: 'SchemaBytesField' },
                  { name: 'createdAt', __typename: 'SchemaDateField' },
                  { name: 'dateField1', __typename: 'SchemaDateField' },
                  { name: 'dateField2', __typename: 'SchemaDateField' },
                  { name: 'fileField1', __typename: 'SchemaFileField' },
                  { name: 'fileField2', __typename: 'SchemaFileField' },
                  {
                    name: 'geoPointField',
                    __typename: 'SchemaGeoPointField',
                  },
                  { name: 'numberField1', __typename: 'SchemaNumberField' },
                  { name: 'numberField2', __typename: 'SchemaNumberField' },
                  { name: 'objectField1', __typename: 'SchemaObjectField' },
                  { name: 'objectField2', __typename: 'SchemaObjectField' },
                  { name: 'objectId', __typename: 'SchemaStringField' },
                  {
                    name: 'pointerField1',
                    __typename: 'SchemaPointerField',
                    targetClassName: 'Class1',
                  },
                  {
                    name: 'pointerField2',
                    __typename: 'SchemaPointerField',
                    targetClassName: 'Class6',
                  },
                  { name: 'polygonField1', __typename: 'SchemaPolygonField' },
                  { name: 'polygonField2', __typename: 'SchemaPolygonField' },
                  {
                    name: 'relationField1',
                    __typename: 'SchemaRelationField',
                    targetClassName: 'Class1',
                  },
                  {
                    name: 'relationField2',
                    __typename: 'SchemaRelationField',
                    targetClassName: 'Class6',
                  },
                  { name: 'stringField1', __typename: 'SchemaStringField' },
                  { name: 'stringField2', __typename: 'SchemaStringField' },
                  { name: 'updatedAt', __typename: 'SchemaDateField' },
                ],
                __typename: 'Class',
              },
            ]);
          } catch (e) {
            handleError(e);
          }
        });

        it('should require master key to create a new class', async () => {
          try {
            await apolloClient.mutate({
              mutation: gql`
                mutation {
                  createClass(input: { name: "SomeClass" }) {
                    clientMutationId
                  }
                }
              `,
            });
            fail('should fail');
          } catch (e) {
            expect(e.graphQLErrors[0].extensions.code).toEqual(Parse.Error.OPERATION_FORBIDDEN);
            expect(e.graphQLErrors[0].message).toEqual('unauthorized: master key is required');
          }
        });

        it('should not allow duplicated field names when creating', async () => {
          try {
            await apolloClient.mutate({
              mutation: gql`
                mutation {
                  createClass(
                    input: {
                      name: "SomeClass"
                      schemaFields: {
                        addStrings: [{ name: "someField" }]
                        addNumbers: [{ name: "someField" }]
                      }
                    }
                  ) {
                    clientMutationId
                  }
                }
              `,
              context: {
                headers: {
                  'X-Parse-Master-Key': 'test',
                },
              },
            });
            fail('should fail');
          } catch (e) {
            expect(e.graphQLErrors[0].extensions.code).toEqual(Parse.Error.INVALID_KEY_NAME);
            expect(e.graphQLErrors[0].message).toEqual('Duplicated field name: someField');
          }
        });

        it('should update an existing class', async () => {
          try {
            const clientMutationId = uuidv4();
            const result = await apolloClient.mutate({
              mutation: gql`
                mutation {
                  createClass(
                    input: {
                      name: "MyNewClass"
                      schemaFields: { addStrings: [{ name: "willBeRemoved" }] }
                    }
                  ) {
                    class {
                      name
                      schemaFields {
                        name
                        __typename
                      }
                    }
                  }
                  updateClass(input: {
                    clientMutationId: "${clientMutationId}"
                    name: "MyNewClass"
                    schemaFields: {
                      addStrings: [
                        { name: "stringField1" }
                        { name: "stringField2" }
                        { name: "stringField3" }
                      ]
                      addNumbers: [
                        { name: "numberField1" }
                        { name: "numberField2" }
                        { name: "numberField3" }
                      ]
                      addBooleans: [
                        { name: "booleanField1" }
                        { name: "booleanField2" }
                        { name: "booleanField3" }
                      ]
                      addArrays: [
                        { name: "arrayField1" }
                        { name: "arrayField2" }
                        { name: "arrayField3" }
                      ]
                      addObjects: [
                        { name: "objectField1" }
                        { name: "objectField2" }
                        { name: "objectField3" }
                      ]
                      addDates: [
                        { name: "dateField1" }
                        { name: "dateField2" }
                        { name: "dateField3" }
                      ]
                      addFiles: [
                        { name: "fileField1" }
                        { name: "fileField2" }
                        { name: "fileField3" }
                      ]
                      addGeoPoint: { name: "geoPointField" }
                      addPolygons: [
                        { name: "polygonField1" }
                        { name: "polygonField2" }
                        { name: "polygonField3" }
                      ]
                      addBytes: [
                        { name: "bytesField1" }
                        { name: "bytesField2" }
                        { name: "bytesField3" }
                      ]
                      addPointers: [
                        { name: "pointerField1", targetClassName: "Class1" }
                        { name: "pointerField2", targetClassName: "Class6" }
                        { name: "pointerField3", targetClassName: "Class2" }
                      ]
                      addRelations: [
                        { name: "relationField1", targetClassName: "Class1" }
                        { name: "relationField2", targetClassName: "Class6" }
                        { name: "relationField3", targetClassName: "Class2" }
                      ]
                      remove: [
                        { name: "willBeRemoved" }
                        { name: "stringField3" }
                        { name: "numberField3" }
                        { name: "booleanField3" }
                        { name: "arrayField3" }
                        { name: "objectField3" }
                        { name: "dateField3" }
                        { name: "fileField3" }
                        { name: "polygonField3" }
                        { name: "bytesField3" }
                        { name: "pointerField3" }
                        { name: "relationField3" }
                        { name: "doesNotExist" }
                      ]
                    }
                  }) {
                    clientMutationId
                    class {
                      name
                      schemaFields {
                        name
                        __typename
                        ... on SchemaPointerField {
                          targetClassName
                        }
                        ... on SchemaRelationField {
                          targetClassName
                        }
                      }
                    }
                  }
                }
              `,
              context: {
                headers: {
                  'X-Parse-Master-Key': 'test',
                },
              },
            });
            result.data.createClass.class.schemaFields = result.data.createClass.class.schemaFields.sort(
              (a, b) => (a.name > b.name ? 1 : -1)
            );
            result.data.updateClass.class.schemaFields = result.data.updateClass.class.schemaFields.sort(
              (a, b) => (a.name > b.name ? 1 : -1)
            );
            expect(result).toEqual({
              data: {
                createClass: {
                  class: {
                    name: 'MyNewClass',
                    schemaFields: [
                      { name: 'ACL', __typename: 'SchemaACLField' },
                      { name: 'createdAt', __typename: 'SchemaDateField' },
                      { name: 'objectId', __typename: 'SchemaStringField' },
                      { name: 'updatedAt', __typename: 'SchemaDateField' },
                      {
                        name: 'willBeRemoved',
                        __typename: 'SchemaStringField',
                      },
                    ],
                    __typename: 'Class',
                  },
                  __typename: 'CreateClassPayload',
                },
                updateClass: {
                  clientMutationId,
                  class: {
                    name: 'MyNewClass',
                    schemaFields: [
                      { name: 'ACL', __typename: 'SchemaACLField' },
                      { name: 'arrayField1', __typename: 'SchemaArrayField' },
                      { name: 'arrayField2', __typename: 'SchemaArrayField' },
                      {
                        name: 'booleanField1',
                        __typename: 'SchemaBooleanField',
                      },
                      {
                        name: 'booleanField2',
                        __typename: 'SchemaBooleanField',
                      },
                      { name: 'bytesField1', __typename: 'SchemaBytesField' },
                      { name: 'bytesField2', __typename: 'SchemaBytesField' },
                      { name: 'createdAt', __typename: 'SchemaDateField' },
                      { name: 'dateField1', __typename: 'SchemaDateField' },
                      { name: 'dateField2', __typename: 'SchemaDateField' },
                      { name: 'fileField1', __typename: 'SchemaFileField' },
                      { name: 'fileField2', __typename: 'SchemaFileField' },
                      {
                        name: 'geoPointField',
                        __typename: 'SchemaGeoPointField',
                      },
                      { name: 'numberField1', __typename: 'SchemaNumberField' },
                      { name: 'numberField2', __typename: 'SchemaNumberField' },
                      { name: 'objectField1', __typename: 'SchemaObjectField' },
                      { name: 'objectField2', __typename: 'SchemaObjectField' },
                      { name: 'objectId', __typename: 'SchemaStringField' },
                      {
                        name: 'pointerField1',
                        __typename: 'SchemaPointerField',
                        targetClassName: 'Class1',
                      },
                      {
                        name: 'pointerField2',
                        __typename: 'SchemaPointerField',
                        targetClassName: 'Class6',
                      },
                      {
                        name: 'polygonField1',
                        __typename: 'SchemaPolygonField',
                      },
                      {
                        name: 'polygonField2',
                        __typename: 'SchemaPolygonField',
                      },
                      {
                        name: 'relationField1',
                        __typename: 'SchemaRelationField',
                        targetClassName: 'Class1',
                      },
                      {
                        name: 'relationField2',
                        __typename: 'SchemaRelationField',
                        targetClassName: 'Class6',
                      },
                      { name: 'stringField1', __typename: 'SchemaStringField' },
                      { name: 'stringField2', __typename: 'SchemaStringField' },
                      { name: 'updatedAt', __typename: 'SchemaDateField' },
                    ],
                    __typename: 'Class',
                  },
                  __typename: 'UpdateClassPayload',
                },
              },
            });

            const getResult = await apolloClient.query({
              query: gql`
                query {
                  class(name: "MyNewClass") {
                    name
                    schemaFields {
                      name
                      __typename
                      ... on SchemaPointerField {
                        targetClassName
                      }
                      ... on SchemaRelationField {
                        targetClassName
                      }
                    }
                  }
                }
              `,
              context: {
                headers: {
                  'X-Parse-Master-Key': 'test',
                },
              },
            });
            getResult.data.class.schemaFields = getResult.data.class.schemaFields.sort((a, b) =>
              a.name > b.name ? 1 : -1
            );
            expect(getResult.data).toEqual({
              class: {
                name: 'MyNewClass',
                schemaFields: [
                  { name: 'ACL', __typename: 'SchemaACLField' },
                  { name: 'arrayField1', __typename: 'SchemaArrayField' },
                  { name: 'arrayField2', __typename: 'SchemaArrayField' },
                  { name: 'booleanField1', __typename: 'SchemaBooleanField' },
                  { name: 'booleanField2', __typename: 'SchemaBooleanField' },
                  { name: 'bytesField1', __typename: 'SchemaBytesField' },
                  { name: 'bytesField2', __typename: 'SchemaBytesField' },
                  { name: 'createdAt', __typename: 'SchemaDateField' },
                  { name: 'dateField1', __typename: 'SchemaDateField' },
                  { name: 'dateField2', __typename: 'SchemaDateField' },
                  { name: 'fileField1', __typename: 'SchemaFileField' },
                  { name: 'fileField2', __typename: 'SchemaFileField' },
                  {
                    name: 'geoPointField',
                    __typename: 'SchemaGeoPointField',
                  },
                  { name: 'numberField1', __typename: 'SchemaNumberField' },
                  { name: 'numberField2', __typename: 'SchemaNumberField' },
                  { name: 'objectField1', __typename: 'SchemaObjectField' },
                  { name: 'objectField2', __typename: 'SchemaObjectField' },
                  { name: 'objectId', __typename: 'SchemaStringField' },
                  {
                    name: 'pointerField1',
                    __typename: 'SchemaPointerField',
                    targetClassName: 'Class1',
                  },
                  {
                    name: 'pointerField2',
                    __typename: 'SchemaPointerField',
                    targetClassName: 'Class6',
                  },
                  { name: 'polygonField1', __typename: 'SchemaPolygonField' },
                  { name: 'polygonField2', __typename: 'SchemaPolygonField' },
                  {
                    name: 'relationField1',
                    __typename: 'SchemaRelationField',
                    targetClassName: 'Class1',
                  },
                  {
                    name: 'relationField2',
                    __typename: 'SchemaRelationField',
                    targetClassName: 'Class6',
                  },
                  { name: 'stringField1', __typename: 'SchemaStringField' },
                  { name: 'stringField2', __typename: 'SchemaStringField' },
                  { name: 'updatedAt', __typename: 'SchemaDateField' },
                ],
                __typename: 'Class',
              },
            });
          } catch (e) {
            handleError(e);
          }
        });

        it('should require master key to update an existing class', async () => {
          try {
            await apolloClient.mutate({
              mutation: gql`
                mutation {
                  createClass(input: { name: "SomeClass" }) {
                    clientMutationId
                  }
                }
              `,
              context: {
                headers: {
                  'X-Parse-Master-Key': 'test',
                },
              },
            });
          } catch (e) {
            handleError(e);
          }

          try {
            await apolloClient.mutate({
              mutation: gql`
                mutation {
                  updateClass(input: { name: "SomeClass" }) {
                    clientMutationId
                  }
                }
              `,
            });
            fail('should fail');
          } catch (e) {
            expect(e.graphQLErrors[0].extensions.code).toEqual(Parse.Error.OPERATION_FORBIDDEN);
            expect(e.graphQLErrors[0].message).toEqual('unauthorized: master key is required');
          }
        });

        it('should not allow duplicated field names when updating', async () => {
          try {
            await apolloClient.mutate({
              mutation: gql`
                mutation {
                  createClass(
                    input: {
                      name: "SomeClass"
                      schemaFields: { addStrings: [{ name: "someField" }] }
                    }
                  ) {
                    clientMutationId
                  }
                }
              `,
              context: {
                headers: {
                  'X-Parse-Master-Key': 'test',
                },
              },
            });
          } catch (e) {
            handleError(e);
          }

          try {
            await apolloClient.mutate({
              mutation: gql`
                mutation {
                  updateClass(
                    input: {
                      name: "SomeClass"
                      schemaFields: { addNumbers: [{ name: "someField" }] }
                    }
                  ) {
                    clientMutationId
                  }
                }
              `,
              context: {
                headers: {
                  'X-Parse-Master-Key': 'test',
                },
              },
            });
            fail('should fail');
          } catch (e) {
            expect(e.graphQLErrors[0].extensions.code).toEqual(Parse.Error.INVALID_KEY_NAME);
            expect(e.graphQLErrors[0].message).toEqual('Duplicated field name: someField');
          }
        });

        it('should fail if updating an inexistent class', async () => {
          try {
            await apolloClient.mutate({
              mutation: gql`
                mutation {
                  updateClass(
                    input: {
                      name: "SomeInexistentClass"
                      schemaFields: { addNumbers: [{ name: "someField" }] }
                    }
                  ) {
                    clientMutationId
                  }
                }
              `,
              context: {
                headers: {
                  'X-Parse-Master-Key': 'test',
                },
              },
            });
            fail('should fail');
          } catch (e) {
            expect(e.graphQLErrors[0].extensions.code).toEqual(Parse.Error.INVALID_CLASS_NAME);
            expect(e.graphQLErrors[0].message).toEqual('Class SomeInexistentClass does not exist.');
          }
        });

        it('should delete an existing class', async () => {
          try {
            const clientMutationId = uuidv4();
            const result = await apolloClient.mutate({
              mutation: gql`
                mutation {
                  createClass(
                    input: {
                      name: "MyNewClass"
                      schemaFields: { addStrings: [{ name: "willBeRemoved" }] }
                    }
                  ) {
                    class {
                      name
                      schemaFields {
                        name
                        __typename
                      }
                    }
                  }
                  deleteClass(input: { clientMutationId: "${clientMutationId}" name: "MyNewClass" }) {
                    clientMutationId
                    class {
                      name
                      schemaFields {
                        name
                      }
                    }
                  }
                }
              `,
              context: {
                headers: {
                  'X-Parse-Master-Key': 'test',
                },
              },
            });
            result.data.createClass.class.schemaFields = result.data.createClass.class.schemaFields.sort(
              (a, b) => (a.name > b.name ? 1 : -1)
            );
            result.data.deleteClass.class.schemaFields = result.data.deleteClass.class.schemaFields.sort(
              (a, b) => (a.name > b.name ? 1 : -1)
            );
            expect(result).toEqual({
              data: {
                createClass: {
                  class: {
                    name: 'MyNewClass',
                    schemaFields: [
                      { name: 'ACL', __typename: 'SchemaACLField' },
                      { name: 'createdAt', __typename: 'SchemaDateField' },
                      { name: 'objectId', __typename: 'SchemaStringField' },
                      { name: 'updatedAt', __typename: 'SchemaDateField' },
                      {
                        name: 'willBeRemoved',
                        __typename: 'SchemaStringField',
                      },
                    ],
                    __typename: 'Class',
                  },
                  __typename: 'CreateClassPayload',
                },
                deleteClass: {
                  clientMutationId,
                  class: {
                    name: 'MyNewClass',
                    schemaFields: [
                      { name: 'ACL', __typename: 'SchemaACLField' },
                      { name: 'createdAt', __typename: 'SchemaDateField' },
                      { name: 'objectId', __typename: 'SchemaStringField' },
                      { name: 'updatedAt', __typename: 'SchemaDateField' },
                      {
                        name: 'willBeRemoved',
                        __typename: 'SchemaStringField',
                      },
                    ],
                    __typename: 'Class',
                  },
                  __typename: 'DeleteClassPayload',
                },
              },
            });

            try {
              await apolloClient.query({
                query: gql`
                  query {
                    class(name: "MyNewClass") {
                      name
                    }
                  }
                `,
                context: {
                  headers: {
                    'X-Parse-Master-Key': 'test',
                  },
                },
              });
              fail('should fail');
            } catch (e) {
              expect(e.graphQLErrors[0].extensions.code).toEqual(Parse.Error.INVALID_CLASS_NAME);
              expect(e.graphQLErrors[0].message).toEqual('Class MyNewClass does not exist.');
            }
          } catch (e) {
            handleError(e);
          }
        });

        it('should require master key to delete an existing class', async () => {
          try {
            await apolloClient.mutate({
              mutation: gql`
                mutation {
                  createClass(input: { name: "SomeClass" }) {
                    clientMutationId
                  }
                }
              `,
              context: {
                headers: {
                  'X-Parse-Master-Key': 'test',
                },
              },
            });
          } catch (e) {
            handleError(e);
          }

          try {
            await apolloClient.mutate({
              mutation: gql`
                mutation {
                  deleteClass(input: { name: "SomeClass" }) {
                    clientMutationId
                  }
                }
              `,
            });
            fail('should fail');
          } catch (e) {
            expect(e.graphQLErrors[0].extensions.code).toEqual(Parse.Error.OPERATION_FORBIDDEN);
            expect(e.graphQLErrors[0].message).toEqual('unauthorized: master key is required');
          }
        });

        it('should fail if deleting an inexistent class', async () => {
          try {
            await apolloClient.mutate({
              mutation: gql`
                mutation {
                  deleteClass(input: { name: "SomeInexistentClass" }) {
                    clientMutationId
                  }
                }
              `,
              context: {
                headers: {
                  'X-Parse-Master-Key': 'test',
                },
              },
            });
            fail('should fail');
          } catch (e) {
            expect(e.graphQLErrors[0].extensions.code).toEqual(Parse.Error.INVALID_CLASS_NAME);
            expect(e.graphQLErrors[0].message).toEqual('Class SomeInexistentClass does not exist.');
          }
        });

        it('should require master key to get an existing class', async () => {
          try {
            await apolloClient.query({
              query: gql`
                query {
                  class(name: "_User") {
                    name
                  }
                }
              `,
            });
            fail('should fail');
          } catch (e) {
            expect(e.graphQLErrors[0].extensions.code).toEqual(Parse.Error.OPERATION_FORBIDDEN);
            expect(e.graphQLErrors[0].message).toEqual('unauthorized: master key is required');
          }
        });

        it('should require master key to find the existing classes', async () => {
          try {
            await apolloClient.query({
              query: gql`
                query {
                  classes {
                    name
                  }
                }
              `,
            });
            fail('should fail');
          } catch (e) {
            expect(e.graphQLErrors[0].extensions.code).toEqual(Parse.Error.OPERATION_FORBIDDEN);
            expect(e.graphQLErrors[0].message).toEqual('unauthorized: master key is required');
          }
        });
      });

      describe('Objects Queries', () => {
        describe('Get', () => {
          it('should return a class object using class specific query', async () => {
            const obj = new Parse.Object('Customer');
            obj.set('someField', 'someValue');
            await obj.save();

            await parseGraphQLServer.parseGraphQLSchema.schemaCache.clear();

            const result = (
              await apolloClient.query({
                query: gql`
                  query GetCustomer($id: ID!) {
                    customer(id: $id) {
                      id
                      objectId
                      someField
                      createdAt
                      updatedAt
                    }
                  }
                `,
                variables: {
                  id: obj.id,
                },
              })
            ).data.customer;

            expect(result.objectId).toEqual(obj.id);
            expect(result.someField).toEqual('someValue');
            expect(new Date(result.createdAt)).toEqual(obj.createdAt);
            expect(new Date(result.updatedAt)).toEqual(obj.updatedAt);
          });

          it_only_db('mongo')('should return child objects in array fields', async () => {
            const obj1 = new Parse.Object('Customer');
            const obj2 = new Parse.Object('SomeClass');
            const obj3 = new Parse.Object('Customer');

            obj1.set('someCustomerField', 'imCustomerOne');
            const arrayField = [42.42, 42, 'string', true];
            obj1.set('arrayField', arrayField);
            await obj1.save();

            obj2.set('someClassField', 'imSomeClassTwo');
            await obj2.save();

            obj3.set('manyRelations', [obj1, obj2]);
            await obj3.save();

            await parseGraphQLServer.parseGraphQLSchema.schemaCache.clear();

            const result = (
              await apolloClient.query({
                query: gql`
                  query GetCustomer($id: ID!) {
                    customer(id: $id) {
                      objectId
                      manyRelations {
                        ... on Customer {
                          objectId
                          someCustomerField
                          arrayField {
                            ... on Element {
                              value
                            }
                          }
                        }
                        ... on SomeClass {
                          objectId
                          someClassField
                        }
                      }
                      createdAt
                      updatedAt
                    }
                  }
                `,
                variables: {
                  id: obj3.id,
                },
              })
            ).data.customer;

            expect(result.objectId).toEqual(obj3.id);
            expect(result.manyRelations.length).toEqual(2);

            const customerSubObject = result.manyRelations.find(o => o.objectId === obj1.id);
            const someClassSubObject = result.manyRelations.find(o => o.objectId === obj2.id);

            expect(customerSubObject).toBeDefined();
            expect(someClassSubObject).toBeDefined();
            expect(customerSubObject.someCustomerField).toEqual('imCustomerOne');
            const formatedArrayField = customerSubObject.arrayField.map(elem => elem.value);
            expect(formatedArrayField).toEqual(arrayField);
            expect(someClassSubObject.someClassField).toEqual('imSomeClassTwo');
          });

          it('should return many child objects in allow cyclic query', async () => {
            const obj1 = new Parse.Object('Employee');
            const obj2 = new Parse.Object('Team');
            const obj3 = new Parse.Object('Company');
            const obj4 = new Parse.Object('Country');

            obj1.set('name', 'imAnEmployee');
            await obj1.save();

            obj2.set('name', 'imATeam');
            obj2.set('employees', [obj1]);
            await obj2.save();

            obj3.set('name', 'imACompany');
            obj3.set('teams', [obj2]);
            obj3.set('employees', [obj1]);
            await obj3.save();

            obj4.set('name', 'imACountry');
            obj4.set('companies', [obj3]);
            await obj4.save();

            obj1.set('country', obj4);
            await obj1.save();

            await parseGraphQLServer.parseGraphQLSchema.schemaCache.clear();

            const result = (
              await apolloClient.query({
                query: gql`
                  query DeepComplexGraphQLQuery($id: ID!) {
                    country(id: $id) {
                      objectId
                      name
                      companies {
                        ... on Company {
                          objectId
                          name
                          employees {
                            ... on Employee {
                              objectId
                              name
                            }
                          }
                          teams {
                            ... on Team {
                              objectId
                              name
                              employees {
                                ... on Employee {
                                  objectId
                                  name
                                  country {
                                    objectId
                                    name
                                  }
                                }
                              }
                            }
                          }
                        }
                      }
                    }
                  }
                `,
                variables: {
                  id: obj4.id,
                },
              })
            ).data.country;

            const expectedResult = {
              objectId: obj4.id,
              name: 'imACountry',
              __typename: 'Country',
              companies: [
                {
                  objectId: obj3.id,
                  name: 'imACompany',
                  __typename: 'Company',
                  employees: [
                    {
                      objectId: obj1.id,
                      name: 'imAnEmployee',
                      __typename: 'Employee',
                    },
                  ],
                  teams: [
                    {
                      objectId: obj2.id,
                      name: 'imATeam',
                      __typename: 'Team',
                      employees: [
                        {
                          objectId: obj1.id,
                          name: 'imAnEmployee',
                          __typename: 'Employee',
                          country: {
                            objectId: obj4.id,
                            name: 'imACountry',
                            __typename: 'Country',
                          },
                        },
                      ],
                    },
                  ],
                },
              ],
            };
            expect(result).toEqual(expectedResult);
          });

          it('should respect level permissions', async () => {
            await prepareData();

            await parseGraphQLServer.parseGraphQLSchema.schemaCache.clear();

            async function getObject(className, id, headers) {
              const alias = className.charAt(0).toLowerCase() + className.slice(1);
              const specificQueryResult = await apolloClient.query({
                query: gql`
                  query GetSomeObject($id: ID!) {
                    get: ${alias}(id: $id) {
                      id
                      createdAt
                      someField
                    }
                  }
                `,
                variables: {
                  id,
                },
                context: {
                  headers,
                },
              });

              return specificQueryResult;
            }

            await Promise.all(
              objects
                .slice(0, 3)
                .map(obj =>
                  expectAsync(getObject(obj.className, obj.id)).toBeRejectedWith(
                    jasmine.stringMatching('Object not found')
                  )
                )
            );
            expect((await getObject(object4.className, object4.id)).data.get.someField).toEqual(
              'someValue4'
            );
            await Promise.all(
              objects.map(async obj =>
                expect(
                  (
                    await getObject(obj.className, obj.id, {
                      'X-Parse-Master-Key': 'test',
                    })
                  ).data.get.someField
                ).toEqual(obj.get('someField'))
              )
            );
            await Promise.all(
              objects.map(async obj =>
                expect(
                  (
                    await getObject(obj.className, obj.id, {
                      'X-Parse-Session-Token': user1.getSessionToken(),
                    })
                  ).data.get.someField
                ).toEqual(obj.get('someField'))
              )
            );
            await Promise.all(
              objects.map(async obj =>
                expect(
                  (
                    await getObject(obj.className, obj.id, {
                      'X-Parse-Session-Token': user2.getSessionToken(),
                    })
                  ).data.get.someField
                ).toEqual(obj.get('someField'))
              )
            );
            await expectAsync(
              getObject(object2.className, object2.id, {
                'X-Parse-Session-Token': user3.getSessionToken(),
              })
            ).toBeRejectedWith(jasmine.stringMatching('Object not found'));
            await Promise.all(
              [object1, object3, object4].map(async obj =>
                expect(
                  (
                    await getObject(obj.className, obj.id, {
                      'X-Parse-Session-Token': user3.getSessionToken(),
                    })
                  ).data.get.someField
                ).toEqual(obj.get('someField'))
              )
            );
            await Promise.all(
              objects.slice(0, 3).map(obj =>
                expectAsync(
                  getObject(obj.className, obj.id, {
                    'X-Parse-Session-Token': user4.getSessionToken(),
                  })
                ).toBeRejectedWith(jasmine.stringMatching('Object not found'))
              )
            );
            expect(
              (
                await getObject(object4.className, object4.id, {
                  'X-Parse-Session-Token': user4.getSessionToken(),
                })
              ).data.get.someField
            ).toEqual('someValue4');
            await Promise.all(
              objects.slice(0, 2).map(obj =>
                expectAsync(
                  getObject(obj.className, obj.id, {
                    'X-Parse-Session-Token': user5.getSessionToken(),
                  })
                ).toBeRejectedWith(jasmine.stringMatching('Object not found'))
              )
            );
            expect(
              (
                await getObject(object3.className, object3.id, {
                  'X-Parse-Session-Token': user5.getSessionToken(),
                })
              ).data.get.someField
            ).toEqual('someValue3');
            expect(
              (
                await getObject(object4.className, object4.id, {
                  'X-Parse-Session-Token': user5.getSessionToken(),
                })
              ).data.get.someField
            ).toEqual('someValue4');
          });

          it('should support keys argument', async () => {
            await prepareData();

            await parseGraphQLServer.parseGraphQLSchema.schemaCache.clear();

            const result1 = await apolloClient.query({
              query: gql`
                query GetSomeObject($id: ID!) {
                  get: graphQLClass(id: $id) {
                    someField
                  }
                }
              `,
              variables: {
                id: object3.id,
              },
              context: {
                headers: {
                  'X-Parse-Session-Token': user1.getSessionToken(),
                },
              },
            });

            const result2 = await apolloClient.query({
              query: gql`
                query GetSomeObject($id: ID!) {
                  get: graphQLClass(id: $id) {
                    someField
                    pointerToUser {
                      id
                    }
                  }
                }
              `,
              variables: {
                id: object3.id,
              },
              context: {
                headers: {
                  'X-Parse-Session-Token': user1.getSessionToken(),
                },
              },
            });

            expect(result1.data.get.someField).toBeDefined();
            expect(result1.data.get.pointerToUser).toBeUndefined();
            expect(result2.data.get.someField).toBeDefined();
            expect(result2.data.get.pointerToUser).toBeDefined();
          });

          it('should support include argument', async () => {
            await prepareData();

            await parseGraphQLServer.parseGraphQLSchema.schemaCache.clear();

            const result1 = await apolloClient.query({
              query: gql`
                query GetSomeObject($id: ID!) {
                  get: graphQLClass(id: $id) {
                    pointerToUser {
                      id
                    }
                  }
                }
              `,
              variables: {
                id: object3.id,
              },
              context: {
                headers: {
                  'X-Parse-Session-Token': user1.getSessionToken(),
                },
              },
            });

            const result2 = await apolloClient.query({
              query: gql`
                query GetSomeObject($id: ID!) {
                  graphQLClass(id: $id) {
                    pointerToUser {
                      username
                    }
                  }
                }
              `,
              variables: {
                id: object3.id,
              },
              context: {
                headers: {
                  'X-Parse-Session-Token': user1.getSessionToken(),
                },
              },
            });

            expect(result1.data.get.pointerToUser.username).toBeUndefined();
            expect(result2.data.graphQLClass.pointerToUser.username).toBeDefined();
          });

          it('should respect protectedFields', async done => {
            await prepareData();
            await parseGraphQLServer.parseGraphQLSchema.schemaCache.clear();

            const className = 'GraphQLClass';

            await updateCLP(
              {
                get: { '*': true },
                find: { '*': true },

                protectedFields: {
                  '*': ['someField', 'someOtherField'],
                  authenticated: ['someField'],
                  'userField:pointerToUser': [],
                  [user2.id]: [],
                },
              },
              className
            );

            const getObject = async (className, id, user) => {
              const headers = user
                ? { ['X-Parse-Session-Token']: user.getSessionToken() }
                : undefined;

              const specificQueryResult = await apolloClient.query({
                query: gql`
                  query GetSomeObject($id: ID!) {
                    get: graphQLClass(id: $id) {
                      pointerToUser {
                        username
                        id
                      }
                      someField
                      someOtherField
                    }
                  }
                `,
                variables: {
                  id: id,
                },
                context: {
                  headers: headers,
                },
              });

              return specificQueryResult.data.get;
            };

            const id = object3.id;

            /* not authenticated */
            const objectPublic = await getObject(className, id, undefined);

            expect(objectPublic.someField).toBeNull();
            expect(objectPublic.someOtherField).toBeNull();

            /* authenticated */
            const objectAuth = await getObject(className, id, user1);

            expect(objectAuth.someField).toBeNull();
            expect(objectAuth.someOtherField).toBe('B');

            /* pointer field */
            const objectPointed = await getObject(className, id, user5);

            expect(objectPointed.someField).toBe('someValue3');
            expect(objectPointed.someOtherField).toBe('B');

            /* for user id */
            const objectForUser = await getObject(className, id, user2);

            expect(objectForUser.someField).toBe('someValue3');
            expect(objectForUser.someOtherField).toBe('B');

            done();
          });
          describe_only_db('mongo')('read preferences', () => {
            it('should read from primary by default', async () => {
              try {
                await prepareData();

                await parseGraphQLServer.parseGraphQLSchema.schemaCache.clear();

                spyOn(Collection.prototype, 'find').and.callThrough();

                await apolloClient.query({
                  query: gql`
                    query GetSomeObject($id: ID!) {
                      graphQLClass(id: $id) {
                        pointerToUser {
                          username
                        }
                      }
                    }
                  `,
                  variables: {
                    id: object3.id,
                  },
                  context: {
                    headers: {
                      'X-Parse-Session-Token': user1.getSessionToken(),
                    },
                  },
                });

                let foundGraphQLClassReadPreference = false;
                let foundUserClassReadPreference = false;
                Collection.prototype.find.calls.all().forEach(call => {
                  if (call.object.s.namespace.collection.indexOf('GraphQLClass') >= 0) {
                    foundGraphQLClassReadPreference = true;
                    expect(call.object.s.readPreference.mode).toBe(ReadPreference.PRIMARY);
                  } else if (call.object.s.namespace.collection.indexOf('_User') >= 0) {
                    foundUserClassReadPreference = true;
                    expect(call.object.s.readPreference.mode).toBe(ReadPreference.PRIMARY);
                  }
                });

                expect(foundGraphQLClassReadPreference).toBe(true);
                expect(foundUserClassReadPreference).toBe(true);
              } catch (e) {
                handleError(e);
              }
            });

            it('should support readPreference argument', async () => {
              await prepareData();

              await parseGraphQLServer.parseGraphQLSchema.schemaCache.clear();

              spyOn(Collection.prototype, 'find').and.callThrough();

              await apolloClient.query({
                query: gql`
                  query GetSomeObject($id: ID!) {
                    graphQLClass(id: $id, options: { readPreference: SECONDARY }) {
                      pointerToUser {
                        username
                      }
                    }
                  }
                `,
                variables: {
                  id: object3.id,
                },
                context: {
                  headers: {
                    'X-Parse-Master-Key': 'test',
                  },
                },
              });

              let foundGraphQLClassReadPreference = false;
              let foundUserClassReadPreference = false;
              Collection.prototype.find.calls.all().forEach(call => {
                if (call.object.s.namespace.collection.indexOf('GraphQLClass') >= 0) {
                  foundGraphQLClassReadPreference = true;
                  expect(call.args[1].readPreference).toBe(ReadPreference.SECONDARY);
                } else if (call.object.s.namespace.collection.indexOf('_User') >= 0) {
                  foundUserClassReadPreference = true;
                  expect(call.args[1].readPreference).toBe(ReadPreference.SECONDARY);
                }
              });

              expect(foundGraphQLClassReadPreference).toBe(true);
              expect(foundUserClassReadPreference).toBe(true);
            });

            it('should support includeReadPreference argument', async () => {
              await prepareData();

              await parseGraphQLServer.parseGraphQLSchema.schemaCache.clear();

              spyOn(Collection.prototype, 'find').and.callThrough();

              await apolloClient.query({
                query: gql`
                  query GetSomeObject($id: ID!) {
                    graphQLClass(
                      id: $id
                      options: { readPreference: SECONDARY, includeReadPreference: NEAREST }
                    ) {
                      pointerToUser {
                        username
                      }
                    }
                  }
                `,
                variables: {
                  id: object3.id,
                },
                context: {
                  headers: {
                    'X-Parse-Master-Key': 'test',
                  },
                },
              });

              let foundGraphQLClassReadPreference = false;
              let foundUserClassReadPreference = false;
              Collection.prototype.find.calls.all().forEach(call => {
                if (call.object.s.namespace.collection.indexOf('GraphQLClass') >= 0) {
                  foundGraphQLClassReadPreference = true;
                  expect(call.args[1].readPreference).toBe(ReadPreference.SECONDARY);
                } else if (call.object.s.namespace.collection.indexOf('_User') >= 0) {
                  foundUserClassReadPreference = true;
                  expect(call.args[1].readPreference).toBe(ReadPreference.NEAREST);
                }
              });

              expect(foundGraphQLClassReadPreference).toBe(true);
              expect(foundUserClassReadPreference).toBe(true);
            });
          });
        });

        describe('Find', () => {
          it('should return class objects using class specific query', async () => {
            const obj1 = new Parse.Object('Customer');
            obj1.set('someField', 'someValue1');
            await obj1.save();
            const obj2 = new Parse.Object('Customer');
            obj2.set('someField', 'someValue1');
            await obj2.save();

            await parseGraphQLServer.parseGraphQLSchema.schemaCache.clear();

            const result = await apolloClient.query({
              query: gql`
                query FindCustomer {
                  customers {
                    edges {
                      node {
                        objectId
                        someField
                        createdAt
                        updatedAt
                      }
                    }
                  }
                }
              `,
            });

            expect(result.data.customers.edges.length).toEqual(2);

            result.data.customers.edges.forEach(resultObj => {
              const obj = resultObj.node.objectId === obj1.id ? obj1 : obj2;
              expect(resultObj.node.objectId).toEqual(obj.id);
              expect(resultObj.node.someField).toEqual(obj.get('someField'));
              expect(new Date(resultObj.node.createdAt)).toEqual(obj.createdAt);
              expect(new Date(resultObj.node.updatedAt)).toEqual(obj.updatedAt);
            });
          });

          it('should respect level permissions', async () => {
            await prepareData();

            await parseGraphQLServer.parseGraphQLSchema.schemaCache.clear();

            async function findObjects(className, headers) {
              const graphqlClassName = pluralize(
                className.charAt(0).toLowerCase() + className.slice(1)
              );
              const result = await apolloClient.query({
                query: gql`
                  query FindSomeObjects {
                    find: ${graphqlClassName} {
                      edges {
                        node {
                          id
                          someField
                        }
                      }
                    }
                  }
                `,
                context: {
                  headers,
                },
              });

              return result;
            }

            expect(
              (await findObjects('GraphQLClass')).data.find.edges.map(
                object => object.node.someField
              )
            ).toEqual([]);
            expect(
              (await findObjects('PublicClass')).data.find.edges.map(
                object => object.node.someField
              )
            ).toEqual(['someValue4']);
            expect(
              (
                await findObjects('GraphQLClass', {
                  'X-Parse-Master-Key': 'test',
                })
              ).data.find.edges
                .map(object => object.node.someField)
                .sort()
            ).toEqual(['someValue1', 'someValue2', 'someValue3']);
            expect(
              (
                await findObjects('PublicClass', {
                  'X-Parse-Master-Key': 'test',
                })
              ).data.find.edges.map(object => object.node.someField)
            ).toEqual(['someValue4']);
            expect(
              (
                await findObjects('GraphQLClass', {
                  'X-Parse-Session-Token': user1.getSessionToken(),
                })
              ).data.find.edges
                .map(object => object.node.someField)
                .sort()
            ).toEqual(['someValue1', 'someValue2', 'someValue3']);
            expect(
              (
                await findObjects('PublicClass', {
                  'X-Parse-Session-Token': user1.getSessionToken(),
                })
              ).data.find.edges.map(object => object.node.someField)
            ).toEqual(['someValue4']);
            expect(
              (
                await findObjects('GraphQLClass', {
                  'X-Parse-Session-Token': user2.getSessionToken(),
                })
              ).data.find.edges
                .map(object => object.node.someField)
                .sort()
            ).toEqual(['someValue1', 'someValue2', 'someValue3']);
            expect(
              (
                await findObjects('GraphQLClass', {
                  'X-Parse-Session-Token': user3.getSessionToken(),
                })
              ).data.find.edges
                .map(object => object.node.someField)
                .sort()
            ).toEqual(['someValue1', 'someValue3']);
            expect(
              (
                await findObjects('GraphQLClass', {
                  'X-Parse-Session-Token': user4.getSessionToken(),
                })
              ).data.find.edges.map(object => object.node.someField)
            ).toEqual([]);
            expect(
              (
                await findObjects('GraphQLClass', {
                  'X-Parse-Session-Token': user5.getSessionToken(),
                })
              ).data.find.edges.map(object => object.node.someField)
            ).toEqual(['someValue3']);
          });

          it('should support where argument using class specific query', async () => {
            await prepareData();

            await parseGraphQLServer.parseGraphQLSchema.schemaCache.clear();

            const result = await apolloClient.query({
              query: gql`
                query FindSomeObjects($where: GraphQLClassWhereInput) {
                  graphQLClasses(where: $where) {
                    edges {
                      node {
                        someField
                      }
                    }
                  }
                }
              `,
              variables: {
                where: {
                  someField: {
                    in: ['someValue1', 'someValue2', 'someValue3'],
                  },
                  OR: [
                    {
                      pointerToUser: {
                        have: {
                          objectId: {
                            equalTo: user5.id,
                          },
                        },
                      },
                    },
                    {
                      id: {
                        equalTo: object1.id,
                      },
                    },
                  ],
                },
              },
              context: {
                headers: {
                  'X-Parse-Master-Key': 'test',
                },
              },
            });

            expect(
              result.data.graphQLClasses.edges.map(object => object.node.someField).sort()
            ).toEqual(['someValue1', 'someValue3']);
          });

          it('should support in pointer operator using class specific query', async () => {
            await prepareData();

            await parseGraphQLServer.parseGraphQLSchema.schemaCache.clear();

            const result = await apolloClient.query({
              query: gql`
                query FindSomeObjects($where: GraphQLClassWhereInput) {
                  graphQLClasses(where: $where) {
                    edges {
                      node {
                        someField
                      }
                    }
                  }
                }
              `,
              variables: {
                where: {
                  pointerToUser: {
                    have: {
                      objectId: {
                        in: [user5.id],
                      },
                    },
                  },
                },
              },
              context: {
                headers: {
                  'X-Parse-Master-Key': 'test',
                },
              },
            });

            const { edges } = result.data.graphQLClasses;
            expect(edges.length).toBe(1);
            expect(edges[0].node.someField).toEqual('someValue3');
          });

          it('should support OR operation', async () => {
            await prepareData();

            await parseGraphQLServer.parseGraphQLSchema.schemaCache.clear();

            const result = await apolloClient.query({
              query: gql`
                query {
                  graphQLClasses(
                    where: {
                      OR: [
                        { someField: { equalTo: "someValue1" } }
                        { someField: { equalTo: "someValue2" } }
                      ]
                    }
                  ) {
                    edges {
                      node {
                        someField
                      }
                    }
                  }
                }
              `,
              context: {
                headers: {
                  'X-Parse-Master-Key': 'test',
                },
              },
            });

            expect(
              result.data.graphQLClasses.edges.map(object => object.node.someField).sort()
            ).toEqual(['someValue1', 'someValue2']);
          });

          it('should support full text search', async () => {
            try {
              const obj = new Parse.Object('FullTextSearchTest');
              obj.set('field1', 'Parse GraphQL Server');
              obj.set('field2', 'It rocks!');
              await obj.save();

              await parseGraphQLServer.parseGraphQLSchema.schemaCache.clear();

              const result = await apolloClient.query({
                query: gql`
                  query FullTextSearchTests($where: FullTextSearchTestWhereInput) {
                    fullTextSearchTests(where: $where) {
                      edges {
                        node {
                          objectId
                        }
                      }
                    }
                  }
                `,
                context: {
                  headers: {
                    'X-Parse-Master-Key': 'test',
                  },
                },
                variables: {
                  where: {
                    field1: {
                      text: {
                        search: {
                          term: 'graphql',
                        },
                      },
                    },
                  },
                },
              });

              expect(result.data.fullTextSearchTests.edges[0].node.objectId).toEqual(obj.id);
            } catch (e) {
              handleError(e);
            }
          });

          it('should support in query key', async () => {
            try {
              const country = new Parse.Object('Country');
              country.set('code', 'FR');
              await country.save();

              const country2 = new Parse.Object('Country');
              country2.set('code', 'US');
              await country2.save();

              const city = new Parse.Object('City');
              city.set('country', 'FR');
              city.set('name', 'city1');
              await city.save();

              const city2 = new Parse.Object('City');
              city2.set('country', 'US');
              city2.set('name', 'city2');
              await city2.save();

              await parseGraphQLServer.parseGraphQLSchema.schemaCache.clear();

              const {
                data: {
                  cities: { edges: result },
                },
              } = await apolloClient.query({
                query: gql`
                  query inQueryKey($where: CityWhereInput) {
                    cities(where: $where) {
                      edges {
                        node {
                          country
                          name
                        }
                      }
                    }
                  }
                `,
                context: {
                  headers: {
                    'X-Parse-Master-Key': 'test',
                  },
                },
                variables: {
                  where: {
                    country: {
                      inQueryKey: {
                        query: {
                          className: 'Country',
                          where: { code: { equalTo: 'US' } },
                        },
                        key: 'code',
                      },
                    },
                  },
                },
              });

              expect(result.length).toEqual(1);
              expect(result[0].node.name).toEqual('city2');
            } catch (e) {
              handleError(e);
            }
          });

          it('should support order, skip and first arguments', async () => {
            const promises = [];
            for (let i = 0; i < 100; i++) {
              const obj = new Parse.Object('SomeClass');
              obj.set('someField', `someValue${i < 10 ? '0' : ''}${i}`);
              obj.set('numberField', i % 3);
              promises.push(obj.save());
            }
            await Promise.all(promises);

            await parseGraphQLServer.parseGraphQLSchema.schemaCache.clear();

            const result = await apolloClient.query({
              query: gql`
                query FindSomeObjects(
                  $where: SomeClassWhereInput
                  $order: [SomeClassOrder!]
                  $skip: Int
                  $first: Int
                ) {
                  find: someClasses(where: $where, order: $order, skip: $skip, first: $first) {
                    edges {
                      node {
                        someField
                      }
                    }
                  }
                }
              `,
              variables: {
                where: {
                  someField: {
                    matchesRegex: '^someValue',
                  },
                },
                order: ['numberField_DESC', 'someField_ASC'],
                skip: 4,
                first: 2,
              },
            });

            expect(result.data.find.edges.map(obj => obj.node.someField)).toEqual([
              'someValue14',
              'someValue17',
            ]);
          });

          it('should support pagination', async () => {
            const numberArray = (first, last) => {
              const array = [];
              for (let i = first; i <= last; i++) {
                array.push(i);
              }
              return array;
            };

            const promises = [];
            for (let i = 0; i < 100; i++) {
              const obj = new Parse.Object('SomeClass');
              obj.set('numberField', i);
              promises.push(obj.save());
            }
            await Promise.all(promises);

            await parseGraphQLServer.parseGraphQLSchema.schemaCache.clear();

            const find = async ({ skip, after, first, before, last } = {}) => {
              return await apolloClient.query({
                query: gql`
                  query FindSomeObjects(
                    $order: [SomeClassOrder!]
                    $skip: Int
                    $after: String
                    $first: Int
                    $before: String
                    $last: Int
                  ) {
                    someClasses(
                      order: $order
                      skip: $skip
                      after: $after
                      first: $first
                      before: $before
                      last: $last
                    ) {
                      edges {
                        cursor
                        node {
                          numberField
                        }
                      }
                      count
                      pageInfo {
                        hasPreviousPage
                        startCursor
                        endCursor
                        hasNextPage
                      }
                    }
                  }
                `,
                variables: {
                  order: ['numberField_ASC'],
                  skip,
                  after,
                  first,
                  before,
                  last,
                },
              });
            };

            let result = await find();
            expect(result.data.someClasses.edges.map(edge => edge.node.numberField)).toEqual(
              numberArray(0, 99)
            );
            expect(result.data.someClasses.count).toEqual(100);
            expect(result.data.someClasses.pageInfo.hasPreviousPage).toEqual(false);
            expect(result.data.someClasses.pageInfo.startCursor).toEqual(
              result.data.someClasses.edges[0].cursor
            );
            expect(result.data.someClasses.pageInfo.endCursor).toEqual(
              result.data.someClasses.edges[99].cursor
            );
            expect(result.data.someClasses.pageInfo.hasNextPage).toEqual(false);

            result = await find({ first: 10 });
            expect(result.data.someClasses.edges.map(edge => edge.node.numberField)).toEqual(
              numberArray(0, 9)
            );
            expect(result.data.someClasses.count).toEqual(100);
            expect(result.data.someClasses.pageInfo.hasPreviousPage).toEqual(false);
            expect(result.data.someClasses.pageInfo.startCursor).toEqual(
              result.data.someClasses.edges[0].cursor
            );
            expect(result.data.someClasses.pageInfo.endCursor).toEqual(
              result.data.someClasses.edges[9].cursor
            );
            expect(result.data.someClasses.pageInfo.hasNextPage).toEqual(true);

            result = await find({
              first: 10,
              after: result.data.someClasses.pageInfo.endCursor,
            });
            expect(result.data.someClasses.edges.map(edge => edge.node.numberField)).toEqual(
              numberArray(10, 19)
            );
            expect(result.data.someClasses.count).toEqual(100);
            expect(result.data.someClasses.pageInfo.hasPreviousPage).toEqual(true);
            expect(result.data.someClasses.pageInfo.startCursor).toEqual(
              result.data.someClasses.edges[0].cursor
            );
            expect(result.data.someClasses.pageInfo.endCursor).toEqual(
              result.data.someClasses.edges[9].cursor
            );
            expect(result.data.someClasses.pageInfo.hasNextPage).toEqual(true);

            result = await find({ last: 10 });
            expect(result.data.someClasses.edges.map(edge => edge.node.numberField)).toEqual(
              numberArray(90, 99)
            );
            expect(result.data.someClasses.count).toEqual(100);
            expect(result.data.someClasses.pageInfo.hasPreviousPage).toEqual(true);
            expect(result.data.someClasses.pageInfo.startCursor).toEqual(
              result.data.someClasses.edges[0].cursor
            );
            expect(result.data.someClasses.pageInfo.endCursor).toEqual(
              result.data.someClasses.edges[9].cursor
            );
            expect(result.data.someClasses.pageInfo.hasNextPage).toEqual(false);

            result = await find({
              last: 10,
              before: result.data.someClasses.pageInfo.startCursor,
            });
            expect(result.data.someClasses.edges.map(edge => edge.node.numberField)).toEqual(
              numberArray(80, 89)
            );
            expect(result.data.someClasses.count).toEqual(100);
            expect(result.data.someClasses.pageInfo.hasPreviousPage).toEqual(true);
            expect(result.data.someClasses.pageInfo.startCursor).toEqual(
              result.data.someClasses.edges[0].cursor
            );
            expect(result.data.someClasses.pageInfo.endCursor).toEqual(
              result.data.someClasses.edges[9].cursor
            );
            expect(result.data.someClasses.pageInfo.hasNextPage).toEqual(true);
          });

          it('should support count', async () => {
            await prepareData();

            await parseGraphQLServer.parseGraphQLSchema.schemaCache.clear();

            const where = {
              someField: {
                in: ['someValue1', 'someValue2', 'someValue3'],
              },
              OR: [
                {
                  pointerToUser: {
                    have: {
                      objectId: {
                        equalTo: user5.id,
                      },
                    },
                  },
                },
                {
                  id: {
                    equalTo: object1.id,
                  },
                },
              ],
            };

            const result = await apolloClient.query({
              query: gql`
                query FindSomeObjects($where: GraphQLClassWhereInput, $first: Int) {
                  find: graphQLClasses(where: $where, first: $first) {
                    edges {
                      node {
                        id
                      }
                    }
                    count
                  }
                }
              `,
              variables: {
                where,
                first: 0,
              },
              context: {
                headers: {
                  'X-Parse-Master-Key': 'test',
                },
              },
            });

            expect(result.data.find.edges).toEqual([]);
            expect(result.data.find.count).toEqual(2);
          });

          it('should only count', async () => {
            await prepareData();

            await parseGraphQLServer.parseGraphQLSchema.schemaCache.clear();

            const where = {
              someField: {
                in: ['someValue1', 'someValue2', 'someValue3'],
              },
              OR: [
                {
                  pointerToUser: {
                    have: {
                      objectId: {
                        equalTo: user5.id,
                      },
                    },
                  },
                },
                {
                  id: {
                    equalTo: object1.id,
                  },
                },
              ],
            };

            const result = await apolloClient.query({
              query: gql`
                query FindSomeObjects($where: GraphQLClassWhereInput) {
                  find: graphQLClasses(where: $where) {
                    count
                  }
                }
              `,
              variables: {
                where,
              },
              context: {
                headers: {
                  'X-Parse-Master-Key': 'test',
                },
              },
            });

            expect(result.data.find.edges).toBeUndefined();
            expect(result.data.find.count).toEqual(2);
          });

          it('should respect max limit', async () => {
            parseServer = await global.reconfigureServer({
              maxLimit: 10,
            });

            const promises = [];
            for (let i = 0; i < 100; i++) {
              const obj = new Parse.Object('SomeClass');
              promises.push(obj.save());
            }
            await Promise.all(promises);

            await parseGraphQLServer.parseGraphQLSchema.schemaCache.clear();

            const result = await apolloClient.query({
              query: gql`
                query FindSomeObjects($limit: Int) {
                  find: someClasses(where: { id: { exists: true } }, first: $limit) {
                    edges {
                      node {
                        id
                      }
                    }
                    count
                  }
                }
              `,
              variables: {
                limit: 50,
              },
              context: {
                headers: {
                  'X-Parse-Master-Key': 'test',
                },
              },
            });

            expect(result.data.find.edges.length).toEqual(10);
            expect(result.data.find.count).toEqual(100);
          });

          it('should support keys argument', async () => {
            await prepareData();

            await parseGraphQLServer.parseGraphQLSchema.schemaCache.clear();

            const result1 = await apolloClient.query({
              query: gql`
                query FindSomeObject($where: GraphQLClassWhereInput) {
                  find: graphQLClasses(where: $where) {
                    edges {
                      node {
                        someField
                      }
                    }
                  }
                }
              `,
              variables: {
                where: {
                  id: { equalTo: object3.id },
                },
              },
              context: {
                headers: {
                  'X-Parse-Session-Token': user1.getSessionToken(),
                },
              },
            });

            const result2 = await apolloClient.query({
              query: gql`
                query FindSomeObject($where: GraphQLClassWhereInput) {
                  find: graphQLClasses(where: $where) {
                    edges {
                      node {
                        someField
                        pointerToUser {
                          username
                        }
                      }
                    }
                  }
                }
              `,
              variables: {
                where: {
                  id: { equalTo: object3.id },
                },
              },
              context: {
                headers: {
                  'X-Parse-Session-Token': user1.getSessionToken(),
                },
              },
            });

            expect(result1.data.find.edges[0].node.someField).toBeDefined();
            expect(result1.data.find.edges[0].node.pointerToUser).toBeUndefined();
            expect(result2.data.find.edges[0].node.someField).toBeDefined();
            expect(result2.data.find.edges[0].node.pointerToUser).toBeDefined();
          });

          it('should support include argument', async () => {
            await prepareData();

            await parseGraphQLServer.parseGraphQLSchema.schemaCache.clear();

            const where = {
              id: {
                equalTo: object3.id,
              },
            };

            const result1 = await apolloClient.query({
              query: gql`
                query FindSomeObject($where: GraphQLClassWhereInput) {
                  find: graphQLClasses(where: $where) {
                    edges {
                      node {
                        pointerToUser {
                          id
                        }
                      }
                    }
                  }
                }
              `,
              variables: {
                where,
              },
              context: {
                headers: {
                  'X-Parse-Session-Token': user1.getSessionToken(),
                },
              },
            });

            const result2 = await apolloClient.query({
              query: gql`
                query FindSomeObject($where: GraphQLClassWhereInput) {
                  find: graphQLClasses(where: $where) {
                    edges {
                      node {
                        pointerToUser {
                          username
                        }
                      }
                    }
                  }
                }
              `,
              variables: {
                where,
              },
              context: {
                headers: {
                  'X-Parse-Session-Token': user1.getSessionToken(),
                },
              },
            });
            expect(result1.data.find.edges[0].node.pointerToUser.username).toBeUndefined();
            expect(result2.data.find.edges[0].node.pointerToUser.username).toBeDefined();
          });

          describe_only_db('mongo')('read preferences', () => {
            it('should read from primary by default', async () => {
              await prepareData();

              await parseGraphQLServer.parseGraphQLSchema.schemaCache.clear();

              spyOn(Collection.prototype, 'find').and.callThrough();

              await apolloClient.query({
                query: gql`
                  query FindSomeObjects {
                    find: graphQLClasses {
                      edges {
                        node {
                          pointerToUser {
                            username
                          }
                        }
                      }
                    }
                  }
                `,
                context: {
                  headers: {
                    'X-Parse-Session-Token': user1.getSessionToken(),
                  },
                },
              });

              let foundGraphQLClassReadPreference = false;
              let foundUserClassReadPreference = false;
              Collection.prototype.find.calls.all().forEach(call => {
                if (call.object.s.namespace.collection.indexOf('GraphQLClass') >= 0) {
                  foundGraphQLClassReadPreference = true;
                  expect(call.object.s.readPreference.mode).toBe(ReadPreference.PRIMARY);
                } else if (call.object.s.namespace.collection.indexOf('_User') >= 0) {
                  foundUserClassReadPreference = true;
                  expect(call.object.s.readPreference.mode).toBe(ReadPreference.PRIMARY);
                }
              });

              expect(foundGraphQLClassReadPreference).toBe(true);
              expect(foundUserClassReadPreference).toBe(true);
            });

            it('should support readPreference argument', async () => {
              await prepareData();

              await parseGraphQLServer.parseGraphQLSchema.schemaCache.clear();

              spyOn(Collection.prototype, 'find').and.callThrough();

              await apolloClient.query({
                query: gql`
                  query FindSomeObjects {
                    find: graphQLClasses(options: { readPreference: SECONDARY }) {
                      edges {
                        node {
                          pointerToUser {
                            username
                          }
                        }
                      }
                    }
                  }
                `,
                context: {
                  headers: {
                    'X-Parse-Master-Key': 'test',
                  },
                },
              });

              let foundGraphQLClassReadPreference = false;
              let foundUserClassReadPreference = false;
              Collection.prototype.find.calls.all().forEach(call => {
                if (call.object.s.namespace.collection.indexOf('GraphQLClass') >= 0) {
                  foundGraphQLClassReadPreference = true;
                  expect(call.args[1].readPreference).toBe(ReadPreference.SECONDARY);
                } else if (call.object.s.namespace.collection.indexOf('_User') >= 0) {
                  foundUserClassReadPreference = true;
                  expect(call.args[1].readPreference).toBe(ReadPreference.SECONDARY);
                }
              });

              expect(foundGraphQLClassReadPreference).toBe(true);
              expect(foundUserClassReadPreference).toBe(true);
            });

            it('should support includeReadPreference argument', async () => {
              await prepareData();

              await parseGraphQLServer.parseGraphQLSchema.schemaCache.clear();

              spyOn(Collection.prototype, 'find').and.callThrough();

              await apolloClient.query({
                query: gql`
                  query FindSomeObjects {
                    graphQLClasses(
                      options: { readPreference: SECONDARY, includeReadPreference: NEAREST }
                    ) {
                      edges {
                        node {
                          pointerToUser {
                            username
                          }
                        }
                      }
                    }
                  }
                `,
                context: {
                  headers: {
                    'X-Parse-Master-Key': 'test',
                  },
                },
              });

              let foundGraphQLClassReadPreference = false;
              let foundUserClassReadPreference = false;
              Collection.prototype.find.calls.all().forEach(call => {
                if (call.object.s.namespace.collection.indexOf('GraphQLClass') >= 0) {
                  foundGraphQLClassReadPreference = true;
                  expect(call.args[1].readPreference).toBe(ReadPreference.SECONDARY);
                } else if (call.object.s.namespace.collection.indexOf('_User') >= 0) {
                  foundUserClassReadPreference = true;
                  expect(call.args[1].readPreference).toBe(ReadPreference.NEAREST);
                }
              });

              expect(foundGraphQLClassReadPreference).toBe(true);
              expect(foundUserClassReadPreference).toBe(true);
            });

            it('should support subqueryReadPreference argument', async () => {
              try {
                await prepareData();

                await parseGraphQLServer.parseGraphQLSchema.schemaCache.clear();

                spyOn(Collection.prototype, 'find').and.callThrough();

                await apolloClient.query({
                  query: gql`
                    query FindSomeObjects($where: GraphQLClassWhereInput) {
                      find: graphQLClasses(
                        where: $where
                        options: { readPreference: SECONDARY, subqueryReadPreference: NEAREST }
                      ) {
                        edges {
                          node {
                            id
                          }
                        }
                      }
                    }
                  `,
                  variables: {
                    where: {
                      pointerToUser: {
                        have: {
                          objectId: {
                            equalTo: 'xxxx',
                          },
                        },
                      },
                    },
                  },
                  context: {
                    headers: {
                      'X-Parse-Master-Key': 'test',
                    },
                  },
                });

                let foundGraphQLClassReadPreference = false;
                let foundUserClassReadPreference = false;
                Collection.prototype.find.calls.all().forEach(call => {
                  if (call.object.s.namespace.collection.indexOf('GraphQLClass') >= 0) {
                    foundGraphQLClassReadPreference = true;
                    expect(call.args[1].readPreference).toBe(ReadPreference.SECONDARY);
                  } else if (call.object.s.namespace.collection.indexOf('_User') >= 0) {
                    foundUserClassReadPreference = true;
                    expect(call.args[1].readPreference).toBe(ReadPreference.NEAREST);
                  }
                });

                expect(foundGraphQLClassReadPreference).toBe(true);
                expect(foundUserClassReadPreference).toBe(true);
              } catch (e) {
                handleError(e);
              }
            });
          });

          it('should order by multiple fields', async () => {
            await prepareData();

            await resetGraphQLCache();

            let result;
            try {
              result = await apolloClient.query({
                query: gql`
                  query OrderByMultipleFields($order: [GraphQLClassOrder!]) {
                    graphQLClasses(order: $order) {
                      edges {
                        node {
                          objectId
                        }
                      }
                    }
                  }
                `,
                variables: {
                  order: ['someOtherField_DESC', 'someField_ASC'],
                },
                context: {
                  headers: {
                    'X-Parse-Master-Key': 'test',
                  },
                },
              });
            } catch (e) {
              handleError(e);
            }

            expect(result.data.graphQLClasses.edges.map(edge => edge.node.objectId)).toEqual([
              object3.id,
              object1.id,
              object2.id,
            ]);
          });

          it_only_db('mongo')('should order by multiple fields on a relation field', async () => {
            await prepareData();

            const parentObject = new Parse.Object('ParentClass');
            const relation = parentObject.relation('graphQLClasses');
            relation.add(object1);
            relation.add(object2);
            relation.add(object3);
            await parentObject.save();

            await resetGraphQLCache();

            let result;
            try {
              result = await apolloClient.query({
                query: gql`
                  query OrderByMultipleFieldsOnRelation($id: ID!, $order: [GraphQLClassOrder!]) {
                    parentClass(id: $id) {
                      graphQLClasses(order: $order) {
                        edges {
                          node {
                            objectId
                          }
                        }
                      }
                    }
                  }
                `,
                variables: {
                  id: parentObject.id,
                  order: ['someOtherField_DESC', 'someField_ASC'],
                },
                context: {
                  headers: {
                    'X-Parse-Master-Key': 'test',
                  },
                },
              });
            } catch (e) {
              handleError(e);
            }

            expect(
              result.data.parentClass.graphQLClasses.edges.map(edge => edge.node.objectId)
            ).toEqual([object3.id, object1.id, object2.id]);
          });

          it('should support including relation', async () => {
            await prepareData();

            await parseGraphQLServer.parseGraphQLSchema.schemaCache.clear();

            const result1 = await apolloClient.query({
              query: gql`
                query FindRoles {
                  roles {
                    edges {
                      node {
                        name
                      }
                    }
                  }
                }
              `,
              variables: {},
              context: {
                headers: {
                  'X-Parse-Session-Token': user1.getSessionToken(),
                },
              },
            });

            const result2 = await apolloClient.query({
              query: gql`
                query FindRoles {
                  roles {
                    edges {
                      node {
                        name
                        users {
                          edges {
                            node {
                              username
                            }
                          }
                        }
                      }
                    }
                  }
                }
              `,
              variables: {},
              context: {
                headers: {
                  'X-Parse-Session-Token': user1.getSessionToken(),
                },
              },
            });

            expect(result1.data.roles.edges[0].node.name).toBeDefined();
            expect(result1.data.roles.edges[0].node.users).toBeUndefined();
            expect(result1.data.roles.edges[0].node.roles).toBeUndefined();
            expect(result2.data.roles.edges[0].node.name).toBeDefined();
            expect(result2.data.roles.edges[0].node.users).toBeDefined();
            expect(result2.data.roles.edges[0].node.users.edges[0].node.username).toBeDefined();
            expect(result2.data.roles.edges[0].node.roles).toBeUndefined();
          });
        });
      });

      describe('Objects Mutations', () => {
        describe('Create', () => {
          it('should return specific type object using class specific mutation', async () => {
            const clientMutationId = uuidv4();
            const customerSchema = new Parse.Schema('Customer');
            customerSchema.addString('someField');
            await customerSchema.save();

            await parseGraphQLServer.parseGraphQLSchema.schemaCache.clear();

            const result = await apolloClient.mutate({
              mutation: gql`
                mutation CreateCustomer($input: CreateCustomerInput!) {
                  createCustomer(input: $input) {
                    clientMutationId
                    customer {
                      id
                      objectId
                      createdAt
                      someField
                    }
                  }
                }
              `,
              variables: {
                input: {
                  clientMutationId,
                  fields: {
                    someField: 'someValue',
                  },
                },
              },
            });

            expect(result.data.createCustomer.clientMutationId).toEqual(clientMutationId);
            expect(result.data.createCustomer.customer.id).toBeDefined();
            expect(result.data.createCustomer.customer.someField).toEqual('someValue');

            const customer = await new Parse.Query('Customer').get(
              result.data.createCustomer.customer.objectId
            );

            expect(customer.createdAt).toEqual(
              new Date(result.data.createCustomer.customer.createdAt)
            );
            expect(customer.get('someField')).toEqual('someValue');
          });

          it('should respect level permissions', async () => {
            await prepareData();

            await parseGraphQLServer.parseGraphQLSchema.schemaCache.clear();

            async function createObject(className, headers) {
              const getClassName = className.charAt(0).toLowerCase() + className.slice(1);
              const result = await apolloClient.mutate({
                mutation: gql`
                  mutation CreateSomeObject {
                    create${className}(input: {}) {
                      ${getClassName} {
                        id
                        createdAt
                      }
                    }
                  }
                `,
                context: {
                  headers,
                },
              });

              const specificCreate = result.data[`create${className}`][getClassName];
              expect(specificCreate.id).toBeDefined();
              expect(specificCreate.createdAt).toBeDefined();

              return result;
            }

            await expectAsync(createObject('GraphQLClass')).toBeRejectedWith(
              jasmine.stringMatching('Permission denied for action create on class GraphQLClass')
            );
            await expectAsync(createObject('PublicClass')).toBeResolved();
            await expectAsync(
              createObject('GraphQLClass', { 'X-Parse-Master-Key': 'test' })
            ).toBeResolved();
            await expectAsync(
              createObject('PublicClass', { 'X-Parse-Master-Key': 'test' })
            ).toBeResolved();
            await expectAsync(
              createObject('GraphQLClass', {
                'X-Parse-Session-Token': user1.getSessionToken(),
              })
            ).toBeResolved();
            await expectAsync(
              createObject('PublicClass', {
                'X-Parse-Session-Token': user1.getSessionToken(),
              })
            ).toBeResolved();
            await expectAsync(
              createObject('GraphQLClass', {
                'X-Parse-Session-Token': user2.getSessionToken(),
              })
            ).toBeResolved();
            await expectAsync(
              createObject('PublicClass', {
                'X-Parse-Session-Token': user2.getSessionToken(),
              })
            ).toBeResolved();
            await expectAsync(
              createObject('GraphQLClass', {
                'X-Parse-Session-Token': user4.getSessionToken(),
              })
            ).toBeRejectedWith(
              jasmine.stringMatching('Permission denied for action create on class GraphQLClass')
            );
            await expectAsync(
              createObject('PublicClass', {
                'X-Parse-Session-Token': user4.getSessionToken(),
              })
            ).toBeResolved();
          });
        });

        describe('Update', () => {
          it('should return specific type object using class specific mutation', async () => {
            const clientMutationId = uuidv4();
            const obj = new Parse.Object('Customer');
            obj.set('someField1', 'someField1Value1');
            obj.set('someField2', 'someField2Value1');
            await obj.save();

            await parseGraphQLServer.parseGraphQLSchema.schemaCache.clear();

            const result = await apolloClient.mutate({
              mutation: gql`
                mutation UpdateCustomer($input: UpdateCustomerInput!) {
                  updateCustomer(input: $input) {
                    clientMutationId
                    customer {
                      updatedAt
                      someField1
                      someField2
                    }
                  }
                }
              `,
              variables: {
                input: {
                  clientMutationId,
                  id: obj.id,
                  fields: {
                    someField1: 'someField1Value2',
                  },
                },
              },
            });

            expect(result.data.updateCustomer.clientMutationId).toEqual(clientMutationId);
            expect(result.data.updateCustomer.customer.updatedAt).toBeDefined();
            expect(result.data.updateCustomer.customer.someField1).toEqual('someField1Value2');
            expect(result.data.updateCustomer.customer.someField2).toEqual('someField2Value1');

            await obj.fetch();

            expect(obj.get('someField1')).toEqual('someField1Value2');
            expect(obj.get('someField2')).toEqual('someField2Value1');
          });

          it('should return only id using class specific mutation', async () => {
            const obj = new Parse.Object('Customer');
            obj.set('someField1', 'someField1Value1');
            obj.set('someField2', 'someField2Value1');
            await obj.save();

            await parseGraphQLServer.parseGraphQLSchema.schemaCache.clear();

            const result = await apolloClient.mutate({
              mutation: gql`
                mutation UpdateCustomer($id: ID!, $fields: UpdateCustomerFieldsInput) {
                  updateCustomer(input: { id: $id, fields: $fields }) {
                    customer {
                      id
                      objectId
                    }
                  }
                }
              `,
              variables: {
                id: obj.id,
                fields: {
                  someField1: 'someField1Value2',
                },
              },
            });

            expect(result.data.updateCustomer.customer.objectId).toEqual(obj.id);

            await obj.fetch();

            expect(obj.get('someField1')).toEqual('someField1Value2');
            expect(obj.get('someField2')).toEqual('someField2Value1');
          });

          it('should respect level permissions', async () => {
            await prepareData();

            await parseGraphQLServer.parseGraphQLSchema.schemaCache.clear();

            async function updateObject(className, id, fields, headers) {
              return await apolloClient.mutate({
                mutation: gql`
                  mutation UpdateSomeObject(
                    $id: ID!
                    $fields: Update${className}FieldsInput
                  ) {
                    update: update${className}(input: {
                      id: $id
                      fields: $fields
                      clientMutationId: "someid"
                    }) {
                      clientMutationId
                    }
                  }
                `,
                variables: {
                  id,
                  fields,
                },
                context: {
                  headers,
                },
              });
            }

            await Promise.all(
              objects.slice(0, 3).map(async obj => {
                const originalFieldValue = obj.get('someField');
                await expectAsync(
                  updateObject(obj.className, obj.id, {
                    someField: 'changedValue1',
                  })
                ).toBeRejectedWith(jasmine.stringMatching('Object not found'));
                await obj.fetch({ useMasterKey: true });
                expect(obj.get('someField')).toEqual(originalFieldValue);
              })
            );
            expect(
              (
                await updateObject(object4.className, object4.id, {
                  someField: 'changedValue1',
                })
              ).data.update.clientMutationId
            ).toBeDefined();
            await object4.fetch({ useMasterKey: true });
            expect(object4.get('someField')).toEqual('changedValue1');
            await Promise.all(
              objects.map(async obj => {
                expect(
                  (
                    await updateObject(
                      obj.className,
                      obj.id,
                      { someField: 'changedValue2' },
                      { 'X-Parse-Master-Key': 'test' }
                    )
                  ).data.update.clientMutationId
                ).toBeDefined();
                await obj.fetch({ useMasterKey: true });
                expect(obj.get('someField')).toEqual('changedValue2');
              })
            );
            await Promise.all(
              objects.map(async obj => {
                expect(
                  (
                    await updateObject(
                      obj.className,
                      obj.id,
                      { someField: 'changedValue3' },
                      { 'X-Parse-Session-Token': user1.getSessionToken() }
                    )
                  ).data.update.clientMutationId
                ).toBeDefined();
                await obj.fetch({ useMasterKey: true });
                expect(obj.get('someField')).toEqual('changedValue3');
              })
            );
            await Promise.all(
              objects.map(async obj => {
                expect(
                  (
                    await updateObject(
                      obj.className,
                      obj.id,
                      { someField: 'changedValue4' },
                      { 'X-Parse-Session-Token': user2.getSessionToken() }
                    )
                  ).data.update.clientMutationId
                ).toBeDefined();
                await obj.fetch({ useMasterKey: true });
                expect(obj.get('someField')).toEqual('changedValue4');
              })
            );
            await Promise.all(
              [object1, object3, object4].map(async obj => {
                expect(
                  (
                    await updateObject(
                      obj.className,
                      obj.id,
                      { someField: 'changedValue5' },
                      { 'X-Parse-Session-Token': user3.getSessionToken() }
                    )
                  ).data.update.clientMutationId
                ).toBeDefined();
                await obj.fetch({ useMasterKey: true });
                expect(obj.get('someField')).toEqual('changedValue5');
              })
            );
            const originalFieldValue = object2.get('someField');
            await expectAsync(
              updateObject(
                object2.className,
                object2.id,
                { someField: 'changedValue5' },
                { 'X-Parse-Session-Token': user3.getSessionToken() }
              )
            ).toBeRejectedWith(jasmine.stringMatching('Object not found'));
            await object2.fetch({ useMasterKey: true });
            expect(object2.get('someField')).toEqual(originalFieldValue);
            await Promise.all(
              objects.slice(0, 3).map(async obj => {
                const originalFieldValue = obj.get('someField');
                await expectAsync(
                  updateObject(
                    obj.className,
                    obj.id,
                    { someField: 'changedValue6' },
                    { 'X-Parse-Session-Token': user4.getSessionToken() }
                  )
                ).toBeRejectedWith(jasmine.stringMatching('Object not found'));
                await obj.fetch({ useMasterKey: true });
                expect(obj.get('someField')).toEqual(originalFieldValue);
              })
            );
            expect(
              (
                await updateObject(
                  object4.className,
                  object4.id,
                  { someField: 'changedValue6' },
                  { 'X-Parse-Session-Token': user4.getSessionToken() }
                )
              ).data.update.clientMutationId
            ).toBeDefined();
            await object4.fetch({ useMasterKey: true });
            expect(object4.get('someField')).toEqual('changedValue6');
            await Promise.all(
              objects.slice(0, 2).map(async obj => {
                const originalFieldValue = obj.get('someField');
                await expectAsync(
                  updateObject(
                    obj.className,
                    obj.id,
                    { someField: 'changedValue7' },
                    { 'X-Parse-Session-Token': user5.getSessionToken() }
                  )
                ).toBeRejectedWith(jasmine.stringMatching('Object not found'));
                await obj.fetch({ useMasterKey: true });
                expect(obj.get('someField')).toEqual(originalFieldValue);
              })
            );
            expect(
              (
                await updateObject(
                  object3.className,
                  object3.id,
                  { someField: 'changedValue7' },
                  { 'X-Parse-Session-Token': user5.getSessionToken() }
                )
              ).data.update.clientMutationId
            ).toBeDefined();
            await object3.fetch({ useMasterKey: true });
            expect(object3.get('someField')).toEqual('changedValue7');
            expect(
              (
                await updateObject(
                  object4.className,
                  object4.id,
                  { someField: 'changedValue7' },
                  { 'X-Parse-Session-Token': user5.getSessionToken() }
                )
              ).data.update.clientMutationId
            ).toBeDefined();
            await object4.fetch({ useMasterKey: true });
            expect(object4.get('someField')).toEqual('changedValue7');
          });

          it('should respect level permissions with specific class mutation', async () => {
            await prepareData();

            await parseGraphQLServer.parseGraphQLSchema.schemaCache.clear();

            function updateObject(className, id, fields, headers) {
              const mutationName = className.charAt(0).toLowerCase() + className.slice(1);

              return apolloClient.mutate({
                mutation: gql`
                  mutation UpdateSomeObject(
                    $id: ID!
                    $fields: Update${className}FieldsInput
                  ) {
                    update${className}(input: {
                      id: $id
                      fields: $fields
                    }) {
                      ${mutationName} {
                        updatedAt
                      }
                    }
                  }
                `,
                variables: {
                  id,
                  fields,
                },
                context: {
                  headers,
                },
              });
            }

            await Promise.all(
              objects.slice(0, 3).map(async obj => {
                const originalFieldValue = obj.get('someField');
                await expectAsync(
                  updateObject(obj.className, obj.id, {
                    someField: 'changedValue1',
                  })
                ).toBeRejectedWith(jasmine.stringMatching('Object not found'));
                await obj.fetch({ useMasterKey: true });
                expect(obj.get('someField')).toEqual(originalFieldValue);
              })
            );
            expect(
              (
                await updateObject(object4.className, object4.id, {
                  someField: 'changedValue1',
                })
              ).data[`update${object4.className}`][
                object4.className.charAt(0).toLowerCase() + object4.className.slice(1)
              ].updatedAt
            ).toBeDefined();
            await object4.fetch({ useMasterKey: true });
            expect(object4.get('someField')).toEqual('changedValue1');
            await Promise.all(
              objects.map(async obj => {
                expect(
                  (
                    await updateObject(
                      obj.className,
                      obj.id,
                      { someField: 'changedValue2' },
                      { 'X-Parse-Master-Key': 'test' }
                    )
                  ).data[`update${obj.className}`][
                    obj.className.charAt(0).toLowerCase() + obj.className.slice(1)
                  ].updatedAt
                ).toBeDefined();
                await obj.fetch({ useMasterKey: true });
                expect(obj.get('someField')).toEqual('changedValue2');
              })
            );
            await Promise.all(
              objects.map(async obj => {
                expect(
                  (
                    await updateObject(
                      obj.className,
                      obj.id,
                      { someField: 'changedValue3' },
                      { 'X-Parse-Session-Token': user1.getSessionToken() }
                    )
                  ).data[`update${obj.className}`][
                    obj.className.charAt(0).toLowerCase() + obj.className.slice(1)
                  ].updatedAt
                ).toBeDefined();
                await obj.fetch({ useMasterKey: true });
                expect(obj.get('someField')).toEqual('changedValue3');
              })
            );
            await Promise.all(
              objects.map(async obj => {
                expect(
                  (
                    await updateObject(
                      obj.className,
                      obj.id,
                      { someField: 'changedValue4' },
                      { 'X-Parse-Session-Token': user2.getSessionToken() }
                    )
                  ).data[`update${obj.className}`][
                    obj.className.charAt(0).toLowerCase() + obj.className.slice(1)
                  ].updatedAt
                ).toBeDefined();
                await obj.fetch({ useMasterKey: true });
                expect(obj.get('someField')).toEqual('changedValue4');
              })
            );
            await Promise.all(
              [object1, object3, object4].map(async obj => {
                expect(
                  (
                    await updateObject(
                      obj.className,
                      obj.id,
                      { someField: 'changedValue5' },
                      { 'X-Parse-Session-Token': user3.getSessionToken() }
                    )
                  ).data[`update${obj.className}`][
                    obj.className.charAt(0).toLowerCase() + obj.className.slice(1)
                  ].updatedAt
                ).toBeDefined();
                await obj.fetch({ useMasterKey: true });
                expect(obj.get('someField')).toEqual('changedValue5');
              })
            );
            const originalFieldValue = object2.get('someField');
            await expectAsync(
              updateObject(
                object2.className,
                object2.id,
                { someField: 'changedValue5' },
                { 'X-Parse-Session-Token': user3.getSessionToken() }
              )
            ).toBeRejectedWith(jasmine.stringMatching('Object not found'));
            await object2.fetch({ useMasterKey: true });
            expect(object2.get('someField')).toEqual(originalFieldValue);
            await Promise.all(
              objects.slice(0, 3).map(async obj => {
                const originalFieldValue = obj.get('someField');
                await expectAsync(
                  updateObject(
                    obj.className,
                    obj.id,
                    { someField: 'changedValue6' },
                    { 'X-Parse-Session-Token': user4.getSessionToken() }
                  )
                ).toBeRejectedWith(jasmine.stringMatching('Object not found'));
                await obj.fetch({ useMasterKey: true });
                expect(obj.get('someField')).toEqual(originalFieldValue);
              })
            );
            expect(
              (
                await updateObject(
                  object4.className,
                  object4.id,
                  { someField: 'changedValue6' },
                  { 'X-Parse-Session-Token': user4.getSessionToken() }
                )
              ).data[`update${object4.className}`][
                object4.className.charAt(0).toLowerCase() + object4.className.slice(1)
              ].updatedAt
            ).toBeDefined();
            await object4.fetch({ useMasterKey: true });
            expect(object4.get('someField')).toEqual('changedValue6');
            await Promise.all(
              objects.slice(0, 2).map(async obj => {
                const originalFieldValue = obj.get('someField');
                await expectAsync(
                  updateObject(
                    obj.className,
                    obj.id,
                    { someField: 'changedValue7' },
                    { 'X-Parse-Session-Token': user5.getSessionToken() }
                  )
                ).toBeRejectedWith(jasmine.stringMatching('Object not found'));
                await obj.fetch({ useMasterKey: true });
                expect(obj.get('someField')).toEqual(originalFieldValue);
              })
            );
            expect(
              (
                await updateObject(
                  object3.className,
                  object3.id,
                  { someField: 'changedValue7' },
                  { 'X-Parse-Session-Token': user5.getSessionToken() }
                )
              ).data[`update${object3.className}`][
                object3.className.charAt(0).toLowerCase() + object3.className.slice(1)
              ].updatedAt
            ).toBeDefined();
            await object3.fetch({ useMasterKey: true });
            expect(object3.get('someField')).toEqual('changedValue7');
            expect(
              (
                await updateObject(
                  object4.className,
                  object4.id,
                  { someField: 'changedValue7' },
                  { 'X-Parse-Session-Token': user5.getSessionToken() }
                )
              ).data[`update${object4.className}`][
                object4.className.charAt(0).toLowerCase() + object4.className.slice(1)
              ].updatedAt
            ).toBeDefined();
            await object4.fetch({ useMasterKey: true });
            expect(object4.get('someField')).toEqual('changedValue7');
          });
        });

        describe('Delete', () => {
          it('should return a specific type using class specific mutation', async () => {
            const clientMutationId = uuidv4();
            const obj = new Parse.Object('Customer');
            obj.set('someField1', 'someField1Value1');
            obj.set('someField2', 'someField2Value1');
            await obj.save();

            await parseGraphQLServer.parseGraphQLSchema.schemaCache.clear();

            const result = await apolloClient.mutate({
              mutation: gql`
                mutation DeleteCustomer($input: DeleteCustomerInput!) {
                  deleteCustomer(input: $input) {
                    clientMutationId
                    customer {
                      id
                      objectId
                      someField1
                      someField2
                    }
                  }
                }
              `,
              variables: {
                input: {
                  clientMutationId,
                  id: obj.id,
                },
              },
            });

            expect(result.data.deleteCustomer.clientMutationId).toEqual(clientMutationId);
            expect(result.data.deleteCustomer.customer.objectId).toEqual(obj.id);
            expect(result.data.deleteCustomer.customer.someField1).toEqual('someField1Value1');
            expect(result.data.deleteCustomer.customer.someField2).toEqual('someField2Value1');

            await expectAsync(obj.fetch({ useMasterKey: true })).toBeRejectedWith(
              jasmine.stringMatching('Object not found')
            );
          });

          it('should respect level permissions', async () => {
            await prepareData();

            await parseGraphQLServer.parseGraphQLSchema.schemaCache.clear();

            function deleteObject(className, id, headers) {
              const mutationName = className.charAt(0).toLowerCase() + className.slice(1);
              return apolloClient.mutate({
                mutation: gql`
                  mutation DeleteSomeObject(
                    $id: ID!
                  ) {
                    delete: delete${className}(input: { id: $id }) {
                      ${mutationName} {
                        objectId
                      }
                    }
                  }
                `,
                variables: {
                  id,
                },
                context: {
                  headers,
                },
              });
            }

            await Promise.all(
              objects.slice(0, 3).map(async obj => {
                const originalFieldValue = obj.get('someField');
                await expectAsync(deleteObject(obj.className, obj.id)).toBeRejectedWith(
                  jasmine.stringMatching('Object not found')
                );
                await obj.fetch({ useMasterKey: true });
                expect(obj.get('someField')).toEqual(originalFieldValue);
              })
            );
            await Promise.all(
              objects.slice(0, 3).map(async obj => {
                const originalFieldValue = obj.get('someField');
                await expectAsync(
                  deleteObject(obj.className, obj.id, {
                    'X-Parse-Session-Token': user4.getSessionToken(),
                  })
                ).toBeRejectedWith(jasmine.stringMatching('Object not found'));
                await obj.fetch({ useMasterKey: true });
                expect(obj.get('someField')).toEqual(originalFieldValue);
              })
            );
            expect(
              (await deleteObject(object4.className, object4.id)).data.delete[
                object4.className.charAt(0).toLowerCase() + object4.className.slice(1)
              ]
            ).toEqual({ objectId: object4.id, __typename: 'PublicClass' });
            await expectAsync(object4.fetch({ useMasterKey: true })).toBeRejectedWith(
              jasmine.stringMatching('Object not found')
            );
            expect(
              (
                await deleteObject(object1.className, object1.id, {
                  'X-Parse-Master-Key': 'test',
                })
              ).data.delete[object1.className.charAt(0).toLowerCase() + object1.className.slice(1)]
            ).toEqual({ objectId: object1.id, __typename: 'GraphQLClass' });
            await expectAsync(object1.fetch({ useMasterKey: true })).toBeRejectedWith(
              jasmine.stringMatching('Object not found')
            );
            expect(
              (
                await deleteObject(object2.className, object2.id, {
                  'X-Parse-Session-Token': user2.getSessionToken(),
                })
              ).data.delete[object2.className.charAt(0).toLowerCase() + object2.className.slice(1)]
            ).toEqual({ objectId: object2.id, __typename: 'GraphQLClass' });
            await expectAsync(object2.fetch({ useMasterKey: true })).toBeRejectedWith(
              jasmine.stringMatching('Object not found')
            );
            expect(
              (
                await deleteObject(object3.className, object3.id, {
                  'X-Parse-Session-Token': user5.getSessionToken(),
                })
              ).data.delete[object3.className.charAt(0).toLowerCase() + object3.className.slice(1)]
            ).toEqual({ objectId: object3.id, __typename: 'GraphQLClass' });
            await expectAsync(object3.fetch({ useMasterKey: true })).toBeRejectedWith(
              jasmine.stringMatching('Object not found')
            );
          });

          it('should respect level permissions with specific class mutation', async () => {
            await prepareData();

            await parseGraphQLServer.parseGraphQLSchema.schemaCache.clear();

            function deleteObject(className, id, headers) {
              const mutationName = className.charAt(0).toLowerCase() + className.slice(1);
              return apolloClient.mutate({
                mutation: gql`
                  mutation DeleteSomeObject(
                    $id: ID!
                  ) {
                    delete${className}(input: { id: $id }) {
                      ${mutationName} {
                        objectId
                      }
                    }
                  }
                `,
                variables: {
                  id,
                },
                context: {
                  headers,
                },
              });
            }

            await Promise.all(
              objects.slice(0, 3).map(async obj => {
                const originalFieldValue = obj.get('someField');
                await expectAsync(deleteObject(obj.className, obj.id)).toBeRejectedWith(
                  jasmine.stringMatching('Object not found')
                );
                await obj.fetch({ useMasterKey: true });
                expect(obj.get('someField')).toEqual(originalFieldValue);
              })
            );
            await Promise.all(
              objects.slice(0, 3).map(async obj => {
                const originalFieldValue = obj.get('someField');
                await expectAsync(
                  deleteObject(obj.className, obj.id, {
                    'X-Parse-Session-Token': user4.getSessionToken(),
                  })
                ).toBeRejectedWith(jasmine.stringMatching('Object not found'));
                await obj.fetch({ useMasterKey: true });
                expect(obj.get('someField')).toEqual(originalFieldValue);
              })
            );
            expect(
              (await deleteObject(object4.className, object4.id)).data[
                `delete${object4.className}`
              ][object4.className.charAt(0).toLowerCase() + object4.className.slice(1)].objectId
            ).toEqual(object4.id);
            await expectAsync(object4.fetch({ useMasterKey: true })).toBeRejectedWith(
              jasmine.stringMatching('Object not found')
            );
            expect(
              (
                await deleteObject(object1.className, object1.id, {
                  'X-Parse-Master-Key': 'test',
                })
              ).data[`delete${object1.className}`][
                object1.className.charAt(0).toLowerCase() + object1.className.slice(1)
              ].objectId
            ).toEqual(object1.id);
            await expectAsync(object1.fetch({ useMasterKey: true })).toBeRejectedWith(
              jasmine.stringMatching('Object not found')
            );
            expect(
              (
                await deleteObject(object2.className, object2.id, {
                  'X-Parse-Session-Token': user2.getSessionToken(),
                })
              ).data[`delete${object2.className}`][
                object2.className.charAt(0).toLowerCase() + object2.className.slice(1)
              ].objectId
            ).toEqual(object2.id);
            await expectAsync(object2.fetch({ useMasterKey: true })).toBeRejectedWith(
              jasmine.stringMatching('Object not found')
            );
            expect(
              (
                await deleteObject(object3.className, object3.id, {
                  'X-Parse-Session-Token': user5.getSessionToken(),
                })
              ).data[`delete${object3.className}`][
                object3.className.charAt(0).toLowerCase() + object3.className.slice(1)
              ].objectId
            ).toEqual(object3.id);
            await expectAsync(object3.fetch({ useMasterKey: true })).toBeRejectedWith(
              jasmine.stringMatching('Object not found')
            );
          });
        });

        it('should unset fields when null used on update/create', async () => {
          const customerSchema = new Parse.Schema('Customer');
          customerSchema.addString('aString');
          customerSchema.addBoolean('aBoolean');
          customerSchema.addDate('aDate');
          customerSchema.addArray('aArray');
          customerSchema.addGeoPoint('aGeoPoint');
          customerSchema.addPointer('aPointer', 'Customer');
          customerSchema.addObject('aObject');
          customerSchema.addPolygon('aPolygon');
          await customerSchema.save();

          await parseGraphQLServer.parseGraphQLSchema.schemaCache.clear();

          const cus = new Parse.Object('Customer');
          await cus.save({ aString: 'hello' });

          const fields = {
            aString: "i'm string",
            aBoolean: true,
            aDate: new Date().toISOString(),
            aArray: ['hello', 1],
            aGeoPoint: { latitude: 30, longitude: 30 },
            aPointer: { link: cus.id },
            aObject: { prop: { subprop: 1 }, prop2: 'test' },
            aPolygon: [
              { latitude: 30, longitude: 30 },
              { latitude: 31, longitude: 31 },
              { latitude: 32, longitude: 32 },
              { latitude: 30, longitude: 30 },
            ],
          };
          const nullFields = Object.keys(fields).reduce((acc, k) => ({ ...acc, [k]: null }), {});
          const result = await apolloClient.mutate({
            mutation: gql`
              mutation CreateCustomer($input: CreateCustomerInput!) {
                createCustomer(input: $input) {
                  customer {
                    id
                    aString
                    aBoolean
                    aDate
                    aArray {
                      ... on Element {
                        value
                      }
                    }
                    aGeoPoint {
                      longitude
                      latitude
                    }
                    aPointer {
                      objectId
                    }
                    aObject
                    aPolygon {
                      longitude
                      latitude
                    }
                  }
                }
              }
            `,
            variables: {
              input: { fields },
            },
          });
          const {
            data: {
              createCustomer: {
                customer: { aPointer, aArray, id, ...otherFields },
              },
            },
          } = result;
          expect(id).toBeDefined();
          delete otherFields.__typename;
          delete otherFields.aGeoPoint.__typename;
          otherFields.aPolygon.forEach(v => {
            delete v.__typename;
          });
          expect({
            ...otherFields,
            aPointer: { link: aPointer.objectId },
            aArray: aArray.map(({ value }) => value),
          }).toEqual(fields);

          const updated = await apolloClient.mutate({
            mutation: gql`
              mutation UpdateCustomer($input: UpdateCustomerInput!) {
                updateCustomer(input: $input) {
                  customer {
                    aString
                    aBoolean
                    aDate
                    aArray {
                      ... on Element {
                        value
                      }
                    }
                    aGeoPoint {
                      longitude
                      latitude
                    }
                    aPointer {
                      objectId
                    }
                    aObject
                    aPolygon {
                      longitude
                      latitude
                    }
                  }
                }
              }
            `,
            variables: {
              input: { fields: nullFields, id },
            },
          });
          const {
            data: {
              updateCustomer: { customer },
            },
          } = updated;
          delete customer.__typename;
          expect(Object.keys(customer).length).toEqual(8);
          Object.keys(customer).forEach(k => {
            expect(customer[k]).toBeNull();
          });
          try {
            const queryResult = await apolloClient.query({
              query: gql`
                query getEmptyCustomer($where: CustomerWhereInput!) {
                  customers(where: $where) {
                    edges {
                      node {
                        id
                      }
                    }
                  }
                }
              `,
              variables: {
                where: Object.keys(fields).reduce(
                  (acc, k) => ({ ...acc, [k]: { exists: false } }),
                  {}
                ),
              },
            });

            expect(queryResult.data.customers.edges.length).toEqual(1);
          } catch (e) {
            console.error(JSON.stringify(e));
          }
        });
      });

      describe('Files Mutations', () => {
        describe('Create', () => {
          it('should return File object', async () => {
            const clientMutationId = uuidv4();

            parseServer = await global.reconfigureServer({
              publicServerURL: 'http://localhost:13377/parse',
            });

            const body = new FormData();
            body.append(
              'operations',
              JSON.stringify({
                query: `
                  mutation CreateFile($input: CreateFileInput!) {
                    createFile(input: $input) {
                      clientMutationId
                      fileInfo {
                        name
                        url
                      }
                    }
                  }
                `,
                variables: {
                  input: {
                    clientMutationId,
                    upload: null,
                  },
                },
              })
            );
            body.append('map', JSON.stringify({ 1: ['variables.input.upload'] }));
            body.append('1', 'My File Content', {
              filename: 'myFileName.txt',
              contentType: 'text/plain',
            });

            let res = await fetch('http://localhost:13377/graphql', {
              method: 'POST',
              headers,
              body,
            });

            expect(res.status).toEqual(200);

            const result = JSON.parse(await res.text());

            expect(result.data.createFile.clientMutationId).toEqual(clientMutationId);
            expect(result.data.createFile.fileInfo.name).toEqual(
              jasmine.stringMatching(/_myFileName.txt$/)
            );
            expect(result.data.createFile.fileInfo.url).toEqual(
              jasmine.stringMatching(/_myFileName.txt$/)
            );

            res = await fetch(result.data.createFile.fileInfo.url);

            expect(res.status).toEqual(200);
            expect(await res.text()).toEqual('My File Content');
          });
        });
      });

      describe('Users Queries', () => {
        it('should return current logged user', async () => {
          const userName = 'user1',
            password = 'user1',
            email = 'emailUser1@parse.com';

          const user = new Parse.User();
          user.setUsername(userName);
          user.setPassword(password);
          user.setEmail(email);
          await user.signUp();

          const session = await Parse.Session.current();
          const result = await apolloClient.query({
            query: gql`
              query GetCurrentUser {
                viewer {
                  user {
                    id
                    username
                    email
                  }
                }
              }
            `,
            context: {
              headers: {
                'X-Parse-Session-Token': session.getSessionToken(),
              },
            },
          });

          const { id, username: resultUserName, email: resultEmail } = result.data.viewer.user;
          expect(id).toBeDefined();
          expect(resultUserName).toEqual(userName);
          expect(resultEmail).toEqual(email);
        });

        it('should return logged user including pointer', async () => {
          const foo = new Parse.Object('Foo');
          foo.set('bar', 'hello');

          const userName = 'user1',
            password = 'user1',
            email = 'emailUser1@parse.com';

          const user = new Parse.User();
          user.setUsername(userName);
          user.setPassword(password);
          user.setEmail(email);
          user.set('userFoo', foo);
          await user.signUp();

          await parseGraphQLServer.parseGraphQLSchema.schemaCache.clear();

          const session = await Parse.Session.current();
          const result = await apolloClient.query({
            query: gql`
              query GetCurrentUser {
                viewer {
                  sessionToken
                  user {
                    id
                    objectId
                    userFoo {
                      bar
                    }
                  }
                }
              }
            `,
            context: {
              headers: {
                'X-Parse-Session-Token': session.getSessionToken(),
              },
            },
          });

          const sessionToken = result.data.viewer.sessionToken;
          const { objectId, userFoo: resultFoo } = result.data.viewer.user;
          expect(objectId).toEqual(user.id);
          expect(sessionToken).toBeDefined();
          expect(resultFoo).toBeDefined();
          expect(resultFoo.bar).toEqual('hello');
        });
        it('should return logged user and do not by pass pointer security', async () => {
          const masterKeyOnlyACL = new Parse.ACL();
          masterKeyOnlyACL.setPublicReadAccess(false);
          masterKeyOnlyACL.setPublicWriteAccess(false);
          const foo = new Parse.Object('Foo');
          foo.setACL(masterKeyOnlyACL);
          foo.set('bar', 'hello');
          await foo.save(null, { useMasterKey: true });
          const userName = 'userx1',
            password = 'user1',
            email = 'emailUserx1@parse.com';

          const user = new Parse.User();
          user.setUsername(userName);
          user.setPassword(password);
          user.setEmail(email);
          user.set('userFoo', foo);
          await user.signUp();

          await parseGraphQLServer.parseGraphQLSchema.schemaCache.clear();

          const session = await Parse.Session.current();
          const result = await apolloClient.query({
            query: gql`
              query GetCurrentUser {
                viewer {
                  sessionToken
                  user {
                    id
                    objectId
                    userFoo {
                      bar
                    }
                  }
                }
              }
            `,
            context: {
              headers: {
                'X-Parse-Session-Token': session.getSessionToken(),
              },
            },
          });

          const sessionToken = result.data.viewer.sessionToken;
          const { objectId, userFoo: resultFoo } = result.data.viewer.user;
          expect(objectId).toEqual(user.id);
          expect(sessionToken).toBeDefined();
          expect(resultFoo).toEqual(null);
        });
      });

      describe('Users Mutations', () => {
        const challengeAdapter = {
          validateAuthData: () => Promise.resolve({ response: { someData: true } }),
          validateAppId: () => Promise.resolve(),
          challenge: () => Promise.resolve({ someData: true }),
          options: { anOption: true },
        };

        it('should create user and return authData response', async () => {
          parseServer = await global.reconfigureServer({
            publicServerURL: 'http://localhost:13377/parse',
            auth: {
              challengeAdapter,
            },
          });
          const clientMutationId = uuidv4();

          const result = await apolloClient.mutate({
            mutation: gql`
              mutation createUser($input: CreateUserInput!) {
                createUser(input: $input) {
                  clientMutationId
                  user {
                    id
                    authDataResponse
                  }
                }
              }
            `,
            variables: {
              input: {
                clientMutationId,
                fields: {
                  authData: {
                    challengeAdapter: {
                      id: 'challengeAdapter',
                    },
                  },
                },
              },
            },
            context: {
              headers: {
                'X-Parse-Master-Key': 'test',
              },
            },
          });

          expect(result.data.createUser.clientMutationId).toEqual(clientMutationId);
          expect(result.data.createUser.user.authDataResponse).toEqual({
            challengeAdapter: { someData: true },
          });
        });

        it('should sign user up', async () => {
          parseServer = await global.reconfigureServer({
            publicServerURL: 'http://localhost:13377/parse',
            auth: {
              challengeAdapter,
            },
          });
          const clientMutationId = uuidv4();
          const userSchema = new Parse.Schema('_User');
          userSchema.addString('someField');
          userSchema.addPointer('aPointer', '_User');
          await userSchema.update();

          await parseGraphQLServer.parseGraphQLSchema.schemaCache.clear();
          const result = await apolloClient.mutate({
            mutation: gql`
              mutation SignUp($input: SignUpInput!) {
                signUp(input: $input) {
                  clientMutationId
                  viewer {
                    sessionToken
                    user {
                      someField
                      authDataResponse
                      aPointer {
                        id
                        username
                      }
                    }
                  }
                }
              }
            `,
            variables: {
              input: {
                clientMutationId,
                fields: {
                  username: 'user1',
                  password: 'user1',
                  authData: {
                    challengeAdapter: {
                      id: 'challengeAdapter',
                    },
                  },
                  aPointer: {
                    createAndLink: {
                      username: 'user2',
                      password: 'user2',
                      someField: 'someValue2',
                      ACL: { public: { read: true, write: true } },
                    },
                  },
                  someField: 'someValue',
                },
              },
            },
          });

          expect(result.data.signUp.clientMutationId).toEqual(clientMutationId);
          expect(result.data.signUp.viewer.sessionToken).toBeDefined();
          expect(result.data.signUp.viewer.user.someField).toEqual('someValue');
          expect(result.data.signUp.viewer.user.aPointer.id).toBeDefined();
          expect(result.data.signUp.viewer.user.aPointer.username).toEqual('user2');
          expect(typeof result.data.signUp.viewer.sessionToken).toBe('string');
          expect(result.data.signUp.viewer.user.authDataResponse).toEqual({
            challengeAdapter: { someData: true },
          });
        });

        it('should login with user', async () => {
          const clientMutationId = uuidv4();
          const userSchema = new Parse.Schema('_User');
          parseServer = await global.reconfigureServer({
            publicServerURL: 'http://localhost:13377/parse',
            auth: {
              challengeAdapter,
              myAuth: {
                module: global.mockCustomAuthenticator('parse', 'graphql'),
              },
            },
          });

          userSchema.addString('someField');
          userSchema.addPointer('aPointer', '_User');
          await userSchema.update();
          await parseGraphQLServer.parseGraphQLSchema.schemaCache.clear();
          const result = await apolloClient.mutate({
            mutation: gql`
              mutation LogInWith($input: LogInWithInput!) {
                logInWith(input: $input) {
                  clientMutationId
                  viewer {
                    sessionToken
                    user {
                      someField
                      authDataResponse
                      aPointer {
                        id
                        username
                      }
                    }
                  }
                }
              }
            `,
            variables: {
              input: {
                clientMutationId,
                authData: {
                  challengeAdapter: { id: 'challengeAdapter' },
                  myAuth: {
                    id: 'parse',
                    password: 'graphql',
                  },
                },
                fields: {
                  someField: 'someValue',
                  aPointer: {
                    createAndLink: {
                      username: 'user2',
                      password: 'user2',
                      someField: 'someValue2',
                      ACL: { public: { read: true, write: true } },
                    },
                  },
                },
              },
            },
          });

          expect(result.data.logInWith.clientMutationId).toEqual(clientMutationId);
          expect(result.data.logInWith.viewer.sessionToken).toBeDefined();
          expect(result.data.logInWith.viewer.user.someField).toEqual('someValue');
          expect(typeof result.data.logInWith.viewer.sessionToken).toBe('string');
          expect(result.data.logInWith.viewer.user.aPointer.id).toBeDefined();
          expect(result.data.logInWith.viewer.user.aPointer.username).toEqual('user2');
          expect(result.data.logInWith.viewer.user.authDataResponse).toEqual({
            challengeAdapter: { someData: true },
          });
        });

        it('should handle challenge', async () => {
          const clientMutationId = uuidv4();

          spyOn(challengeAdapter, 'challenge').and.callThrough();
          parseServer = await global.reconfigureServer({
            publicServerURL: 'http://localhost:13377/parse',
            auth: {
              challengeAdapter,
            },
          });

          const user = new Parse.User();
          await user.save({ username: 'username', password: 'password' });

          const result = await apolloClient.mutate({
            mutation: gql`
              mutation Challenge($input: ChallengeInput!) {
                challenge(input: $input) {
                  clientMutationId
                  challengeData
                }
              }
            `,
            variables: {
              input: {
                clientMutationId,
                username: 'username',
                password: 'password',
                challengeData: {
                  challengeAdapter: { someChallengeData: true },
                },
              },
            },
          });

          const challengeCall = challengeAdapter.challenge.calls.argsFor(0);
          expect(challengeAdapter.challenge).toHaveBeenCalledTimes(1);
          expect(challengeCall[0]).toEqual({ someChallengeData: true });
          expect(challengeCall[1]).toEqual(undefined);
          expect(challengeCall[2]).toEqual(challengeAdapter);
          expect(challengeCall[3].object instanceof Parse.User).toBeTruthy();
          expect(challengeCall[3].original instanceof Parse.User).toBeTruthy();
          expect(challengeCall[3].isChallenge).toBeTruthy();
          expect(challengeCall[3].object.id).toEqual(user.id);
          expect(challengeCall[3].original.id).toEqual(user.id);
          expect(result.data.challenge.clientMutationId).toEqual(clientMutationId);
          expect(result.data.challenge.challengeData).toEqual({
            challengeAdapter: { someData: true },
          });

          await expectAsync(
            apolloClient.mutate({
              mutation: gql`
                mutation Challenge($input: ChallengeInput!) {
                  challenge(input: $input) {
                    clientMutationId
                    challengeData
                  }
                }
              `,
              variables: {
                input: {
                  clientMutationId,
                  username: 'username',
                  password: 'wrongPassword',
                  challengeData: {
                    challengeAdapter: { someChallengeData: true },
                  },
                },
              },
            })
          ).toBeRejected();
        });

        it('should log the user in', async () => {
          parseServer = await global.reconfigureServer({
            publicServerURL: 'http://localhost:13377/parse',
            auth: {
              challengeAdapter,
            },
          });
          const clientMutationId = uuidv4();
          const user = new Parse.User();
          user.setUsername('user1');
          user.setPassword('user1');
          user.set('someField', 'someValue');
          await user.signUp();
          await Parse.User.logOut();
          await parseGraphQLServer.parseGraphQLSchema.schemaCache.clear();
          const result = await apolloClient.mutate({
            mutation: gql`
              mutation LogInUser($input: LogInInput!) {
                logIn(input: $input) {
                  clientMutationId
                  viewer {
                    sessionToken
                    user {
                      authDataResponse
                      someField
                    }
                  }
                }
              }
            `,
            variables: {
              input: {
                clientMutationId,
                username: 'user1',
                password: 'user1',
                authData: { challengeAdapter: { token: true } },
              },
            },
          });

          expect(result.data.logIn.clientMutationId).toEqual(clientMutationId);
          expect(result.data.logIn.viewer.sessionToken).toBeDefined();
          expect(result.data.logIn.viewer.user.someField).toEqual('someValue');
          expect(typeof result.data.logIn.viewer.sessionToken).toBe('string');
          expect(result.data.logIn.viewer.user.authDataResponse).toEqual({
            challengeAdapter: { someData: true },
          });
        });

        it('should log the user out', async () => {
          const clientMutationId = uuidv4();
          const user = new Parse.User();
          user.setUsername('user1');
          user.setPassword('user1');
          await user.signUp();
          await Parse.User.logOut();

          const logIn = await apolloClient.mutate({
            mutation: gql`
              mutation LogInUser($input: LogInInput!) {
                logIn(input: $input) {
                  viewer {
                    sessionToken
                  }
                }
              }
            `,
            variables: {
              input: {
                username: 'user1',
                password: 'user1',
              },
            },
          });

          const sessionToken = logIn.data.logIn.viewer.sessionToken;

          const logOut = await apolloClient.mutate({
            mutation: gql`
              mutation LogOutUser($input: LogOutInput!) {
                logOut(input: $input) {
                  clientMutationId
                  ok
                }
              }
            `,
            context: {
              headers: {
                'X-Parse-Session-Token': sessionToken,
              },
            },
            variables: {
              input: {
                clientMutationId,
              },
            },
          });
          expect(logOut.data.logOut.clientMutationId).toEqual(clientMutationId);
          expect(logOut.data.logOut.ok).toEqual(true);

          try {
            await apolloClient.query({
              query: gql`
                query GetCurrentUser {
                  viewer {
                    username
                  }
                }
              `,
              context: {
                headers: {
                  'X-Parse-Session-Token': sessionToken,
                },
              },
            });
            fail('should not retrieve current user due to session token');
          } catch (err) {
            const { statusCode, result } = err.networkError;
            expect(statusCode).toBe(400);
            expect(result).toEqual({
              code: 209,
              error: 'Invalid session token',
            });
          }
        });

        it('should send reset password', async () => {
          const clientMutationId = uuidv4();
          const emailAdapter = {
            sendVerificationEmail: () => {},
            sendPasswordResetEmail: () => Promise.resolve(),
            sendMail: () => {},
          };
          parseServer = await global.reconfigureServer({
            appName: 'test',
            emailAdapter: emailAdapter,
            publicServerURL: 'http://test.test',
          });
          const user = new Parse.User();
          user.setUsername('user1');
          user.setPassword('user1');
          user.setEmail('user1@user1.user1');
          await user.signUp();
          await Parse.User.logOut();
          const result = await apolloClient.mutate({
            mutation: gql`
              mutation ResetPassword($input: ResetPasswordInput!) {
                resetPassword(input: $input) {
                  clientMutationId
                  ok
                }
              }
            `,
            variables: {
              input: {
                clientMutationId,
                email: 'user1@user1.user1',
              },
            },
          });

          expect(result.data.resetPassword.clientMutationId).toEqual(clientMutationId);
          expect(result.data.resetPassword.ok).toBeTruthy();
        });

        it('should reset password', async () => {
          const clientMutationId = uuidv4();
          let resetPasswordToken;
          const emailAdapter = {
            sendVerificationEmail: () => {},
            sendPasswordResetEmail: ({ link }) => {
              resetPasswordToken = link.split('token=')[1].split('&')[0];
            },
            sendMail: () => {},
          };
          parseServer = await global.reconfigureServer({
            appName: 'test',
            emailAdapter: emailAdapter,
            publicServerURL: 'http://localhost:13377/parse',
            auth: {
              myAuth: {
                module: global.mockCustomAuthenticator('parse', 'graphql'),
              },
            },
          });
          const user = new Parse.User();
          user.setUsername('user1');
          user.setPassword('user1');
          user.setEmail('user1@user1.user1');
          await user.signUp();
          await Parse.User.logOut();
          await Parse.User.requestPasswordReset('user1@user1.user1');
          await apolloClient.mutate({
            mutation: gql`
              mutation ConfirmResetPassword($input: ConfirmResetPasswordInput!) {
                confirmResetPassword(input: $input) {
                  clientMutationId
                  ok
                }
              }
            `,
            variables: {
              input: {
                clientMutationId,
                username: 'user1',
                password: 'newPassword',
                token: resetPasswordToken,
              },
            },
          });
          const result = await apolloClient.mutate({
            mutation: gql`
              mutation LogInUser($input: LogInInput!) {
                logIn(input: $input) {
                  clientMutationId
                  viewer {
                    sessionToken
                  }
                }
              }
            `,
            variables: {
              input: {
                clientMutationId,
                username: 'user1',
                password: 'newPassword',
              },
            },
          });

          expect(result.data.logIn.clientMutationId).toEqual(clientMutationId);
          expect(result.data.logIn.viewer.sessionToken).toBeDefined();
          expect(typeof result.data.logIn.viewer.sessionToken).toBe('string');
        });

        it('should send verification email again', async () => {
          const clientMutationId = uuidv4();
          const emailAdapter = {
            sendVerificationEmail: () => {},
            sendPasswordResetEmail: () => Promise.resolve(),
            sendMail: () => {},
          };
          parseServer = await global.reconfigureServer({
            appName: 'test',
            emailAdapter: emailAdapter,
            publicServerURL: 'http://test.test',
          });
          const user = new Parse.User();
          user.setUsername('user1');
          user.setPassword('user1');
          user.setEmail('user1@user1.user1');
          await user.signUp();
          await Parse.User.logOut();
          const result = await apolloClient.mutate({
            mutation: gql`
              mutation SendVerificationEmail($input: SendVerificationEmailInput!) {
                sendVerificationEmail(input: $input) {
                  clientMutationId
                  ok
                }
              }
            `,
            variables: {
              input: {
                clientMutationId,
                email: 'user1@user1.user1',
              },
            },
          });

          expect(result.data.sendVerificationEmail.clientMutationId).toEqual(clientMutationId);
          expect(result.data.sendVerificationEmail.ok).toBeTruthy();
        });
      });

      describe('Session Token', () => {
        it('should fail due to invalid session token', async () => {
          try {
            await apolloClient.query({
              query: gql`
                query GetCurrentUser {
                  me {
                    username
                  }
                }
              `,
              context: {
                headers: {
                  'X-Parse-Session-Token': 'foo',
                },
              },
            });
            fail('should not retrieve current user due to session token');
          } catch (err) {
            const { statusCode, result } = err.networkError;
            expect(statusCode).toBe(400);
            expect(result).toEqual({
              code: 209,
              error: 'Invalid session token',
            });
          }
        });

        it('should fail due to empty session token', async () => {
          try {
            await apolloClient.query({
              query: gql`
                query GetCurrentUser {
                  viewer {
                    user {
                      username
                    }
                  }
                }
              `,
              context: {
                headers: {
                  'X-Parse-Session-Token': '',
                },
              },
            });
            fail('should not retrieve current user due to session token');
          } catch (err) {
            const { graphQLErrors } = err;
            expect(graphQLErrors.length).toBe(1);
            expect(graphQLErrors[0].message).toBe('Invalid session token');
          }
        });

        it('should find a user and fail due to empty session token', async () => {
          const car = new Parse.Object('Car');
          await car.save();

          await parseGraphQLServer.parseGraphQLSchema.schemaCache.clear();

          try {
            await apolloClient.query({
              query: gql`
                query GetCurrentUser {
                  viewer {
                    user {
                      username
                    }
                  }
                  cars {
                    edges {
                      node {
                        id
                      }
                    }
                  }
                }
              `,
              context: {
                headers: {
                  'X-Parse-Session-Token': '',
                },
              },
            });
            fail('should not retrieve current user due to session token');
          } catch (err) {
            const { graphQLErrors } = err;
            expect(graphQLErrors.length).toBe(1);
            expect(graphQLErrors[0].message).toBe('Invalid session token');
          }
        });
      });

      describe('Functions Mutations', () => {
        it('can be called', async () => {
          try {
            const clientMutationId = uuidv4();

            Parse.Cloud.define('hello', async () => {
              return 'Hello world!';
            });

            const result = await apolloClient.mutate({
              mutation: gql`
                mutation CallFunction($input: CallCloudCodeInput!) {
                  callCloudCode(input: $input) {
                    clientMutationId
                    result
                  }
                }
              `,
              variables: {
                input: {
                  clientMutationId,
                  functionName: 'hello',
                },
              },
            });

            expect(result.data.callCloudCode.clientMutationId).toEqual(clientMutationId);
            expect(result.data.callCloudCode.result).toEqual('Hello world!');
          } catch (e) {
            handleError(e);
          }
        });

        it('can throw errors', async () => {
          Parse.Cloud.define('hello', async () => {
            throw new Error('Some error message.');
          });

          try {
            await apolloClient.mutate({
              mutation: gql`
                mutation CallFunction {
                  callCloudCode(input: { functionName: hello }) {
                    result
                  }
                }
              `,
            });
            fail('Should throw an error');
          } catch (e) {
            const { graphQLErrors } = e;
            expect(graphQLErrors.length).toBe(1);
            expect(graphQLErrors[0].message).toBe('Some error message.');
          }
        });

        it('should accept different params', done => {
          Parse.Cloud.define('hello', async req => {
            expect(req.params.date instanceof Date).toBe(true);
            expect(req.params.date.getTime()).toBe(1463907600000);
            expect(req.params.dateList[0] instanceof Date).toBe(true);
            expect(req.params.dateList[0].getTime()).toBe(1463907600000);
            expect(req.params.complexStructure.date[0] instanceof Date).toBe(true);
            expect(req.params.complexStructure.date[0].getTime()).toBe(1463907600000);
            expect(req.params.complexStructure.deepDate.date[0] instanceof Date).toBe(true);
            expect(req.params.complexStructure.deepDate.date[0].getTime()).toBe(1463907600000);
            expect(req.params.complexStructure.deepDate2[0].date instanceof Date).toBe(true);
            expect(req.params.complexStructure.deepDate2[0].date.getTime()).toBe(1463907600000);
            // Regression for #2294
            expect(req.params.file instanceof Parse.File).toBe(true);
            expect(req.params.file.url()).toEqual('https://some.url');
            // Regression for #2204
            expect(req.params.array).toEqual(['a', 'b', 'c']);
            expect(Array.isArray(req.params.array)).toBe(true);
            expect(req.params.arrayOfArray).toEqual([
              ['a', 'b', 'c'],
              ['d', 'e', 'f'],
            ]);
            expect(Array.isArray(req.params.arrayOfArray)).toBe(true);
            expect(Array.isArray(req.params.arrayOfArray[0])).toBe(true);
            expect(Array.isArray(req.params.arrayOfArray[1])).toBe(true);

            done();
          });

          const params = {
            date: {
              __type: 'Date',
              iso: '2016-05-22T09:00:00.000Z',
            },
            dateList: [
              {
                __type: 'Date',
                iso: '2016-05-22T09:00:00.000Z',
              },
            ],
            lol: 'hello',
            complexStructure: {
              date: [
                {
                  __type: 'Date',
                  iso: '2016-05-22T09:00:00.000Z',
                },
              ],
              deepDate: {
                date: [
                  {
                    __type: 'Date',
                    iso: '2016-05-22T09:00:00.000Z',
                  },
                ],
              },
              deepDate2: [
                {
                  date: {
                    __type: 'Date',
                    iso: '2016-05-22T09:00:00.000Z',
                  },
                },
              ],
            },
            file: Parse.File.fromJSON({
              __type: 'File',
              name: 'name',
              url: 'https://some.url',
            }),
            array: ['a', 'b', 'c'],
            arrayOfArray: [
              ['a', 'b', 'c'],
              ['d', 'e', 'f'],
            ],
          };

          apolloClient.mutate({
            mutation: gql`
              mutation CallFunction($params: Object) {
                callCloudCode(input: { functionName: hello, params: $params }) {
                  result
                }
              }
            `,
            variables: {
              params,
            },
          });
        });

        it('should list all functions in the enum type', async () => {
          try {
            Parse.Cloud.define('a', async () => {
              return 'hello a';
            });

            Parse.Cloud.define('b', async () => {
              return 'hello b';
            });

            Parse.Cloud.define('_underscored', async () => {
              return 'hello _underscored';
            });

            Parse.Cloud.define('contains1Number', async () => {
              return 'hello contains1Number';
            });

            const functionEnum = (
              await apolloClient.query({
                query: gql`
                  query ObjectType {
                    __type(name: "CloudCodeFunction") {
                      kind
                      enumValues {
                        name
                      }
                    }
                  }
                `,
              })
            ).data['__type'];
            expect(functionEnum.kind).toEqual('ENUM');
            expect(functionEnum.enumValues.map(value => value.name).sort()).toEqual([
              '_underscored',
              'a',
              'b',
              'contains1Number',
            ]);
          } catch (e) {
            handleError(e);
          }
        });

        it('should warn functions not matching GraphQL allowed names', async () => {
          try {
            spyOn(parseGraphQLServer.parseGraphQLSchema.log, 'warn').and.callThrough();

            Parse.Cloud.define('a', async () => {
              return 'hello a';
            });

            Parse.Cloud.define('double-barrelled', async () => {
              return 'hello b';
            });

            Parse.Cloud.define('1NumberInTheBeggning', async () => {
              return 'hello contains1Number';
            });

            const functionEnum = (
              await apolloClient.query({
                query: gql`
                  query ObjectType {
                    __type(name: "CloudCodeFunction") {
                      kind
                      enumValues {
                        name
                      }
                    }
                  }
                `,
              })
            ).data['__type'];
            expect(functionEnum.kind).toEqual('ENUM');
            expect(functionEnum.enumValues.map(value => value.name).sort()).toEqual(['a']);
            expect(
              parseGraphQLServer.parseGraphQLSchema.log.warn.calls
                .all()
                .map(call => call.args[0])
                .sort()
            ).toEqual([
              'Function 1NumberInTheBeggning could not be added to the auto schema because GraphQL names must match /^[_a-zA-Z][_a-zA-Z0-9]*$/.',
              'Function double-barrelled could not be added to the auto schema because GraphQL names must match /^[_a-zA-Z][_a-zA-Z0-9]*$/.',
            ]);
          } catch (e) {
            handleError(e);
          }
        });
      });

      describe('Data Types', () => {
        it('should support String', async () => {
          try {
            const someFieldValue = 'some string';

            await apolloClient.mutate({
              mutation: gql`
                mutation CreateClass($schemaFields: SchemaFieldsInput) {
                  createClass(input: { name: "SomeClass", schemaFields: $schemaFields }) {
                    clientMutationId
                  }
                }
              `,
              variables: {
                schemaFields: {
                  addStrings: [{ name: 'someField' }],
                },
              },
              context: {
                headers: {
                  'X-Parse-Master-Key': 'test',
                },
              },
            });

            await parseGraphQLServer.parseGraphQLSchema.schemaCache.clear();

            const schema = await new Parse.Schema('SomeClass').get();
            expect(schema.fields.someField.type).toEqual('String');

            const createResult = await apolloClient.mutate({
              mutation: gql`
                mutation CreateSomeObject($fields: CreateSomeClassFieldsInput) {
                  createSomeClass(input: { fields: $fields }) {
                    someClass {
                      id
                    }
                  }
                }
              `,
              variables: {
                fields: {
                  someField: someFieldValue,
                },
              },
            });

            const getResult = await apolloClient.query({
              query: gql`
                query GetSomeObject($id: ID!, $someFieldValue: String) {
                  someClass(id: $id) {
                    someField
                  }
                  someClasses(where: { someField: { equalTo: $someFieldValue } }) {
                    edges {
                      node {
                        someField
                      }
                    }
                  }
                }
              `,
              variables: {
                id: createResult.data.createSomeClass.someClass.id,
                someFieldValue,
              },
            });

            expect(typeof getResult.data.someClass.someField).toEqual('string');
            expect(getResult.data.someClass.someField).toEqual(someFieldValue);
            expect(getResult.data.someClasses.edges.length).toEqual(1);
          } catch (e) {
            handleError(e);
          }
        });

        it('should support Int numbers', async () => {
          try {
            const someFieldValue = 123;

            await apolloClient.mutate({
              mutation: gql`
                mutation CreateClass($schemaFields: SchemaFieldsInput) {
                  createClass(input: { name: "SomeClass", schemaFields: $schemaFields }) {
                    clientMutationId
                  }
                }
              `,
              variables: {
                schemaFields: {
                  addNumbers: [{ name: 'someField' }],
                },
              },
              context: {
                headers: {
                  'X-Parse-Master-Key': 'test',
                },
              },
            });

            await parseGraphQLServer.parseGraphQLSchema.schemaCache.clear();

            const createResult = await apolloClient.mutate({
              mutation: gql`
                mutation CreateSomeObject($fields: CreateSomeClassFieldsInput) {
                  createSomeClass(input: { fields: $fields }) {
                    someClass {
                      id
                    }
                  }
                }
              `,
              variables: {
                fields: {
                  someField: someFieldValue,
                },
              },
            });

            const schema = await new Parse.Schema('SomeClass').get();
            expect(schema.fields.someField.type).toEqual('Number');

            const getResult = await apolloClient.query({
              query: gql`
                query GetSomeObject($id: ID!, $someFieldValue: Float) {
                  someClass(id: $id) {
                    someField
                  }
                  someClasses(where: { someField: { equalTo: $someFieldValue } }) {
                    edges {
                      node {
                        someField
                      }
                    }
                  }
                }
              `,
              variables: {
                id: createResult.data.createSomeClass.someClass.id,
                someFieldValue,
              },
            });

            expect(typeof getResult.data.someClass.someField).toEqual('number');
            expect(getResult.data.someClass.someField).toEqual(someFieldValue);
            expect(getResult.data.someClasses.edges.length).toEqual(1);
          } catch (e) {
            handleError(e);
          }
        });

        it('should support Float numbers', async () => {
          try {
            const someFieldValue = 123.4;

            await apolloClient.mutate({
              mutation: gql`
                mutation CreateClass($schemaFields: SchemaFieldsInput) {
                  createClass(input: { name: "SomeClass", schemaFields: $schemaFields }) {
                    clientMutationId
                  }
                }
              `,
              variables: {
                schemaFields: {
                  addNumbers: [{ name: 'someField' }],
                },
              },
              context: {
                headers: {
                  'X-Parse-Master-Key': 'test',
                },
              },
            });

            await parseGraphQLServer.parseGraphQLSchema.schemaCache.clear();

            const schema = await new Parse.Schema('SomeClass').get();
            expect(schema.fields.someField.type).toEqual('Number');

            const createResult = await apolloClient.mutate({
              mutation: gql`
                mutation CreateSomeObject($fields: CreateSomeClassFieldsInput) {
                  createSomeClass(input: { fields: $fields }) {
                    someClass {
                      id
                    }
                  }
                }
              `,
              variables: {
                fields: {
                  someField: someFieldValue,
                },
              },
            });

            const getResult = await apolloClient.query({
              query: gql`
                query GetSomeObject($id: ID!, $someFieldValue: Float) {
                  someClass(id: $id) {
                    someField
                  }
                  someClasses(where: { someField: { equalTo: $someFieldValue } }) {
                    edges {
                      node {
                        someField
                      }
                    }
                  }
                }
              `,
              variables: {
                id: createResult.data.createSomeClass.someClass.id,
                someFieldValue,
              },
            });

            expect(typeof getResult.data.someClass.someField).toEqual('number');
            expect(getResult.data.someClass.someField).toEqual(someFieldValue);
            expect(getResult.data.someClasses.edges.length).toEqual(1);
          } catch (e) {
            handleError(e);
          }
        });

        it('should support Boolean', async () => {
          try {
            const someFieldValueTrue = true;
            const someFieldValueFalse = false;

            await apolloClient.mutate({
              mutation: gql`
                mutation CreateClass($schemaFields: SchemaFieldsInput) {
                  createClass(input: { name: "SomeClass", schemaFields: $schemaFields }) {
                    clientMutationId
                  }
                }
              `,
              variables: {
                schemaFields: {
                  addBooleans: [{ name: 'someFieldTrue' }, { name: 'someFieldFalse' }],
                },
              },
              context: {
                headers: {
                  'X-Parse-Master-Key': 'test',
                },
              },
            });

            await parseGraphQLServer.parseGraphQLSchema.schemaCache.clear();

            const schema = await new Parse.Schema('SomeClass').get();
            expect(schema.fields.someFieldTrue.type).toEqual('Boolean');
            expect(schema.fields.someFieldFalse.type).toEqual('Boolean');

            const createResult = await apolloClient.mutate({
              mutation: gql`
                mutation CreateSomeObject($fields: CreateSomeClassFieldsInput) {
                  createSomeClass(input: { fields: $fields }) {
                    someClass {
                      id
                    }
                  }
                }
              `,
              variables: {
                fields: {
                  someFieldTrue: someFieldValueTrue,
                  someFieldFalse: someFieldValueFalse,
                },
              },
            });

            const getResult = await apolloClient.query({
              query: gql`
                query GetSomeObject(
                  $id: ID!
                  $someFieldValueTrue: Boolean
                  $someFieldValueFalse: Boolean
                ) {
                  someClass(id: $id) {
                    someFieldTrue
                    someFieldFalse
                  }
                  someClasses(
                    where: {
                      someFieldTrue: { equalTo: $someFieldValueTrue }
                      someFieldFalse: { equalTo: $someFieldValueFalse }
                    }
                  ) {
                    edges {
                      node {
                        id
                      }
                    }
                  }
                }
              `,
              variables: {
                id: createResult.data.createSomeClass.someClass.id,
                someFieldValueTrue,
                someFieldValueFalse,
              },
            });

            expect(typeof getResult.data.someClass.someFieldTrue).toEqual('boolean');
            expect(typeof getResult.data.someClass.someFieldFalse).toEqual('boolean');
            expect(getResult.data.someClass.someFieldTrue).toEqual(true);
            expect(getResult.data.someClass.someFieldFalse).toEqual(false);
            expect(getResult.data.someClasses.edges.length).toEqual(1);
          } catch (e) {
            handleError(e);
          }
        });

        it('should support Date', async () => {
          try {
            const someFieldValue = new Date();

            await apolloClient.mutate({
              mutation: gql`
                mutation CreateClass($schemaFields: SchemaFieldsInput) {
                  createClass(input: { name: "SomeClass", schemaFields: $schemaFields }) {
                    clientMutationId
                  }
                }
              `,
              variables: {
                schemaFields: {
                  addDates: [{ name: 'someField' }],
                },
              },
              context: {
                headers: {
                  'X-Parse-Master-Key': 'test',
                },
              },
            });

            await parseGraphQLServer.parseGraphQLSchema.schemaCache.clear();

            const schema = await new Parse.Schema('SomeClass').get();
            expect(schema.fields.someField.type).toEqual('Date');

            const createResult = await apolloClient.mutate({
              mutation: gql`
                mutation CreateSomeObject($fields: CreateSomeClassFieldsInput) {
                  createSomeClass(input: { fields: $fields }) {
                    someClass {
                      id
                    }
                  }
                }
              `,
              variables: {
                fields: {
                  someField: someFieldValue,
                },
              },
            });

            const getResult = await apolloClient.query({
              query: gql`
                query GetSomeObject($id: ID!) {
                  someClass(id: $id) {
                    someField
                  }
                  someClasses(where: { someField: { exists: true } }) {
                    edges {
                      node {
                        id
                      }
                    }
                  }
                }
              `,
              variables: {
                id: createResult.data.createSomeClass.someClass.id,
              },
            });

            expect(new Date(getResult.data.someClass.someField)).toEqual(someFieldValue);
            expect(getResult.data.someClasses.edges.length).toEqual(1);
          } catch (e) {
            handleError(e);
          }
        });

        it('should support createdAt and updatedAt', async () => {
          await apolloClient.mutate({
            mutation: gql`
              mutation CreateClass {
                createClass(input: { name: "SomeClass" }) {
                  clientMutationId
                }
              }
            `,
            context: {
              headers: {
                'X-Parse-Master-Key': 'test',
              },
            },
          });

          const schema = await new Parse.Schema('SomeClass').get();
          expect(schema.fields.createdAt.type).toEqual('Date');
          expect(schema.fields.updatedAt.type).toEqual('Date');
        });

        it('should support ACL', async () => {
          const someClass = new Parse.Object('SomeClass');
          await someClass.save();

          const roleACL = new Parse.ACL();
          roleACL.setPublicReadAccess(true);

          const user = new Parse.User();
          user.set('username', 'username');
          user.set('password', 'password');
          user.setACL(roleACL);
          await user.signUp();

          const user2 = new Parse.User();
          user2.set('username', 'username2');
          user2.set('password', 'password2');
          user2.setACL(roleACL);
          await user2.signUp();

          const role = new Parse.Role('aRole', roleACL);
          await role.save();

          const role2 = new Parse.Role('aRole2', roleACL);
          await role2.save();

          await parseGraphQLServer.parseGraphQLSchema.schemaCache.clear();

          const gqlUser = (
            await apolloClient.query({
              query: gql`
                query getUser($id: ID!) {
                  user(id: $id) {
                    id
                  }
                }
              `,
              variables: { id: user.id },
            })
          ).data.user;
          const {
            data: { createSomeClass },
          } = await apolloClient.mutate({
            mutation: gql`
              mutation Create($fields: CreateSomeClassFieldsInput) {
                createSomeClass(input: { fields: $fields }) {
                  someClass {
                    id
                    objectId
                    ACL {
                      users {
                        userId
                        read
                        write
                      }
                      roles {
                        roleName
                        read
                        write
                      }
                      public {
                        read
                        write
                      }
                    }
                  }
                }
              }
            `,
            variables: {
              fields: {
                ACL: {
                  users: [
                    { userId: gqlUser.id, read: true, write: true },
                    { userId: user2.id, read: true, write: false },
                  ],
                  roles: [
                    { roleName: 'aRole', read: true, write: false },
                    { roleName: 'aRole2', read: false, write: true },
                  ],
                  public: { read: true, write: true },
                },
              },
            },
          });

          const expectedCreateACL = {
            __typename: 'ACL',
            users: [
              {
                userId: toGlobalId('_User', user.id),
                read: true,
                write: true,
                __typename: 'UserACL',
              },
              {
                userId: toGlobalId('_User', user2.id),
                read: true,
                write: false,
                __typename: 'UserACL',
              },
            ],
            roles: [
              {
                roleName: 'aRole',
                read: true,
                write: false,
                __typename: 'RoleACL',
              },
              {
                roleName: 'aRole2',
                read: false,
                write: true,
                __typename: 'RoleACL',
              },
            ],
            public: { read: true, write: true, __typename: 'PublicACL' },
          };
          const query1 = new Parse.Query('SomeClass');
          const obj1 = (
            await query1.get(createSomeClass.someClass.objectId, {
              useMasterKey: true,
            })
          ).toJSON();
          expect(obj1.ACL[user.id]).toEqual({ read: true, write: true });
          expect(obj1.ACL[user2.id]).toEqual({ read: true });
          expect(obj1.ACL['role:aRole']).toEqual({ read: true });
          expect(obj1.ACL['role:aRole2']).toEqual({ write: true });
          expect(obj1.ACL['*']).toEqual({ read: true, write: true });
          expect(createSomeClass.someClass.ACL).toEqual(expectedCreateACL);

          const {
            data: { updateSomeClass },
          } = await apolloClient.mutate({
            mutation: gql`
              mutation Update($id: ID!, $fields: UpdateSomeClassFieldsInput) {
                updateSomeClass(input: { id: $id, fields: $fields }) {
                  someClass {
                    id
                    objectId
                    ACL {
                      users {
                        userId
                        read
                        write
                      }
                      roles {
                        roleName
                        read
                        write
                      }
                      public {
                        read
                        write
                      }
                    }
                  }
                }
              }
            `,
            variables: {
              id: createSomeClass.someClass.id,
              fields: {
                ACL: {
                  roles: [{ roleName: 'aRole', write: true, read: true }],
                  public: { read: true, write: false },
                },
              },
            },
          });

          const expectedUpdateACL = {
            __typename: 'ACL',
            users: null,
            roles: [
              {
                roleName: 'aRole',
                read: true,
                write: true,
                __typename: 'RoleACL',
              },
            ],
            public: { read: true, write: false, __typename: 'PublicACL' },
          };

          const query2 = new Parse.Query('SomeClass');
          const obj2 = (
            await query2.get(createSomeClass.someClass.objectId, {
              useMasterKey: true,
            })
          ).toJSON();

          expect(obj2.ACL['role:aRole']).toEqual({ write: true, read: true });
          expect(obj2.ACL[user.id]).toBeUndefined();
          expect(obj2.ACL['*']).toEqual({ read: true });
          expect(updateSomeClass.someClass.ACL).toEqual(expectedUpdateACL);
        });

        it('should support pointer on create', async () => {
          const company = new Parse.Object('Company');
          company.set('name', 'imACompany1');
          await company.save();

          const country = new Parse.Object('Country');
          country.set('name', 'imACountry');
          country.set('company', company);
          await country.save();

          const company2 = new Parse.Object('Company');
          company2.set('name', 'imACompany2');
          await company2.save();

          await parseGraphQLServer.parseGraphQLSchema.schemaCache.clear();

          const {
            data: {
              createCountry: { country: result },
            },
          } = await apolloClient.mutate({
            mutation: gql`
              mutation Create($fields: CreateCountryFieldsInput) {
                createCountry(input: { fields: $fields }) {
                  country {
                    id
                    objectId
                    company {
                      id
                      objectId
                      name
                    }
                  }
                }
              }
            `,
            variables: {
              fields: {
                name: 'imCountry2',
                company: { link: company2.id },
              },
            },
          });

          expect(result.id).toBeDefined();
          expect(result.company.objectId).toEqual(company2.id);
          expect(result.company.name).toEqual('imACompany2');
        });

        it('should support nested pointer on create', async () => {
          const company = new Parse.Object('Company');
          company.set('name', 'imACompany1');
          await company.save();

          const country = new Parse.Object('Country');
          country.set('name', 'imACountry');
          country.set('company', company);
          await country.save();

          await parseGraphQLServer.parseGraphQLSchema.schemaCache.clear();

          const {
            data: {
              createCountry: { country: result },
            },
          } = await apolloClient.mutate({
            mutation: gql`
              mutation Create($fields: CreateCountryFieldsInput) {
                createCountry(input: { fields: $fields }) {
                  country {
                    id
                    company {
                      id
                      name
                    }
                  }
                }
              }
            `,
            variables: {
              fields: {
                name: 'imCountry2',
                company: {
                  createAndLink: {
                    name: 'imACompany2',
                  },
                },
              },
            },
          });

          expect(result.id).toBeDefined();
          expect(result.company.id).toBeDefined();
          expect(result.company.name).toEqual('imACompany2');
        });

        it('should support pointer on update', async () => {
          const company = new Parse.Object('Company');
          company.set('name', 'imACompany1');
          await company.save();

          const country = new Parse.Object('Country');
          country.set('name', 'imACountry');
          country.set('company', company);
          await country.save();

          const company2 = new Parse.Object('Company');
          company2.set('name', 'imACompany2');
          await company2.save();

          await parseGraphQLServer.parseGraphQLSchema.schemaCache.clear();

          const {
            data: {
              updateCountry: { country: result },
            },
          } = await apolloClient.mutate({
            mutation: gql`
              mutation Update($id: ID!, $fields: UpdateCountryFieldsInput) {
                updateCountry(input: { id: $id, fields: $fields }) {
                  country {
                    id
                    objectId
                    company {
                      id
                      objectId
                      name
                    }
                  }
                }
              }
            `,
            variables: {
              id: country.id,
              fields: {
                company: { link: company2.id },
              },
            },
          });

          expect(result.id).toBeDefined();
          expect(result.company.objectId).toEqual(company2.id);
          expect(result.company.name).toEqual('imACompany2');
        });

        it('should support nested pointer on update', async () => {
          const company = new Parse.Object('Company');
          company.set('name', 'imACompany1');
          await company.save();

          const country = new Parse.Object('Country');
          country.set('name', 'imACountry');
          country.set('company', company);
          await country.save();

          await parseGraphQLServer.parseGraphQLSchema.schemaCache.clear();

          const {
            data: {
              updateCountry: { country: result },
            },
          } = await apolloClient.mutate({
            mutation: gql`
              mutation Update($id: ID!, $fields: UpdateCountryFieldsInput) {
                updateCountry(input: { id: $id, fields: $fields }) {
                  country {
                    id
                    company {
                      id
                      name
                    }
                  }
                }
              }
            `,
            variables: {
              id: country.id,
              fields: {
                company: {
                  createAndLink: {
                    name: 'imACompany2',
                  },
                },
              },
            },
          });

          expect(result.id).toBeDefined();
          expect(result.company.id).toBeDefined();
          expect(result.company.name).toEqual('imACompany2');
        });

        it_only_db('mongo')('should support relation and nested relation on create', async () => {
          const company = new Parse.Object('Company');
          company.set('name', 'imACompany1');
          await company.save();

          const country = new Parse.Object('Country');
          country.set('name', 'imACountry');
          country.relation('companies').add(company);
          await country.save();

          await parseGraphQLServer.parseGraphQLSchema.schemaCache.clear();

          const {
            data: {
              createCountry: { country: result },
            },
          } = await apolloClient.mutate({
            mutation: gql`
              mutation CreateCountry($fields: CreateCountryFieldsInput) {
                createCountry(input: { fields: $fields }) {
                  country {
                    id
                    objectId
                    name
                    companies {
                      edges {
                        node {
                          id
                          objectId
                          name
                        }
                      }
                    }
                  }
                }
              }
            `,
            variables: {
              fields: {
                name: 'imACountry2',
                companies: {
                  add: [company.id],
                  createAndAdd: [
                    {
                      name: 'imACompany2',
                    },
                    {
                      name: 'imACompany3',
                    },
                  ],
                },
              },
            },
          });

          expect(result.id).toBeDefined();
          expect(result.name).toEqual('imACountry2');
          expect(result.companies.edges.length).toEqual(3);
          expect(result.companies.edges.some(o => o.node.objectId === company.id)).toBeTruthy();
          expect(result.companies.edges.some(o => o.node.name === 'imACompany2')).toBeTruthy();
          expect(result.companies.edges.some(o => o.node.name === 'imACompany3')).toBeTruthy();
        });

        it_only_db('mongo')('should support deep nested creation', async () => {
          const team = new Parse.Object('Team');
          team.set('name', 'imATeam1');
          await team.save();

          const company = new Parse.Object('Company');
          company.set('name', 'imACompany1');
          company.relation('teams').add(team);
          await company.save();

          const country = new Parse.Object('Country');
          country.set('name', 'imACountry');
          country.relation('companies').add(company);
          await country.save();

          await parseGraphQLServer.parseGraphQLSchema.schemaCache.clear();

          const {
            data: {
              createCountry: { country: result },
            },
          } = await apolloClient.mutate({
            mutation: gql`
              mutation CreateCountry($fields: CreateCountryFieldsInput) {
                createCountry(input: { fields: $fields }) {
                  country {
                    id
                    name
                    companies {
                      edges {
                        node {
                          id
                          name
                          teams {
                            edges {
                              node {
                                id
                                name
                              }
                            }
                          }
                        }
                      }
                    }
                  }
                }
              }
            `,
            variables: {
              fields: {
                name: 'imACountry2',
                companies: {
                  createAndAdd: [
                    {
                      name: 'imACompany2',
                      teams: {
                        createAndAdd: {
                          name: 'imATeam2',
                        },
                      },
                    },
                    {
                      name: 'imACompany3',
                      teams: {
                        createAndAdd: {
                          name: 'imATeam3',
                        },
                      },
                    },
                  ],
                },
              },
            },
          });

          expect(result.id).toBeDefined();
          expect(result.name).toEqual('imACountry2');
          expect(result.companies.edges.length).toEqual(2);
          expect(
            result.companies.edges.some(
              c =>
                c.node.name === 'imACompany2' &&
                c.node.teams.edges.some(t => t.node.name === 'imATeam2')
            )
          ).toBeTruthy();
          expect(
            result.companies.edges.some(
              c =>
                c.node.name === 'imACompany3' &&
                c.node.teams.edges.some(t => t.node.name === 'imATeam3')
            )
          ).toBeTruthy();
        });

        it_only_db('mongo')('should support relation and nested relation on update', async () => {
          const company1 = new Parse.Object('Company');
          company1.set('name', 'imACompany1');
          await company1.save();

          const company2 = new Parse.Object('Company');
          company2.set('name', 'imACompany2');
          await company2.save();

          const country = new Parse.Object('Country');
          country.set('name', 'imACountry');
          country.relation('companies').add(company1);
          await country.save();

          await parseGraphQLServer.parseGraphQLSchema.schemaCache.clear();

          const {
            data: {
              updateCountry: { country: result },
            },
          } = await apolloClient.mutate({
            mutation: gql`
              mutation UpdateCountry($id: ID!, $fields: UpdateCountryFieldsInput) {
                updateCountry(input: { id: $id, fields: $fields }) {
                  country {
                    id
                    objectId
                    companies {
                      edges {
                        node {
                          id
                          objectId
                          name
                        }
                      }
                    }
                  }
                }
              }
            `,
            variables: {
              id: country.id,
              fields: {
                companies: {
                  add: [company2.id],
                  remove: [company1.id],
                  createAndAdd: [
                    {
                      name: 'imACompany3',
                    },
                  ],
                },
              },
            },
          });

          expect(result.objectId).toEqual(country.id);
          expect(result.companies.edges.length).toEqual(2);
          expect(result.companies.edges.some(o => o.node.objectId === company2.id)).toBeTruthy();
          expect(result.companies.edges.some(o => o.node.name === 'imACompany3')).toBeTruthy();
          expect(result.companies.edges.some(o => o.node.objectId === company1.id)).toBeFalsy();
        });

        it_only_db('mongo')('should support nested relation on create with filter', async () => {
          const company = new Parse.Object('Company');
          company.set('name', 'imACompany1');
          await company.save();

          const country = new Parse.Object('Country');
          country.set('name', 'imACountry');
          country.relation('companies').add(company);
          await country.save();

          await parseGraphQLServer.parseGraphQLSchema.schemaCache.clear();

          const {
            data: {
              createCountry: { country: result },
            },
          } = await apolloClient.mutate({
            mutation: gql`
              mutation CreateCountry($fields: CreateCountryFieldsInput, $where: CompanyWhereInput) {
                createCountry(input: { fields: $fields }) {
                  country {
                    id
                    name
                    companies(where: $where) {
                      edges {
                        node {
                          id
                          name
                        }
                      }
                    }
                  }
                }
              }
            `,
            variables: {
              where: {
                name: {
                  equalTo: 'imACompany2',
                },
              },
              fields: {
                name: 'imACountry2',
                companies: {
                  add: [company.id],
                  createAndAdd: [
                    {
                      name: 'imACompany2',
                    },
                    {
                      name: 'imACompany3',
                    },
                  ],
                },
              },
            },
          });

          expect(result.id).toBeDefined();
          expect(result.name).toEqual('imACountry2');
          expect(result.companies.edges.length).toEqual(1);
          expect(result.companies.edges.some(o => o.node.name === 'imACompany2')).toBeTruthy();
        });

        it_only_db('mongo')('should support relation on query', async () => {
          const company1 = new Parse.Object('Company');
          company1.set('name', 'imACompany1');
          await company1.save();

          const company2 = new Parse.Object('Company');
          company2.set('name', 'imACompany2');
          await company2.save();

          const country = new Parse.Object('Country');
          country.set('name', 'imACountry');
          country.relation('companies').add([company1, company2]);
          await country.save();

          await parseGraphQLServer.parseGraphQLSchema.schemaCache.clear();

          // Without where
          const {
            data: { country: result1 },
          } = await apolloClient.query({
            query: gql`
              query getCountry($id: ID!) {
                country(id: $id) {
                  id
                  objectId
                  companies {
                    edges {
                      node {
                        id
                        objectId
                        name
                      }
                    }
                    count
                  }
                }
              }
            `,
            variables: {
              id: country.id,
            },
          });

          expect(result1.objectId).toEqual(country.id);
          expect(result1.companies.edges.length).toEqual(2);
          expect(result1.companies.edges.some(o => o.node.objectId === company1.id)).toBeTruthy();
          expect(result1.companies.edges.some(o => o.node.objectId === company2.id)).toBeTruthy();

          // With where
          const {
            data: { country: result2 },
          } = await apolloClient.query({
            query: gql`
              query getCountry($id: ID!, $where: CompanyWhereInput) {
                country(id: $id) {
                  id
                  objectId
                  companies(where: $where) {
                    edges {
                      node {
                        id
                        objectId
                        name
                      }
                    }
                  }
                }
              }
            `,
            variables: {
              id: country.id,
              where: {
                name: { equalTo: 'imACompany1' },
              },
            },
          });
          expect(result2.objectId).toEqual(country.id);
          expect(result2.companies.edges.length).toEqual(1);
          expect(result2.companies.edges[0].node.objectId).toEqual(company1.id);
        });

        it('should support relational where query', async () => {
          const president = new Parse.Object('President');
          president.set('name', 'James');
          await president.save();

          const employee = new Parse.Object('Employee');
          employee.set('name', 'John');
          await employee.save();

          const company1 = new Parse.Object('Company');
          company1.set('name', 'imACompany1');
          await company1.save();

          const company2 = new Parse.Object('Company');
          company2.set('name', 'imACompany2');
          company2.relation('employees').add([employee]);
          await company2.save();

          const country = new Parse.Object('Country');
          country.set('name', 'imACountry');
          country.relation('companies').add([company1, company2]);
          await country.save();

          const country2 = new Parse.Object('Country');
          country2.set('name', 'imACountry2');
          country2.relation('companies').add([company1]);
          await country2.save();

          const country3 = new Parse.Object('Country');
          country3.set('name', 'imACountry3');
          country3.set('president', president);
          await country3.save();

          await parseGraphQLServer.parseGraphQLSchema.schemaCache.clear();

          let {
            data: {
              countries: { edges: result },
            },
          } = await apolloClient.query({
            query: gql`
              query findCountry($where: CountryWhereInput) {
                countries(where: $where) {
                  edges {
                    node {
                      id
                      objectId
                      companies {
                        edges {
                          node {
                            id
                            objectId
                            name
                          }
                        }
                      }
                    }
                  }
                }
              }
            `,
            variables: {
              where: {
                companies: {
                  have: {
                    employees: { have: { name: { equalTo: 'John' } } },
                  },
                },
              },
            },
          });
          expect(result.length).toEqual(1);
          result = result[0].node;
          expect(result.objectId).toEqual(country.id);
          expect(result.companies.edges.length).toEqual(2);

          const {
            data: {
              countries: { edges: result2 },
            },
          } = await apolloClient.query({
            query: gql`
              query findCountry($where: CountryWhereInput) {
                countries(where: $where) {
                  edges {
                    node {
                      id
                      objectId
                      companies {
                        edges {
                          node {
                            id
                            objectId
                            name
                          }
                        }
                      }
                    }
                  }
                }
              }
            `,
            variables: {
              where: {
                companies: {
                  have: {
                    OR: [
                      { name: { equalTo: 'imACompany1' } },
                      { name: { equalTo: 'imACompany2' } },
                    ],
                  },
                },
              },
            },
          });
          expect(result2.length).toEqual(2);

          const {
            data: {
              countries: { edges: result3 },
            },
          } = await apolloClient.query({
            query: gql`
              query findCountry($where: CountryWhereInput) {
                countries(where: $where) {
                  edges {
                    node {
                      id
                      name
                    }
                  }
                }
              }
            `,
            variables: {
              where: {
                companies: { exists: false },
              },
            },
          });
          expect(result3.length).toEqual(1);
          expect(result3[0].node.name).toEqual('imACountry3');

          const {
            data: {
              countries: { edges: result4 },
            },
          } = await apolloClient.query({
            query: gql`
              query findCountry($where: CountryWhereInput) {
                countries(where: $where) {
                  edges {
                    node {
                      id
                      name
                    }
                  }
                }
              }
            `,
            variables: {
              where: {
                president: { exists: false },
              },
            },
          });
          expect(result4.length).toEqual(2);
          const {
            data: {
              countries: { edges: result5 },
            },
          } = await apolloClient.query({
            query: gql`
              query findCountry($where: CountryWhereInput) {
                countries(where: $where) {
                  edges {
                    node {
                      id
                      name
                    }
                  }
                }
              }
            `,
            variables: {
              where: {
                president: { exists: true },
              },
            },
          });
          expect(result5.length).toEqual(1);
          const {
            data: {
              countries: { edges: result6 },
            },
          } = await apolloClient.query({
            query: gql`
              query findCountry($where: CountryWhereInput) {
                countries(where: $where) {
                  edges {
                    node {
                      id
                      objectId
                      name
                    }
                  }
                }
              }
            `,
            variables: {
              where: {
                companies: {
                  haveNot: {
                    OR: [
                      { name: { equalTo: 'imACompany1' } },
                      { name: { equalTo: 'imACompany2' } },
                    ],
                  },
                },
              },
            },
          });
          expect(result6.length).toEqual(1);
          expect(result6.length).toEqual(1);
          expect(result6[0].node.name).toEqual('imACountry3');
        });

        it('should support files', async () => {
          try {
            parseServer = await global.reconfigureServer({
              publicServerURL: 'http://localhost:13377/parse',
            });

            const body = new FormData();
            body.append(
              'operations',
              JSON.stringify({
                query: `
                    mutation CreateFile($input: CreateFileInput!) {
                      createFile(input: $input) {
                        fileInfo {
                          name
                          url
                        }
                      }
                    }
                  `,
                variables: {
                  input: {
                    upload: null,
                  },
                },
              })
            );
            body.append('map', JSON.stringify({ 1: ['variables.input.upload'] }));
            body.append('1', 'My File Content', {
              filename: 'myFileName.txt',
              contentType: 'text/plain',
            });

            let res = await fetch('http://localhost:13377/graphql', {
              method: 'POST',
              headers,
              body,
            });

            expect(res.status).toEqual(200);

            const result = JSON.parse(await res.text());
            expect(result.data.createFile.fileInfo.name).toEqual(
              jasmine.stringMatching(/_myFileName.txt$/)
            );
            expect(result.data.createFile.fileInfo.url).toEqual(
              jasmine.stringMatching(/_myFileName.txt$/)
            );

            const someFieldValue = result.data.createFile.fileInfo.name;
            const someFieldObjectValue = result.data.createFile.fileInfo;

            await apolloClient.mutate({
              mutation: gql`
                mutation CreateClass($schemaFields: SchemaFieldsInput) {
                  createClass(input: { name: "SomeClass", schemaFields: $schemaFields }) {
                    clientMutationId
                  }
                }
              `,
              variables: {
                schemaFields: {
                  addFiles: [{ name: 'someField' }],
                },
              },
              context: {
                headers: {
                  'X-Parse-Master-Key': 'test',
                },
              },
            });

            await parseGraphQLServer.parseGraphQLSchema.schemaCache.clear();

            const body2 = new FormData();
            body2.append(
              'operations',
              JSON.stringify({
                query: `
                  mutation CreateSomeObject(
                    $fields1: CreateSomeClassFieldsInput
                    $fields2: CreateSomeClassFieldsInput
                    $fields3: CreateSomeClassFieldsInput
                  ) {
                    createSomeClass1: createSomeClass(
                      input: { fields: $fields1 }
                    ) {
                      someClass {
                        id
                        someField {
                          name
                          url
                        }
                      }
                    }
                    createSomeClass2: createSomeClass(
                      input: { fields: $fields2 }
                    ) {
                      someClass {
                        id
                        someField {
                          name
                          url
                        }
                      }
                    }
                    createSomeClass3: createSomeClass(
                      input: { fields: $fields3 }
                    ) {
                      someClass {
                        id
                        someField {
                          name
                          url
                        }
                      }
                    }
                  }
                  `,
                variables: {
                  fields1: {
                    someField: { file: someFieldValue },
                  },
                  fields2: {
                    someField: {
                      file: {
                        name: someFieldObjectValue.name,
                        url: someFieldObjectValue.url,
                        __type: 'File',
                      },
                    },
                  },
                  fields3: {
                    someField: { upload: null },
                  },
                },
              })
            );
            body2.append('map', JSON.stringify({ 1: ['variables.fields3.someField.upload'] }));
            body2.append('1', 'My File Content', {
              filename: 'myFileName.txt',
              contentType: 'text/plain',
            });

            res = await fetch('http://localhost:13377/graphql', {
              method: 'POST',
              headers,
              body: body2,
            });
            expect(res.status).toEqual(200);
            const resText = await res.text();
            const result2 = JSON.parse(resText);
            expect(result2.data.createSomeClass1.someClass.someField.name).toEqual(
              jasmine.stringMatching(/_myFileName.txt$/)
            );
            expect(result2.data.createSomeClass1.someClass.someField.url).toEqual(
              jasmine.stringMatching(/_myFileName.txt$/)
            );
            expect(result2.data.createSomeClass2.someClass.someField.name).toEqual(
              jasmine.stringMatching(/_myFileName.txt$/)
            );
            expect(result2.data.createSomeClass2.someClass.someField.url).toEqual(
              jasmine.stringMatching(/_myFileName.txt$/)
            );
            expect(result2.data.createSomeClass3.someClass.someField.name).toEqual(
              jasmine.stringMatching(/_myFileName.txt$/)
            );
            expect(result2.data.createSomeClass3.someClass.someField.url).toEqual(
              jasmine.stringMatching(/_myFileName.txt$/)
            );

            const schema = await new Parse.Schema('SomeClass').get();
            expect(schema.fields.someField.type).toEqual('File');

            const getResult = await apolloClient.query({
              query: gql`
                query GetSomeObject($id: ID!) {
                  someClass(id: $id) {
                    someField {
                      name
                      url
                    }
                  }
                  findSomeClass1: someClasses(where: { someField: { exists: true } }) {
                    edges {
                      node {
                        someField {
                          name
                          url
                        }
                      }
                    }
                  }
                  findSomeClass2: someClasses(where: { someField: { exists: true } }) {
                    edges {
                      node {
                        someField {
                          name
                          url
                        }
                      }
                    }
                  }
                }
              `,
              variables: {
                id: result2.data.createSomeClass1.someClass.id,
              },
            });
            expect(typeof getResult.data.someClass.someField).toEqual('object');
            expect(getResult.data.someClass.someField.name).toEqual(
              result.data.createFile.fileInfo.name
            );
            expect(getResult.data.someClass.someField.url).toEqual(
              result.data.createFile.fileInfo.url
            );
            expect(getResult.data.findSomeClass1.edges.length).toEqual(3);
            expect(getResult.data.findSomeClass2.edges.length).toEqual(3);

            res = await fetch(getResult.data.someClass.someField.url);

            expect(res.status).toEqual(200);
            expect(await res.text()).toEqual('My File Content');

            const mutationResult = await apolloClient.mutate({
              mutation: gql`
                mutation UnlinkFile($id: ID!) {
                  updateSomeClass(input: { id: $id, fields: { someField: null } }) {
                    someClass {
                      someField {
                        name
                        url
                      }
                    }
                  }
                }
              `,
              variables: {
                id: result2.data.createSomeClass3.someClass.id,
              },
            });
            expect(mutationResult.data.updateSomeClass.someClass.someField).toEqual(null);
          } catch (e) {
            handleError(e);
          }
        });

<<<<<<< HEAD
        it('should support file upload for on fly creation through pointer and relation', async () => {
          parseServer = await global.reconfigureServer({
            publicServerURL: 'http://localhost:13377/parse',
          });
          const schema = new Parse.Schema('SomeClass');
          schema.addFile('someFileField');
          schema.addPointer('somePointerField', 'SomeClass');
          schema.addRelation('someRelationField', 'SomeClass');
          await schema.save();

=======
        it('should not upload if file is too large', async () => {
>>>>>>> 33559528
          const body = new FormData();
          body.append(
            'operations',
            JSON.stringify({
              query: `
                mutation UploadFiles(
                  $fields: CreateSomeClassFieldsInput
                ) {
                  createSomeClass(
                    input: { fields: $fields }
                  ) {
                    someClass {
                      id
                      someFileField {
                        name
                        url
                      }
                      somePointerField {
                        id
                        someFileField {
                          name
                          url
                        }
                      }
                      someRelationField {
                        edges {
                          node {
                            id
                            someFileField {
                              name
                              url
                            }
                          }
                        }
                      }
                    }
                  }
                }
                `,
              variables: {
                fields: {
                  someFileField: { upload: null },
                  somePointerField: {
                    createAndLink: {
                      someFileField: { upload: null },
                    },
                  },
                  someRelationField: {
                    createAndAdd: [
                      {
                        someFileField: { upload: null },
                      },
                    ],
                  },
                },
              },
            })
          );
          body.append(
            'map',
            JSON.stringify({
              1: ['variables.fields.someFileField.upload'],
              2: ['variables.fields.somePointerField.createAndLink.someFileField.upload'],
              3: ['variables.fields.someRelationField.createAndAdd.0.someFileField.upload'],
            })
          );
          body.append('1', 'My File Content someFileField', {
            filename: 'someFileField.txt',
            contentType: 'text/plain',
          });
          body.append('2', 'My File Content somePointerField', {
            filename: 'somePointerField.txt',
            contentType: 'text/plain',
          });
          body.append('3', 'My File Content someRelationField', {
            filename: 'someRelationField.txt',
            contentType: 'text/plain',
          });

          const res = await fetch('http://localhost:13377/graphql', {
            method: 'POST',
            headers,
            body,
          });
          expect(res.status).toEqual(200);
          const result = await res.json();
          console.log(result);
          expect(result.data.createSomeClass.someClass.someFileField.name).toEqual(
            jasmine.stringMatching(/_someFileField.txt$/)
          );
          expect(result.data.createSomeClass.someClass.somePointerField.someFileField.name).toEqual(
            jasmine.stringMatching(/_somePointerField.txt$/)
          );
          expect(
            result.data.createSomeClass.someClass.someRelationField.edges[0].node.someFileField.name
          ).toEqual(jasmine.stringMatching(/_someRelationField.txt$/));
        });

        it('should not upload if file is too large', async () => {
          parseGraphQLServer.parseServer.config.maxUploadSize = '1kb';
          const options = await parseGraphQLServer._getGraphQLOptions();
          expect(new options.fetchApi.Body().options).toEqual({
            formDataLimits: {
              fileSize: 1024,
            },
          });
          const body = new FormData();
          body.append(
            'operations',
            JSON.stringify({
              query: `
                  mutation CreateFile($input: CreateFileInput!) {
                    createFile(input: $input) {
                      fileInfo {
                        name
                        url
                      }
                    }
                  }
                `,
              variables: {
                input: {
                  upload: null,
                },
              },
            })
          );
          body.append('map', JSON.stringify({ 1: ['variables.input.upload'] }));
          body.append(
            '1',
            // In this test file parse server is setup with 1kb limit
            Buffer.alloc(parseGraphQLServer._transformMaxUploadSizeToBytes('2kb'), 1),
            {
              filename: 'myFileName.txt',
              contentType: 'text/plain',
            }
          );

          const res = await fetch('http://localhost:13377/graphql', {
            method: 'POST',
            headers,
            body,
          });
          const result = JSON.parse(await res.text());
<<<<<<< HEAD
          expect(res.status).toEqual(413);
          expect(result.errors[0].message).toEqual('File size limit exceeded: 1024 bytes');
=======
          expect(res.status).toEqual(200);
          expect(result.errors[0].message).toEqual(
            'File truncated as it exceeds the 1024 byte size limit.'
          );
>>>>>>> 33559528
        });

        it('should support object values', async () => {
          try {
            const someObjectFieldValue = {
              foo: { bar: 'baz' },
              number: 10,
            };

            await apolloClient.mutate({
              mutation: gql`
                mutation CreateClass($schemaFields: SchemaFieldsInput) {
                  createClass(input: { name: "SomeClass", schemaFields: $schemaFields }) {
                    clientMutationId
                  }
                }
              `,
              variables: {
                schemaFields: {
                  addObjects: [{ name: 'someObjectField' }],
                },
              },
              context: {
                headers: {
                  'X-Parse-Master-Key': 'test',
                },
              },
            });
            await parseGraphQLServer.parseGraphQLSchema.schemaCache.clear();

            const schema = await new Parse.Schema('SomeClass').get();
            expect(schema.fields.someObjectField.type).toEqual('Object');

            const createResult = await apolloClient.mutate({
              mutation: gql`
                mutation CreateSomeObject($fields: CreateSomeClassFieldsInput) {
                  createSomeClass(input: { fields: $fields }) {
                    someClass {
                      id
                    }
                  }
                }
              `,
              variables: {
                fields: {
                  someObjectField: someObjectFieldValue,
                },
              },
            });

            const where = {
              someObjectField: {
                equalTo: { key: 'foo.bar', value: 'baz' },
                notEqualTo: { key: 'foo.bar', value: 'bat' },
                greaterThan: { key: 'number', value: 9 },
                lessThan: { key: 'number', value: 11 },
              },
            };
            const queryResult = await apolloClient.query({
              query: gql`
                query GetSomeObject($id: ID!, $where: SomeClassWhereInput) {
                  someClass(id: $id) {
                    id
                    someObjectField
                  }
                  someClasses(where: $where) {
                    edges {
                      node {
                        id
                        someObjectField
                      }
                    }
                  }
                }
              `,
              variables: {
                id: createResult.data.createSomeClass.someClass.id,
                where,
              },
            });

            const { someClass: getResult, someClasses } = queryResult.data;

            const { someObjectField } = getResult;
            expect(typeof someObjectField).toEqual('object');
            expect(someObjectField).toEqual(someObjectFieldValue);

            // Checks class query results
            expect(someClasses.edges.length).toEqual(1);
            expect(someClasses.edges[0].node.someObjectField).toEqual(someObjectFieldValue);
          } catch (e) {
            handleError(e);
          }
        });

        it('should support where argument on object field that contains false boolean value or 0 number value', async () => {
          try {
            const someObjectFieldValue1 = {
              foo: { bar: true, baz: 100 },
            };

            const someObjectFieldValue2 = {
              foo: { bar: false, baz: 0 },
            };

            const object1 = new Parse.Object('SomeClass');
            await object1.save({
              someObjectField: someObjectFieldValue1,
            });
            const object2 = new Parse.Object('SomeClass');
            await object2.save({
              someObjectField: someObjectFieldValue2,
            });

            const whereToObject1 = {
              someObjectField: {
                equalTo: { key: 'foo.bar', value: true },
                notEqualTo: { key: 'foo.baz', value: 0 },
              },
            };
            const whereToObject2 = {
              someObjectField: {
                notEqualTo: { key: 'foo.bar', value: true },
                equalTo: { key: 'foo.baz', value: 0 },
              },
            };

            const whereToAll = {
              someObjectField: {
                lessThan: { key: 'foo.baz', value: 101 },
              },
            };

            const whereToNone = {
              someObjectField: {
                notEqualTo: { key: 'foo.bar', value: true },
                equalTo: { key: 'foo.baz', value: 1 },
              },
            };

            const queryResult = await apolloClient.query({
              query: gql`
                query GetSomeObject(
                  $id1: ID!
                  $id2: ID!
                  $whereToObject1: SomeClassWhereInput
                  $whereToObject2: SomeClassWhereInput
                  $whereToAll: SomeClassWhereInput
                  $whereToNone: SomeClassWhereInput
                ) {
                  obj1: someClass(id: $id1) {
                    id
                    someObjectField
                  }
                  obj2: someClass(id: $id2) {
                    id
                    someObjectField
                  }
                  onlyObj1: someClasses(where: $whereToObject1) {
                    edges {
                      node {
                        id
                        someObjectField
                      }
                    }
                  }
                  onlyObj2: someClasses(where: $whereToObject2) {
                    edges {
                      node {
                        id
                        someObjectField
                      }
                    }
                  }
                  all: someClasses(where: $whereToAll) {
                    edges {
                      node {
                        id
                        someObjectField
                      }
                    }
                  }
                  none: someClasses(where: $whereToNone) {
                    edges {
                      node {
                        id
                        someObjectField
                      }
                    }
                  }
                }
              `,
              variables: {
                id1: object1.id,
                id2: object2.id,
                whereToObject1,
                whereToObject2,
                whereToAll,
                whereToNone,
              },
            });

            const { obj1, obj2, onlyObj1, onlyObj2, all, none } = queryResult.data;

            expect(obj1.someObjectField).toEqual(someObjectFieldValue1);
            expect(obj2.someObjectField).toEqual(someObjectFieldValue2);

            // Checks class query results
            expect(onlyObj1.edges.length).toEqual(1);
            expect(onlyObj1.edges[0].node.someObjectField).toEqual(someObjectFieldValue1);
            expect(onlyObj2.edges.length).toEqual(1);
            expect(onlyObj2.edges[0].node.someObjectField).toEqual(someObjectFieldValue2);
            expect(all.edges.length).toEqual(2);
            expect(none.edges.length).toEqual(0);
          } catch (e) {
            handleError(e);
          }
        });

        it('should support object composed queries', async () => {
          try {
            const someObjectFieldValue1 = {
              lorem: 'ipsum',
              number: 10,
            };
            const someObjectFieldValue2 = {
              foo: {
                test: 'bar',
              },
              number: 10,
            };

            await apolloClient.mutate({
              mutation: gql`
                mutation CreateClass {
                  createClass(
                    input: {
                      name: "SomeClass"
                      schemaFields: { addObjects: [{ name: "someObjectField" }] }
                    }
                  ) {
                    clientMutationId
                  }
                }
              `,
              context: {
                headers: {
                  'X-Parse-Master-Key': 'test',
                },
              },
            });

            await parseGraphQLServer.parseGraphQLSchema.schemaCache.clear();

            const createResult = await apolloClient.mutate({
              mutation: gql`
                mutation CreateSomeObject(
                  $fields1: CreateSomeClassFieldsInput
                  $fields2: CreateSomeClassFieldsInput
                ) {
                  create1: createSomeClass(input: { fields: $fields1 }) {
                    someClass {
                      id
                    }
                  }
                  create2: createSomeClass(input: { fields: $fields2 }) {
                    someClass {
                      id
                    }
                  }
                }
              `,
              variables: {
                fields1: {
                  someObjectField: someObjectFieldValue1,
                },
                fields2: {
                  someObjectField: someObjectFieldValue2,
                },
              },
            });

            const where = {
              AND: [
                {
                  someObjectField: {
                    greaterThan: { key: 'number', value: 9 },
                  },
                },
                {
                  someObjectField: {
                    lessThan: { key: 'number', value: 11 },
                  },
                },
                {
                  OR: [
                    {
                      someObjectField: {
                        equalTo: { key: 'lorem', value: 'ipsum' },
                      },
                    },
                    {
                      someObjectField: {
                        equalTo: { key: 'foo.test', value: 'bar' },
                      },
                    },
                  ],
                },
              ],
            };
            const findResult = await apolloClient.query({
              query: gql`
                query FindSomeObject($where: SomeClassWhereInput) {
                  someClasses(where: $where) {
                    edges {
                      node {
                        id
                        someObjectField
                      }
                    }
                  }
                }
              `,
              variables: {
                where,
              },
            });

            const { create1, create2 } = createResult.data;
            const { someClasses } = findResult.data;

            // Checks class query results
            const { edges } = someClasses;
            expect(edges.length).toEqual(2);
            expect(
              edges.find(result => result.node.id === create1.someClass.id).node.someObjectField
            ).toEqual(someObjectFieldValue1);
            expect(
              edges.find(result => result.node.id === create2.someClass.id).node.someObjectField
            ).toEqual(someObjectFieldValue2);
          } catch (e) {
            handleError(e);
          }
        });

        it('should support array values', async () => {
          try {
            const someArrayFieldValue = [1, 'foo', ['bar'], { lorem: 'ipsum' }, true];

            await apolloClient.mutate({
              mutation: gql`
                mutation CreateClass($schemaFields: SchemaFieldsInput) {
                  createClass(input: { name: "SomeClass", schemaFields: $schemaFields }) {
                    clientMutationId
                  }
                }
              `,
              variables: {
                schemaFields: {
                  addArrays: [{ name: 'someArrayField' }],
                },
              },
              context: {
                headers: {
                  'X-Parse-Master-Key': 'test',
                },
              },
            });

            await parseGraphQLServer.parseGraphQLSchema.schemaCache.clear();

            const schema = await new Parse.Schema('SomeClass').get();
            expect(schema.fields.someArrayField.type).toEqual('Array');

            const createResult = await apolloClient.mutate({
              mutation: gql`
                mutation CreateSomeObject($fields: CreateSomeClassFieldsInput) {
                  createSomeClass(input: { fields: $fields }) {
                    someClass {
                      id
                    }
                  }
                }
              `,
              variables: {
                fields: {
                  someArrayField: someArrayFieldValue,
                },
              },
            });

            const getResult = await apolloClient.query({
              query: gql`
                query GetSomeObject($id: ID!) {
                  someClass(id: $id) {
                    someArrayField {
                      ... on Element {
                        value
                      }
                    }
                  }
                  someClasses(where: { someArrayField: { exists: true } }) {
                    edges {
                      node {
                        id
                        someArrayField {
                          ... on Element {
                            value
                          }
                        }
                      }
                    }
                  }
                }
              `,
              variables: {
                id: createResult.data.createSomeClass.someClass.id,
              },
            });

            const { someArrayField } = getResult.data.someClass;
            expect(Array.isArray(someArrayField)).toBeTruthy();
            expect(someArrayField.map(element => element.value)).toEqual(someArrayFieldValue);
            expect(getResult.data.someClasses.edges.length).toEqual(1);
          } catch (e) {
            handleError(e);
          }
        });

        it('should support undefined array', async () => {
          const schema = await new Parse.Schema('SomeClass');
          schema.addArray('someArray');
          await schema.save();

          const obj = new Parse.Object('SomeClass');
          await obj.save();

          await parseGraphQLServer.parseGraphQLSchema.schemaCache.clear();

          const getResult = await apolloClient.query({
            query: gql`
              query GetSomeObject($id: ID!) {
                someClass(id: $id) {
                  id
                  someArray {
                    ... on Element {
                      value
                    }
                  }
                }
              }
            `,
            variables: {
              id: obj.id,
            },
          });
          expect(getResult.data.someClass.someArray).toEqual(null);
        });

        it('should support null values', async () => {
          try {
            await apolloClient.mutate({
              mutation: gql`
                mutation CreateClass {
                  createClass(
                    input: {
                      name: "SomeClass"
                      schemaFields: {
                        addStrings: [{ name: "someStringField" }, { name: "someNullField" }]
                        addNumbers: [{ name: "someNumberField" }]
                        addBooleans: [{ name: "someBooleanField" }]
                        addObjects: [{ name: "someObjectField" }]
                      }
                    }
                  ) {
                    clientMutationId
                  }
                }
              `,
              context: {
                headers: {
                  'X-Parse-Master-Key': 'test',
                },
              },
            });

            await parseGraphQLServer.parseGraphQLSchema.schemaCache.clear();

            const createResult = await apolloClient.mutate({
              mutation: gql`
                mutation CreateSomeObject($fields: CreateSomeClassFieldsInput) {
                  createSomeClass(input: { fields: $fields }) {
                    someClass {
                      id
                    }
                  }
                }
              `,
              variables: {
                fields: {
                  someStringField: 'some string',
                  someNumberField: 123,
                  someBooleanField: true,
                  someObjectField: { someField: 'some value' },
                  someNullField: null,
                },
              },
            });

            await apolloClient.mutate({
              mutation: gql`
                mutation UpdateSomeObject($id: ID!, $fields: UpdateSomeClassFieldsInput) {
                  updateSomeClass(input: { id: $id, fields: $fields }) {
                    clientMutationId
                  }
                }
              `,
              variables: {
                id: createResult.data.createSomeClass.someClass.id,
                fields: {
                  someStringField: null,
                  someNumberField: null,
                  someBooleanField: null,
                  someObjectField: null,
                  someNullField: 'now it has a string',
                },
              },
            });

            const getResult = await apolloClient.query({
              query: gql`
                query GetSomeObject($id: ID!) {
                  someClass(id: $id) {
                    someStringField
                    someNumberField
                    someBooleanField
                    someObjectField
                    someNullField
                  }
                }
              `,
              variables: {
                id: createResult.data.createSomeClass.someClass.id,
              },
            });

            expect(getResult.data.someClass.someStringField).toBeFalsy();
            expect(getResult.data.someClass.someNumberField).toBeFalsy();
            expect(getResult.data.someClass.someBooleanField).toBeFalsy();
            expect(getResult.data.someClass.someObjectField).toBeFalsy();
            expect(getResult.data.someClass.someNullField).toEqual('now it has a string');
          } catch (e) {
            handleError(e);
          }
        });

        it('should support Bytes', async () => {
          try {
            const someFieldValue = 'aGVsbG8gd29ybGQ=';

            await apolloClient.mutate({
              mutation: gql`
                mutation CreateClass($schemaFields: SchemaFieldsInput) {
                  createClass(input: { name: "SomeClass", schemaFields: $schemaFields }) {
                    clientMutationId
                  }
                }
              `,
              variables: {
                schemaFields: {
                  addBytes: [{ name: 'someField' }],
                },
              },
              context: {
                headers: {
                  'X-Parse-Master-Key': 'test',
                },
              },
            });

            await parseGraphQLServer.parseGraphQLSchema.schemaCache.clear();

            const schema = await new Parse.Schema('SomeClass').get();
            expect(schema.fields.someField.type).toEqual('Bytes');

            const createResult = await apolloClient.mutate({
              mutation: gql`
                mutation CreateSomeObject(
                  $fields1: CreateSomeClassFieldsInput
                  $fields2: CreateSomeClassFieldsInput
                ) {
                  createSomeClass1: createSomeClass(input: { fields: $fields1 }) {
                    someClass {
                      id
                    }
                  }
                  createSomeClass2: createSomeClass(input: { fields: $fields2 }) {
                    someClass {
                      id
                    }
                  }
                }
              `,
              variables: {
                fields1: {
                  someField: someFieldValue,
                },
                fields2: {
                  someField: someFieldValue,
                },
              },
            });

            const getResult = await apolloClient.query({
              query: gql`
                query GetSomeObject($id: ID!, $someFieldValue: Bytes) {
                  someClass(id: $id) {
                    someField
                  }
                  someClasses(where: { someField: { equalTo: $someFieldValue } }) {
                    edges {
                      node {
                        id
                        someField
                      }
                    }
                  }
                }
              `,
              variables: {
                id: createResult.data.createSomeClass1.someClass.id,
                someFieldValue,
              },
            });

            expect(typeof getResult.data.someClass.someField).toEqual('string');
            expect(getResult.data.someClass.someField).toEqual(someFieldValue);
            expect(getResult.data.someClasses.edges.length).toEqual(2);
          } catch (e) {
            handleError(e);
          }
        });

        it('should support Geo Points', async () => {
          try {
            const someFieldValue = {
              __typename: 'GeoPoint',
              latitude: 45,
              longitude: 45,
            };

            await apolloClient.mutate({
              mutation: gql`
                mutation CreateClass($schemaFields: SchemaFieldsInput) {
                  createClass(input: { name: "SomeClass", schemaFields: $schemaFields }) {
                    clientMutationId
                  }
                }
              `,
              variables: {
                schemaFields: {
                  addGeoPoint: { name: 'someField' },
                },
              },
              context: {
                headers: {
                  'X-Parse-Master-Key': 'test',
                },
              },
            });

            await parseGraphQLServer.parseGraphQLSchema.schemaCache.clear();

            const schema = await new Parse.Schema('SomeClass').get();
            expect(schema.fields.someField.type).toEqual('GeoPoint');

            const createResult = await apolloClient.mutate({
              mutation: gql`
                mutation CreateSomeObject($fields: CreateSomeClassFieldsInput) {
                  createSomeClass(input: { fields: $fields }) {
                    someClass {
                      id
                    }
                  }
                }
              `,
              variables: {
                fields: {
                  someField: {
                    latitude: someFieldValue.latitude,
                    longitude: someFieldValue.longitude,
                  },
                },
              },
            });

            const getResult = await apolloClient.query({
              query: gql`
                query GetSomeObject($id: ID!) {
                  someClass(id: $id) {
                    someField {
                      latitude
                      longitude
                    }
                  }
                  someClasses(where: { someField: { exists: true } }) {
                    edges {
                      node {
                        id
                        someField {
                          latitude
                          longitude
                        }
                      }
                    }
                  }
                }
              `,
              variables: {
                id: createResult.data.createSomeClass.someClass.id,
              },
            });

            expect(typeof getResult.data.someClass.someField).toEqual('object');
            expect(getResult.data.someClass.someField).toEqual(someFieldValue);
            expect(getResult.data.someClasses.edges.length).toEqual(1);

            const getGeoWhere = await apolloClient.query({
              query: gql`
                query GeoQuery($latitude: Float!, $longitude: Float!) {
                  nearSphere: someClasses(
                    where: {
                      someField: { nearSphere: { latitude: $latitude, longitude: $longitude } }
                    }
                  ) {
                    edges {
                      node {
                        id
                      }
                    }
                  }
                  geoWithin: someClasses(
                    where: {
                      someField: {
                        geoWithin: {
                          centerSphere: {
                            distance: 10
                            center: { latitude: $latitude, longitude: $longitude }
                          }
                        }
                      }
                    }
                  ) {
                    edges {
                      node {
                        id
                      }
                    }
                  }
                  within: someClasses(
                    where: {
                      someField: {
                        within: {
                          box: {
                            bottomLeft: { latitude: $latitude, longitude: $longitude }
                            upperRight: { latitude: $latitude, longitude: $longitude }
                          }
                        }
                      }
                    }
                  ) {
                    edges {
                      node {
                        id
                      }
                    }
                  }
                }
              `,
              variables: {
                latitude: 45,
                longitude: 45,
              },
            });
            expect(getGeoWhere.data.nearSphere.edges[0].node.id).toEqual(
              createResult.data.createSomeClass.someClass.id
            );
            expect(getGeoWhere.data.geoWithin.edges[0].node.id).toEqual(
              createResult.data.createSomeClass.someClass.id
            );
            expect(getGeoWhere.data.within.edges[0].node.id).toEqual(
              createResult.data.createSomeClass.someClass.id
            );
          } catch (e) {
            handleError(e);
          }
        });

        it('should support Polygons', async () => {
          try {
            const somePolygonFieldValue = [
              [44, 45],
              [46, 47],
              [48, 49],
              [44, 45],
            ].map(point => ({
              latitude: point[0],
              longitude: point[1],
            }));

            await apolloClient.mutate({
              mutation: gql`
                mutation CreateClass($schemaFields: SchemaFieldsInput) {
                  createClass(input: { name: "SomeClass", schemaFields: $schemaFields }) {
                    clientMutationId
                  }
                }
              `,
              variables: {
                schemaFields: {
                  addPolygons: [{ name: 'somePolygonField' }],
                },
              },
              context: {
                headers: {
                  'X-Parse-Master-Key': 'test',
                },
              },
            });

            await parseGraphQLServer.parseGraphQLSchema.schemaCache.clear();

            const schema = await new Parse.Schema('SomeClass').get();
            expect(schema.fields.somePolygonField.type).toEqual('Polygon');

            const createResult = await apolloClient.mutate({
              mutation: gql`
                mutation CreateSomeObject($fields: CreateSomeClassFieldsInput) {
                  createSomeClass(input: { fields: $fields }) {
                    someClass {
                      id
                    }
                  }
                }
              `,
              variables: {
                fields: {
                  somePolygonField: somePolygonFieldValue,
                },
              },
            });

            const getResult = await apolloClient.query({
              query: gql`
                query GetSomeObject($id: ID!) {
                  someClass(id: $id) {
                    somePolygonField {
                      latitude
                      longitude
                    }
                  }
                  someClasses(where: { somePolygonField: { exists: true } }) {
                    edges {
                      node {
                        id
                        somePolygonField {
                          latitude
                          longitude
                        }
                      }
                    }
                  }
                }
              `,
              variables: {
                id: createResult.data.createSomeClass.someClass.id,
              },
            });

            expect(typeof getResult.data.someClass.somePolygonField).toEqual('object');
            expect(getResult.data.someClass.somePolygonField).toEqual(
              somePolygonFieldValue.map(geoPoint => ({
                ...geoPoint,
                __typename: 'GeoPoint',
              }))
            );
            expect(getResult.data.someClasses.edges.length).toEqual(1);
            const getIntersect = await apolloClient.query({
              query: gql`
                query IntersectQuery($point: GeoPointInput!) {
                  someClasses(where: { somePolygonField: { geoIntersects: { point: $point } } }) {
                    edges {
                      node {
                        id
                        somePolygonField {
                          latitude
                          longitude
                        }
                      }
                    }
                  }
                }
              `,
              variables: {
                point: { latitude: 44, longitude: 45 },
              },
            });
            expect(getIntersect.data.someClasses.edges.length).toEqual(1);
            expect(getIntersect.data.someClasses.edges[0].node.id).toEqual(
              createResult.data.createSomeClass.someClass.id
            );
          } catch (e) {
            handleError(e);
          }
        });

        it_only_db('mongo')('should support bytes values', async () => {
          const SomeClass = Parse.Object.extend('SomeClass');
          const someClass = new SomeClass();
          someClass.set('someField', {
            __type: 'Bytes',
            base64: 'foo',
          });
          await someClass.save();

          await parseGraphQLServer.parseGraphQLSchema.schemaCache.clear();
          const schema = await new Parse.Schema('SomeClass').get();
          expect(schema.fields.someField.type).toEqual('Bytes');

          const someFieldValue = {
            __type: 'Bytes',
            base64: 'bytesContent',
          };

          const createResult = await apolloClient.mutate({
            mutation: gql`
              mutation CreateSomeObject($fields: CreateSomeClassFieldsInput) {
                createSomeClass(input: { fields: $fields }) {
                  someClass {
                    id
                  }
                }
              }
            `,
            variables: {
              fields: {
                someField: someFieldValue,
              },
            },
          });

          const getResult = await apolloClient.query({
            query: gql`
              query GetSomeObject($id: ID!) {
                someClass(id: $id) {
                  someField
                }
              }
            `,
            variables: {
              id: createResult.data.createSomeClass.someClass.id,
            },
          });

          expect(getResult.data.someClass.someField).toEqual(someFieldValue.base64);

          const updatedSomeFieldValue = {
            __type: 'Bytes',
            base64: 'newBytesContent',
          };

          const updatedResult = await apolloClient.mutate({
            mutation: gql`
              mutation UpdateSomeObject($id: ID!, $fields: UpdateSomeClassFieldsInput) {
                updateSomeClass(input: { id: $id, fields: $fields }) {
                  someClass {
                    updatedAt
                  }
                }
              }
            `,
            variables: {
              id: createResult.data.createSomeClass.someClass.id,
              fields: {
                someField: updatedSomeFieldValue,
              },
            },
          });

          const { updatedAt } = updatedResult.data.updateSomeClass.someClass;
          expect(updatedAt).toBeDefined();

          const findResult = await apolloClient.query({
            query: gql`
              query FindSomeObject($where: SomeClassWhereInput!) {
                someClasses(where: $where) {
                  edges {
                    node {
                      id
                    }
                  }
                }
              }
            `,
            variables: {
              where: {
                someField: {
                  equalTo: updatedSomeFieldValue.base64,
                },
              },
            },
          });
          const findResults = findResult.data.someClasses.edges;
          expect(findResults.length).toBe(1);
          expect(findResults[0].node.id).toBe(createResult.data.createSomeClass.someClass.id);
        });
      });

      describe('Special Classes', () => {
        it('should support User class', async () => {
          const user = new Parse.User();
          user.setUsername('user1');
          user.setPassword('user1');
          const acl = new Parse.ACL();
          acl.setPublicReadAccess(true);
          user.setACL(acl);
          await user.signUp();

          await parseGraphQLServer.parseGraphQLSchema.schemaCache.clear();

          const getResult = await apolloClient.query({
            query: gql`
              query GetSomeObject($id: ID!) {
                get: user(id: $id) {
                  objectId
                }
              }
            `,
            variables: {
              id: user.id,
            },
          });

          expect(getResult.data.get.objectId).toEqual(user.id);
        });

        it('should support Installation class', async () => {
          const installation = new Parse.Installation();
          await installation.save({
            deviceType: 'foo',
          });

          await parseGraphQLServer.parseGraphQLSchema.schemaCache.clear();

          const getResult = await apolloClient.query({
            query: gql`
              query GetSomeObject($id: ID!) {
                get: installation(id: $id) {
                  objectId
                }
              }
            `,
            variables: {
              id: installation.id,
            },
          });

          expect(getResult.data.get.objectId).toEqual(installation.id);
        });

        it('should support Role class', async () => {
          const roleACL = new Parse.ACL();
          roleACL.setPublicReadAccess(true);
          const role = new Parse.Role('MyRole', roleACL);
          await role.save();

          await parseGraphQLServer.parseGraphQLSchema.schemaCache.clear();

          const getResult = await apolloClient.query({
            query: gql`
              query GetSomeObject($id: ID!) {
                get: role(id: $id) {
                  objectId
                }
              }
            `,
            variables: {
              id: role.id,
            },
          });

          expect(getResult.data.get.objectId).toEqual(role.id);
        });

        it('should support Session class', async () => {
          const user = new Parse.User();
          user.setUsername('user1');
          user.setPassword('user1');
          await user.signUp();

          await parseGraphQLServer.parseGraphQLSchema.schemaCache.clear();

          const session = await Parse.Session.current();
          const getResult = await apolloClient.query({
            query: gql`
              query GetSomeObject($id: ID!) {
                get: session(id: $id) {
                  id
                  objectId
                }
              }
            `,
            variables: {
              id: session.id,
            },
            context: {
              headers: {
                'X-Parse-Session-Token': session.getSessionToken(),
              },
            },
          });

          expect(getResult.data.get.objectId).toEqual(session.id);
        });

        it('should support Product class', async () => {
          const Product = Parse.Object.extend('_Product');
          const product = new Product();
          await product.save(
            {
              productIdentifier: 'foo',
              icon: new Parse.File('icon', ['foo']),
              order: 1,
              title: 'Foo',
              subtitle: 'My product',
            },
            { useMasterKey: true }
          );

          await parseGraphQLServer.parseGraphQLSchema.schemaCache.clear();

          const getResult = await apolloClient.query({
            query: gql`
              query GetSomeObject($id: ID!) {
                get: product(id: $id) {
                  objectId
                }
              }
            `,
            variables: {
              id: product.id,
            },
            context: {
              headers: {
                'X-Parse-Master-Key': 'test',
              },
            },
          });

          expect(getResult.data.get.objectId).toEqual(product.id);
        });
      });
    });
  });

  describe('Custom API', () => {
    describe('SDL based', () => {
      let httpServer;
      const headers = {
        'X-Parse-Application-Id': 'test',
        'X-Parse-Javascript-Key': 'test',
      };
      let apolloClient;
      beforeEach(async () => {
        const expressApp = express();
        httpServer = http.createServer(expressApp);
        parseGraphQLServer = new ParseGraphQLServer(parseServer, {
          graphQLPath: '/graphql',
          graphQLCustomTypeDefs: gql`
            extend type Query {
              hello: String @resolve
              hello2: String @resolve(to: "hello")
              userEcho(user: CreateUserFieldsInput!): User! @resolve
              hello3: String! @mock(with: "Hello world!")
              hello4: User! @mock(with: { username: "somefolk" })
            }
          `,
        });
        parseGraphQLServer.applyGraphQL(expressApp);
        await new Promise(resolve => httpServer.listen({ port: 13377 }, resolve));
        const httpLink = createUploadLink({
          uri: 'http://localhost:13377/graphql',
          fetch,
          headers,
        });
        apolloClient = new ApolloClient({
          link: httpLink,
          cache: new InMemoryCache(),
          defaultOptions: {
            query: {
              fetchPolicy: 'no-cache',
            },
          },
        });
      });

      afterEach(async () => {
        await httpServer.close();
      });

      it('can resolve a custom query using default function name', async () => {
        Parse.Cloud.define('hello', async () => {
          return 'Hello world!';
        });

        const result = await apolloClient.query({
          query: gql`
            query Hello {
              hello
            }
          `,
        });

        expect(result.data.hello).toEqual('Hello world!');
      });

      it('can resolve a custom query using function name set by "to" argument', async () => {
        Parse.Cloud.define('hello', async () => {
          return 'Hello world!';
        });

        const result = await apolloClient.query({
          query: gql`
            query Hello {
              hello2
            }
          `,
        });

        expect(result.data.hello2).toEqual('Hello world!');
      });

      it('order option should continue working', async () => {
        const schemaController = await parseServer.config.databaseController.loadSchema();

        await schemaController.addClassIfNotExists('SuperCar', {
          engine: { type: 'String' },
          doors: { type: 'Number' },
          price: { type: 'String' },
          mileage: { type: 'Number' },
        });

        await new Parse.Object('SuperCar').save({
          engine: 'petrol',
          doors: 3,
          price: '£7500',
          mileage: 0,
        });

        await new Parse.Object('SuperCar').save({
          engine: 'petrol',
          doors: 3,
          price: '£7500',
          mileage: 10000,
        });

        await Promise.all([
          parseGraphQLServer.parseGraphQLController.cacheController.graphQL.clear(),
          parseGraphQLServer.parseGraphQLSchema.schemaCache.clear(),
        ]);

        await expectAsync(
          apolloClient.query({
            query: gql`
              query FindSuperCar {
                superCars(order: [mileage_ASC]) {
                  edges {
                    node {
                      id
                    }
                  }
                }
              }
            `,
          })
        ).toBeResolved();
      });
    });

    describe('GraphQL Schema Based', () => {
      let httpServer;
      const headers = {
        'X-Parse-Application-Id': 'test',
        'X-Parse-Javascript-Key': 'test',
      };
      let apolloClient;

      beforeEach(async () => {
        const expressApp = express();
        httpServer = http.createServer(expressApp);
        const TypeEnum = new GraphQLEnumType({
          name: 'TypeEnum',
          values: {
            human: { value: 'human' },
            robot: { value: 'robot' },
          },
        });
        const TypeEnumWhereInput = new GraphQLInputObjectType({
          name: 'TypeEnumWhereInput',
          fields: {
            equalTo: { type: TypeEnum },
          },
        });
        const SomeClass2WhereInput = new GraphQLInputObjectType({
          name: 'SomeClass2WhereInput',
          fields: {
            type: { type: TypeEnumWhereInput },
          },
        });
        const SomeClassType = new GraphQLObjectType({
            name: 'SomeClass',
            fields: {
              nameUpperCase: {
                type: new GraphQLNonNull(GraphQLString),
                resolve: p => p.name.toUpperCase(),
              },
              type: { type: TypeEnum },
              language: {
                type: new GraphQLEnumType({
                  name: 'LanguageEnum',
                  values: {
                    fr: { value: 'fr' },
                    en: { value: 'en' },
                  },
                }),
                resolve: () => 'fr',
              },
            },
          }),
          parseGraphQLServer = new ParseGraphQLServer(parseServer, {
            graphQLPath: '/graphql',
            graphQLCustomTypeDefs: new GraphQLSchema({
              query: new GraphQLObjectType({
                name: 'Query',
                fields: {
                  customQuery: {
                    type: new GraphQLNonNull(GraphQLString),
                    args: {
                      message: { type: new GraphQLNonNull(GraphQLString) },
                    },
                    resolve: (p, { message }) => message,
                  },
                  errorQuery: {
                    type: new GraphQLNonNull(GraphQLString),
                    resolve: () => {
                      throw new Error('A test error');
                    },
                  },
                  customQueryWithAutoTypeReturn: {
                    type: SomeClassType,
                    args: {
                      id: { type: new GraphQLNonNull(GraphQLString) },
                    },
                    resolve: async (p, { id }) => {
                      const obj = new Parse.Object('SomeClass');
                      obj.id = id;
                      await obj.fetch();
                      return obj.toJSON();
                    },
                  },
                  customQueryWithAutoTypeReturnList: {
                    type: new GraphQLList(SomeClassType),
                    args: {
                      id: { type: new GraphQLNonNull(GraphQLString) },
                    },
                    resolve: async (p, { id }) => {
                      const obj = new Parse.Object('SomeClass');
                      obj.id = id;
                      await obj.fetch();
                      return [obj.toJSON(), obj.toJSON(), obj.toJSON()];
                    },
                  },
                },
              }),
              types: [
                new GraphQLInputObjectType({
                  name: 'CreateSomeClassFieldsInput',
                  fields: {
                    type: { type: TypeEnum },
                  },
                }),
                new GraphQLInputObjectType({
                  name: 'UpdateSomeClassFieldsInput',
                  fields: {
                    type: { type: TypeEnum },
                  },
                }),
                // Enhanced where input with a extended enum
                new GraphQLInputObjectType({
                  name: 'SomeClassWhereInput',
                  fields: {
                    type: {
                      type: TypeEnumWhereInput,
                    },
                  },
                }),
                SomeClassType,
                SomeClass2WhereInput,
              ],
            }),
          });

        parseGraphQLServer.applyGraphQL(expressApp);
        await new Promise(resolve => httpServer.listen({ port: 13377 }, resolve));
        const httpLink = createUploadLink({
          uri: 'http://localhost:13377/graphql',
          fetch,
          headers,
        });
        apolloClient = new ApolloClient({
          link: httpLink,
          cache: new InMemoryCache(),
          defaultOptions: {
            query: {
              fetchPolicy: 'no-cache',
            },
          },
        });
      });

      afterEach(async () => {
        await httpServer.close();
      });

      it('can resolve a custom query', async () => {
        const result = await apolloClient.query({
          variables: { message: 'hello' },
          query: gql`
            query CustomQuery($message: String!) {
              customQuery(message: $message)
            }
          `,
        });
        expect(result.data.customQuery).toEqual('hello');
      });

      it('can forward original error of a custom query', async () => {
        await expectAsync(
          apolloClient.query({
            query: gql`
              query ErrorQuery {
                errorQuery
              }
            `,
          })
        ).toBeRejectedWithError('A test error');
      });

      it('can resolve a custom query with auto type return', async () => {
        const obj = new Parse.Object('SomeClass');
        await obj.save({ name: 'aname', type: 'robot' });
        await parseGraphQLServer.parseGraphQLSchema.schemaCache.clear();
        const result = await apolloClient.query({
          variables: { id: obj.id },
          query: gql`
            query CustomQuery($id: String!) {
              customQueryWithAutoTypeReturn(id: $id) {
                objectId
                nameUpperCase
                name
                type
              }
            }
          `,
        });
        expect(result.data.customQueryWithAutoTypeReturn.objectId).toEqual(obj.id);
        expect(result.data.customQueryWithAutoTypeReturn.name).toEqual('aname');
        expect(result.data.customQueryWithAutoTypeReturn.nameUpperCase).toEqual('ANAME');
        expect(result.data.customQueryWithAutoTypeReturn.type).toEqual('robot');
      });

      it('can resolve a custom query with auto type list return', async () => {
        const obj = new Parse.Object('SomeClass');
        await obj.save({ name: 'aname', type: 'robot' });
        await parseGraphQLServer.parseGraphQLSchema.schemaCache.clear();
        const result = await apolloClient.query({
          variables: { id: obj.id },
          query: gql`
            query CustomQuery($id: String!) {
              customQueryWithAutoTypeReturnList(id: $id) {
                id
                objectId
                nameUpperCase
                name
                type
              }
            }
          `,
        });
        result.data.customQueryWithAutoTypeReturnList.forEach(rObj => {
          expect(rObj.objectId).toBeDefined();
          expect(rObj.objectId).toEqual(obj.id);
          expect(rObj.name).toEqual('aname');
          expect(rObj.nameUpperCase).toEqual('ANAME');
          expect(rObj.type).toEqual('robot');
        });
      });

      it('can resolve a stacked query with same where variables on overloaded where input', async () => {
        const objPointer = new Parse.Object('SomeClass2');
        await objPointer.save({ name: 'aname', type: 'robot' });
        const obj = new Parse.Object('SomeClass');
        await obj.save({ name: 'aname', type: 'robot', pointer: objPointer });
        await parseGraphQLServer.parseGraphQLSchema.schemaCache.clear();
        const result = await apolloClient.query({
          variables: { where: { OR: [{ pointer: { have: { objectId: { exists: true } } } }] } },
          query: gql`
            query someQuery($where: SomeClassWhereInput!) {
              q1: someClasses(where: $where) {
                edges {
                  node {
                    id
                  }
                }
              }
              q2: someClasses(where: $where) {
                edges {
                  node {
                    id
                  }
                }
              }
            }
          `,
        });
        expect(result.data.q1.edges.length).toEqual(1);
        expect(result.data.q2.edges.length).toEqual(1);
        expect(result.data.q1.edges[0].node.id).toEqual(result.data.q2.edges[0].node.id);
      });

      it('can resolve a custom extend type', async () => {
        const obj = new Parse.Object('SomeClass');
        await obj.save({ name: 'aname', type: 'robot' });
        await parseGraphQLServer.parseGraphQLSchema.schemaCache.clear();
        const result = await apolloClient.query({
          variables: { id: obj.id },
          query: gql`
            query someClass($id: ID!) {
              someClass(id: $id) {
                nameUpperCase
                language
                type
              }
            }
          `,
        });
        expect(result.data.someClass.nameUpperCase).toEqual('ANAME');
        expect(result.data.someClass.language).toEqual('fr');
        expect(result.data.someClass.type).toEqual('robot');

        const result2 = await apolloClient.query({
          variables: { id: obj.id },
          query: gql`
            query someClass($id: ID!) {
              someClass(id: $id) {
                name
                language
              }
            }
          `,
        });
        expect(result2.data.someClass.name).toEqual('aname');
        expect(result.data.someClass.language).toEqual('fr');
        const result3 = await apolloClient.mutate({
          variables: { id: obj.id, name: 'anewname', type: 'human' },
          mutation: gql`
            mutation someClass($id: ID!, $name: String!, $type: TypeEnum!) {
              updateSomeClass(input: { id: $id, fields: { name: $name, type: $type } }) {
                someClass {
                  nameUpperCase
                  type
                }
              }
            }
          `,
        });
        expect(result3.data.updateSomeClass.someClass.nameUpperCase).toEqual('ANEWNAME');
        expect(result3.data.updateSomeClass.someClass.type).toEqual('human');
      });
    });
    describe('Async Function Based Merge', () => {
      let httpServer;
      const headers = {
        'X-Parse-Application-Id': 'test',
        'X-Parse-Javascript-Key': 'test',
      };
      let apolloClient;

      beforeEach(async () => {
        if (!httpServer) {
          const expressApp = express();
          httpServer = http.createServer(expressApp);
          parseGraphQLServer = new ParseGraphQLServer(parseServer, {
            graphQLPath: '/graphql',
            graphQLCustomTypeDefs: ({ autoSchema }) => mergeSchemas({ schemas: [autoSchema] }),
          });

          parseGraphQLServer.applyGraphQL(expressApp);
          await new Promise(resolve => httpServer.listen({ port: 13377 }, resolve));
          const httpLink = createUploadLink({
            uri: 'http://localhost:13377/graphql',
            fetch,
            headers,
          });
          apolloClient = new ApolloClient({
            link: httpLink,
            cache: new InMemoryCache(),
            defaultOptions: {
              query: {
                fetchPolicy: 'no-cache',
              },
            },
          });
        }
      });

      afterAll(async () => {
        await httpServer.close();
      });

      it('can resolve a query', async () => {
        const result = await apolloClient.query({
          query: gql`
            query Health {
              health
            }
          `,
        });
        expect(result.data.health).toEqual(true);
      });
    });
  });
});<|MERGE_RESOLUTION|>--- conflicted
+++ resolved
@@ -132,14 +132,6 @@
 
     it("should return schema and context with req's info, config and auth", async () => {
       const options = await parseGraphQLServer._getGraphQLOptions();
-<<<<<<< HEAD
-      expect(new options.fetchApi.Body().options).toEqual({
-        formDataLimits: {
-          fileSize: 20971520,
-        },
-      });
-=======
->>>>>>> 33559528
       expect(options.schema).toEqual(parseGraphQLServer.parseGraphQLSchema.graphQLSchema);
       const contextResponse = await options.context({ req, res });
       expect(contextResponse.info).toEqual(req.info);
@@ -9557,7 +9549,6 @@
           }
         });
 
-<<<<<<< HEAD
         it('should support file upload for on fly creation through pointer and relation', async () => {
           parseServer = await global.reconfigureServer({
             publicServerURL: 'http://localhost:13377/parse',
@@ -9568,9 +9559,6 @@
           schema.addRelation('someRelationField', 'SomeClass');
           await schema.save();
 
-=======
-        it('should not upload if file is too large', async () => {
->>>>>>> 33559528
           const body = new FormData();
           body.append(
             'operations',
@@ -9657,7 +9645,6 @@
           });
           expect(res.status).toEqual(200);
           const result = await res.json();
-          console.log(result);
           expect(result.data.createSomeClass.someClass.someFileField.name).toEqual(
             jasmine.stringMatching(/_someFileField.txt$/)
           );
@@ -9670,13 +9657,6 @@
         });
 
         it('should not upload if file is too large', async () => {
-          parseGraphQLServer.parseServer.config.maxUploadSize = '1kb';
-          const options = await parseGraphQLServer._getGraphQLOptions();
-          expect(new options.fetchApi.Body().options).toEqual({
-            formDataLimits: {
-              fileSize: 1024,
-            },
-          });
           const body = new FormData();
           body.append(
             'operations',
@@ -9715,15 +9695,10 @@
             body,
           });
           const result = JSON.parse(await res.text());
-<<<<<<< HEAD
-          expect(res.status).toEqual(413);
-          expect(result.errors[0].message).toEqual('File size limit exceeded: 1024 bytes');
-=======
           expect(res.status).toEqual(200);
           expect(result.errors[0].message).toEqual(
             'File truncated as it exceeds the 1024 byte size limit.'
           );
->>>>>>> 33559528
         });
 
         it('should support object values', async () => {
