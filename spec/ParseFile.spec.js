--- conflicted
+++ resolved
@@ -866,16 +866,7 @@
   describe('file upload configuration', () => {
     it('allows file upload only for authenticated user by default', async () => {
       await reconfigureServer({
-<<<<<<< HEAD
-        fileUpload: {
-          enableForPublic: Definitions.FileUploadOptions.enableForPublic.default,
-          enableForAnonymousUser: Definitions.FileUploadOptions.enableForAnonymousUser.default,
-          enableForAuthenticatedUser:
-            Definitions.FileUploadOptions.enableForAuthenticatedUser.default,
-        },
-=======
         fileUpload: {},
->>>>>>> e08618e3
       });
       let file = new Parse.File('hello.txt', data, 'text/plain');
       await expectAsync(file.save()).toBeRejectedWith(
@@ -1021,10 +1012,6 @@
     });
 
     it('rejects invalid fileUpload configuration', async () => {
-<<<<<<< HEAD
-      const invalidConfigs = [{ fileUpload: [] }, { fileUpload: 1 }, { fileUpload: 'string' }];
-      const validConfigs = [{ fileUpload: {} }, { fileUpload: null }, { fileUpload: undefined }];
-=======
       const invalidConfigs = [
         { fileUpload: undefined },
         { fileUpload: null },
@@ -1033,7 +1020,6 @@
         { fileUpload: 'string' },
       ];
       const validConfigs = [{ fileUpload: {} }];
->>>>>>> e08618e3
       const keys = ['enableForPublic', 'enableForAnonymousUser', 'enableForAuthenticatedUser'];
       const invalidValues = [[], {}, 1, 'string', null];
       const validValues = [undefined, true, false];
