--- conflicted
+++ resolved
@@ -430,21 +430,13 @@
   if (foundUser) {
     user = Parse.User.fromJSON({ className: '_User', ...foundUser });
     // Find the user by session and current object id
-<<<<<<< HEAD
-    // Only pass user if it's the current one or master key
-=======
     // Only pass user if it's the current one or master key with provided user
->>>>>>> 394f42b5
   } else if (
     (req.auth &&
       req.auth.user &&
       typeof req.getUserId === 'function' &&
       req.getUserId() === req.auth.user.id) ||
-<<<<<<< HEAD
-    (req.auth && req.auth.isMaster)
-=======
     (req.auth && req.auth.isMaster && typeof req.getUserId === 'function' && req.getUserId())
->>>>>>> 394f42b5
   ) {
     user = new Parse.User();
     user.id = req.auth.isMaster ? req.getUserId() : req.auth.user.id;
