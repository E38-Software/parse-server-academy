/*eslint no-unused-vars: "off"*/

/**
 * @interface ParseAuthResponse
<<<<<<< HEAD
 * @property {Boolean} [doNotSave] If true, Parse Server will do not save provided authData.
=======
 * @property {Boolean} [doNotSave] If true, Parse Server will not save provided authData.
>>>>>>> 748f68f5
 * @property {Object} [response] If set, Parse Server will send the provided response to the client under authDataResponse
 * @property {Object} [save] If set, Parse Server will save the object provided into this key, instead of client provided authData
 */

/**
 * AuthPolicy
 * default: can be combined with ONE additional auth provider if additional configured on user
 * additional: could be only used with a default policy auth provider
 * solo: Will ignore ALL additional providers if additional configured on user
 * @typedef {"default" | "additional" | "solo"} AuthPolicy
 */

export class AuthAdapter {
  constructor() {
    /**
     * Usage policy
     * @type {AuthPolicy}
     */
    this.policy = 'default';
  }
  /**
   * @param appIds The specified app IDs in the configuration
   * @param {Object} authData The client provided authData
<<<<<<< HEAD
   * @param {Object} options Additional options
   * @param {Parse.Cloud.TriggerRequest} request
   * @param {Object} config
=======
   * @param {Object} options additional adapter options
   * @param {Parse.Cloud.TriggerRequest} request
>>>>>>> 748f68f5
   * @returns {(Promise<undefined|void>|void|undefined)} resolves or returns if the applicationId is valid
   */
  validateAppId(appIds, authData, options, request) {
    return Promise.resolve({});
  }

  /**
   * Legacy usage, if provided it will be triggered when authData related to this provider is touched (signup/update/login)
   * otherwise you should implement validateSetup, validateLogin and validateUpdate
   * @param {Object} authData The client provided authData
<<<<<<< HEAD
   * @param {Object} options Additional options
   * @param {Parse.Cloud.TriggerRequest} request
   * @param {Object} config Parse Server config object
   * @returns {Promise<ParseAuthResponse|void|undefined>}
   */
  validateAuthData(authData, options, request, config) {
    return Promise.resolve({});
  }

  /**
   * Triggered when user provide for the first time this auth provider
   * could be a register or the user adding a new auth service
   * @param {Object} authData The client provided authData
   * @param {Object} options Additional options
   * @param {Parse.Cloud.TriggerRequest} request
   * @param {Object} config Parse Server config object
   * @returns {Promise<ParseAuthResponse|void|undefined>}
   */
  validateSetUp(authData, options, req, user) {
    return Promise.resolve({});
  }

  /**
   * Triggered when user provide authData related to this provider
   * The user is not logged in and has already set this provider before
   * @param {Object} authData The client provided authData
   * @param {Object} options Additional options
   * @param {Parse.Cloud.TriggerRequest} request
   * @param {Object} config
   * @returns {Promise<ParseAuthResponse|void|undefined>}
   */
  validateLogin(authData, options, req, user) {
    return Promise.resolve({});
  }

  /**
   * Triggered when user provide authData related to this provider
   * the user is logged in and has already set this provider before
   * @param {Object} authData The client provided authData
   * @param {Object} options Additional options
   * @param {Parse.Cloud.TriggerRequest} request
   * @param {Object} config
   * @returns {Promise<ParseAuthResponse|void|undefined>}
   */
  validateUpdate(authData, options, req, user) {
=======
   * @param {Parse.Cloud.TriggerRequest} request
   * @param {Object} options additional adapter options
   * @returns {Promise<ParseAuthResponse|void|undefined>}
   */
  validateAuthData(authData, request, options) {
>>>>>>> 748f68f5
    return Promise.resolve({});
  }

  /**
<<<<<<< HEAD
   * Triggered in pre authentication process if needed (like webauthn, SMS OTP)
   * @param {Object} challengeData Data provided by the client
   * @param {(Object|undefined)} authData Auth data provided by the client, can be used for validation
   * @param {Object} options Additional options
   * @param {Parse.Cloud.TriggerRequest} request
   * @param {Object} config Parse Server config object
   * @returns {Promise<Object>} A promise that resolves, resolved value will be added to challenge response under challenge key
   */
  challenge(challengeData, authData, options, req, user) {
=======
   * Triggered when user provide for the first time this auth provider
   * could be a register or the user adding a new auth service
   * @param {Object} authData The client provided authData
   * @param {Parse.Cloud.TriggerRequest} request
   * @param {Object} options additional adapter options
   * @returns {Promise<ParseAuthResponse|void|undefined>}
   */
  validateSetUp(authData, req, options) {
>>>>>>> 748f68f5
    return Promise.resolve({});
  }

  /**
   * Triggered when user provide authData related to this provider
   * The user is not logged in and has already set this provider before
   * @param {Object} authData The client provided authData
   * @param {Parse.Cloud.TriggerRequest} request
   * @param {Object} options additional adapter options
   * @returns {Promise<ParseAuthResponse|void|undefined>}
   */
  validateLogin(authData, req, options) {
    return Promise.resolve({});
  }

  /**
   * Triggered when user provide authData related to this provider
   * the user is logged in and has already set this provider before
   * @param {Object} authData The client provided authData
   * @param {Object} options additional adapter options
   * @param {Parse.Cloud.TriggerRequest} request
   * @returns {Promise<ParseAuthResponse|void|undefined>}
   */
  validateUpdate(authData, req, options) {
    return Promise.resolve({});
  }

  /**
   * Triggered in pre authentication process if needed (like webauthn, SMS OTP)
   * @param {Object} challengeData Data provided by the client
   * @param {(Object|undefined)} authData Auth data provided by the client, can be used for validation
   * @param {Object} options additional adapter options
   * @param {Parse.Cloud.TriggerRequest} request
   * @returns {Promise<Object>} A promise that resolves, resolved value will be added to challenge response under challenge key
   */
  challenge(challengeData, authData, options, request) {
    return Promise.resolve({});
  }

  /**
   * Triggered when auth data is fetched
   * @param {Object} authData authData
   * @param {Object} options additional adapter options
   * @returns {Promise<Object>} Any overrides required to authData
   */
  afterFind(authData, options) {
    return Promise.resolve({});
  }

  /**
   * Triggered when the adapter is first attached to Parse Server
   * @param {Object} options Adapter Options
   */
  validateOptions(options) {
    /* */
  }
}

export default AuthAdapter;<|MERGE_RESOLUTION|>--- conflicted
+++ resolved
@@ -2,11 +2,7 @@
 
 /**
  * @interface ParseAuthResponse
-<<<<<<< HEAD
- * @property {Boolean} [doNotSave] If true, Parse Server will do not save provided authData.
-=======
  * @property {Boolean} [doNotSave] If true, Parse Server will not save provided authData.
->>>>>>> 748f68f5
  * @property {Object} [response] If set, Parse Server will send the provided response to the client under authDataResponse
  * @property {Object} [save] If set, Parse Server will save the object provided into this key, instead of client provided authData
  */
@@ -30,14 +26,8 @@
   /**
    * @param appIds The specified app IDs in the configuration
    * @param {Object} authData The client provided authData
-<<<<<<< HEAD
-   * @param {Object} options Additional options
-   * @param {Parse.Cloud.TriggerRequest} request
-   * @param {Object} config
-=======
    * @param {Object} options additional adapter options
    * @param {Parse.Cloud.TriggerRequest} request
->>>>>>> 748f68f5
    * @returns {(Promise<undefined|void>|void|undefined)} resolves or returns if the applicationId is valid
    */
   validateAppId(appIds, authData, options, request) {
@@ -48,74 +38,15 @@
    * Legacy usage, if provided it will be triggered when authData related to this provider is touched (signup/update/login)
    * otherwise you should implement validateSetup, validateLogin and validateUpdate
    * @param {Object} authData The client provided authData
-<<<<<<< HEAD
-   * @param {Object} options Additional options
-   * @param {Parse.Cloud.TriggerRequest} request
-   * @param {Object} config Parse Server config object
-   * @returns {Promise<ParseAuthResponse|void|undefined>}
-   */
-  validateAuthData(authData, options, request, config) {
-    return Promise.resolve({});
-  }
-
-  /**
-   * Triggered when user provide for the first time this auth provider
-   * could be a register or the user adding a new auth service
-   * @param {Object} authData The client provided authData
-   * @param {Object} options Additional options
-   * @param {Parse.Cloud.TriggerRequest} request
-   * @param {Object} config Parse Server config object
-   * @returns {Promise<ParseAuthResponse|void|undefined>}
-   */
-  validateSetUp(authData, options, req, user) {
-    return Promise.resolve({});
-  }
-
-  /**
-   * Triggered when user provide authData related to this provider
-   * The user is not logged in and has already set this provider before
-   * @param {Object} authData The client provided authData
-   * @param {Object} options Additional options
-   * @param {Parse.Cloud.TriggerRequest} request
-   * @param {Object} config
-   * @returns {Promise<ParseAuthResponse|void|undefined>}
-   */
-  validateLogin(authData, options, req, user) {
-    return Promise.resolve({});
-  }
-
-  /**
-   * Triggered when user provide authData related to this provider
-   * the user is logged in and has already set this provider before
-   * @param {Object} authData The client provided authData
-   * @param {Object} options Additional options
-   * @param {Parse.Cloud.TriggerRequest} request
-   * @param {Object} config
-   * @returns {Promise<ParseAuthResponse|void|undefined>}
-   */
-  validateUpdate(authData, options, req, user) {
-=======
    * @param {Parse.Cloud.TriggerRequest} request
    * @param {Object} options additional adapter options
    * @returns {Promise<ParseAuthResponse|void|undefined>}
    */
   validateAuthData(authData, request, options) {
->>>>>>> 748f68f5
     return Promise.resolve({});
   }
 
   /**
-<<<<<<< HEAD
-   * Triggered in pre authentication process if needed (like webauthn, SMS OTP)
-   * @param {Object} challengeData Data provided by the client
-   * @param {(Object|undefined)} authData Auth data provided by the client, can be used for validation
-   * @param {Object} options Additional options
-   * @param {Parse.Cloud.TriggerRequest} request
-   * @param {Object} config Parse Server config object
-   * @returns {Promise<Object>} A promise that resolves, resolved value will be added to challenge response under challenge key
-   */
-  challenge(challengeData, authData, options, req, user) {
-=======
    * Triggered when user provide for the first time this auth provider
    * could be a register or the user adding a new auth service
    * @param {Object} authData The client provided authData
@@ -124,7 +55,6 @@
    * @returns {Promise<ParseAuthResponse|void|undefined>}
    */
   validateSetUp(authData, req, options) {
->>>>>>> 748f68f5
     return Promise.resolve({});
   }
 
