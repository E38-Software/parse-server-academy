--- conflicted
+++ resolved
@@ -45,23 +45,12 @@
   parseClasses
 ) => {
   const options = {};
-<<<<<<< HEAD
-  if (
-    !needToGetAllKeys(
-      parseClasses.find(({ className: parseClassName }) => className === parseClassName).fields,
-      keys,
-      parseClasses
-    )
-  ) {
-    options.keys = keys;
-=======
   try {
     if (!needToGetAllKeys(parseClasses[className].fields, keys, parseClasses)) {
       options.keys = keys;
     }
   } catch (e) {
     console.log(e);
->>>>>>> 4d5d935d
   }
   if (include) {
     options.include = include;
