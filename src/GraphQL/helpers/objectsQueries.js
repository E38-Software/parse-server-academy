--- conflicted
+++ resolved
@@ -3,11 +3,7 @@
 import rest from '../../rest';
 import { transformQueryInputToParse } from '../transformers/query';
 
-<<<<<<< HEAD
-const hasCustomField = (fields, keys) =>
-=======
 const needToGetAllKeys = (fields, keys) =>
->>>>>>> 9d7da581
   keys
     ? !!keys.split(',').find(keyName => !fields[keyName.split('.')[0]])
     : true;
@@ -25,11 +21,7 @@
   parseClass
 ) => {
   const options = {};
-<<<<<<< HEAD
-  if (keys && !hasCustomField(parseClass.fields, keys)) {
-=======
   if (!needToGetAllKeys(parseClass.fields, keys)) {
->>>>>>> 9d7da581
     options.keys = keys;
   }
   if (include) {
@@ -148,12 +140,7 @@
         options.limit = config.maxLimit;
       }
       if (
-<<<<<<< HEAD
-        keys &&
-        !hasCustomField(
-=======
         !needToGetAllKeys(
->>>>>>> 9d7da581
           parseClasses.find(
             ({ className: parseClassName }) => className === parseClassName
           ).fields,
@@ -339,8 +326,4 @@
   };
 };
 
-<<<<<<< HEAD
-export { getObject, findObjects, calculateSkipAndLimit, hasCustomField };
-=======
-export { getObject, findObjects, calculateSkipAndLimit, needToGetAllKeys };
->>>>>>> 9d7da581
+export { getObject, findObjects, calculateSkipAndLimit, needToGetAllKeys };