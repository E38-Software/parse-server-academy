--- conflicted
+++ resolved
@@ -45,13 +45,8 @@
             fields[field] = transformers.polygon(fields[field]);
             break;
           case inputTypeField.type === defaultGraphQLTypes.FILE_INPUT:
-<<<<<<< HEAD
-            // fields are a deepcopy, but we can't deepcopy a stream so
-            // we use the original fields from the graphql request
-=======
             // We need to use the originalFields to handle the file upload
             // since fields are a deepcopy and do not keep the file object
->>>>>>> 4a16f8cb
             fields[field] = await transformers.file(originalFields[field], req);
             break;
           case parseClass.fields[field].type === 'Relation':
@@ -168,17 +163,11 @@
     if (value.createAndAdd) {
       nestedObjectsToAdd = (
         await Promise.all(
-<<<<<<< HEAD
-          value.createAndAdd.map(async input => {
-            const parseFields = await transformTypes('create', deepcopy(input), {
-=======
           value.createAndAdd.map(async (input, i) => {
             const parseFields = await transformTypes('create', input, {
->>>>>>> 4a16f8cb
               className: targetClass,
               originalFields: originalValue.createAndAdd[i],
               parseGraphQLSchema,
-              originalFields: input || {},
               req: { config, auth, info },
             });
             return objectsMutations.createObject(targetClass, parseFields, config, auth, info);
@@ -247,11 +236,7 @@
       const parseFields = await transformTypes('create', deepcopy(value.createAndLink), {
         className: targetClass,
         parseGraphQLSchema,
-<<<<<<< HEAD
-        originalFields: value.createAndLink || {},
-=======
         originalFields: originalValue.createAndLink,
->>>>>>> 4a16f8cb
         req: { config, auth, info },
       });
       nestedObjectToAdd = await objectsMutations.createObject(
