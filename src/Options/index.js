// @flow
import { AnalyticsAdapter } from '../Adapters/Analytics/AnalyticsAdapter';
import { CacheAdapter } from '../Adapters/Cache/CacheAdapter';
import { MailAdapter } from '../Adapters/Email/MailAdapter';
import { FilesAdapter } from '../Adapters/Files/FilesAdapter';
import { LoggerAdapter } from '../Adapters/Logger/LoggerAdapter';
import { PubSubAdapter } from '../Adapters/PubSub/PubSubAdapter';
import { StorageAdapter } from '../Adapters/Storage/StorageAdapter';
import { WSSAdapter } from '../Adapters/WebSocketServer/WSSAdapter';
import { CheckGroup } from '../Security/CheckGroup';

export interface SchemaOptions {
  /* Rest representation on Parse.Schema https://docs.parseplatform.org/rest/guide/#adding-a-schema
  :DEFAULT: [] */
  definitions: any;
  /* Is true if Parse Server should exit if schema update fail.
  :DEFAULT: false */
  strict: ?boolean;
  /* Is true if Parse Server should delete any fields not defined in a schema definition. This should only be used during development.
  :DEFAULT: false */
  deleteExtraFields: ?boolean;
  /* Is true if Parse Server should recreate any fields that are different between the current database schema and theschema definition. This should only be used during development.
  :DEFAULT: false */
  recreateModifiedFields: ?boolean;
  /* Is true if Parse Server will reject any attempts to modify the schema while the server is running.
  :DEFAULT: false */
  lockSchemas: ?boolean;
  /* Execute a callback before running schema migrations. */
  beforeMigration: ?() => void | Promise<void>;
  /* Execute a callback after running schema migrations. */
  afterMigration: ?() => void | Promise<void>;
}

type Adapter<T> = string | any | T;
type NumberOrBoolean = number | boolean;
type NumberOrString = number | string;
type ProtectedFields = any;
type RequestKeywordDenylist = {
  key: string | any,
  value: any,
};

export interface ParseServerOptions {
  /* Your Parse Application ID
  :ENV: PARSE_SERVER_APPLICATION_ID */
  appId: string;
  /* Your Parse Master Key */
  masterKey: string;
  /* (Optional) The maintenance key is used for modifying internal fields of Parse Server.<br><br>⚠️ This key is not intended to be used as part of a regular operation of Parse Server. This key is intended to conduct out-of-band changes such as one-time migrations or data correction tasks. Internal fields are not officially documented and may change at any time without publication in release changelogs. We strongly advice not to rely on internal fields as part of your regular operation and to investigate the implications of any planned changes *directly in the source code* of your current version of Parse Server. */
  maintenanceKey: string;
  /* URL to your parse server with http:// or https://.
  :ENV: PARSE_SERVER_URL */
  serverURL: string;
  /* (Optional) Restricts the use of master key permissions to a list of IP addresses.<br><br>This option accepts a list of single IP addresses, for example:<br>`['10.0.0.1', '10.0.0.2']`<br><br>You can also use CIDR notation to specify an IP address range, for example:<br>`['10.0.1.0/24']`<br><br>Special cases:<br>- Setting an empty array `[]` means that `masterKey` cannot be used even in Parse Server Cloud Code.<br>- Setting `['0.0.0.0/0']` means disabling the filter and the master key can be used from any IP address.<br><br>To connect Parse Dashboard from a different server requires to add the IP address of the server that hosts Parse Dashboard because Parse Dashboard uses the master key.<br><br>Defaults to `['127.0.0.1', '::1']` which means that only `localhost`, the server itself, is allowed to use the master key.
  :DEFAULT: ["127.0.0.1","::1"] */
  masterKeyIps: ?(string[]);
  /* (Optional) Restricts the use of maintenance key permissions to a list of IP addresses.<br><br>This option accepts a list of single IP addresses, for example:<br>`['10.0.0.1', '10.0.0.2']`<br><br>You can also use CIDR notation to specify an IP address range, for example:<br>`['10.0.1.0/24']`<br><br>Special cases:<br>- Setting an empty array `[]` means that `maintenanceKey` cannot be used even in Parse Server Cloud Code.<br>- Setting `['0.0.0.0/0']` means disabling the filter and the maintenance key can be used from any IP address.<br><br>Defaults to `['127.0.0.1', '::1']` which means that only `localhost`, the server itself, is allowed to use the maintenance key.
  :DEFAULT: ["127.0.0.1","::1"]  */
  maintenanceKeyIps: ?(string[]);
  /* Sets the app name */
  appName: ?string;
  /* Add headers to Access-Control-Allow-Headers */
  allowHeaders: ?(string[]);
  /* Sets the origin to Access-Control-Allow-Origin */
  allowOrigin: ?string;
  /* Adapter module for the analytics */
  analyticsAdapter: ?Adapter<AnalyticsAdapter>;
  /* Adapter module for the files sub-system */
  filesAdapter: ?Adapter<FilesAdapter>;
  /* Configuration for push, as stringified JSON. See http://docs.parseplatform.org/parse-server/guide/#push-notifications */
  push: ?any;
  /* Configuration for push scheduling, defaults to false.
  :DEFAULT: false */
  scheduledPush: ?boolean;
  /* Adapter module for the logging sub-system */
  loggerAdapter: ?Adapter<LoggerAdapter>;
  /* Log as structured JSON objects
  :ENV: JSON_LOGS */
  jsonLogs: ?boolean;
  /* Folder for the logs (defaults to './logs'); set to null to disable file based logging
  :ENV: PARSE_SERVER_LOGS_FOLDER
  :DEFAULT: ./logs */
  logsFolder: ?string;
  /* Set the logging to verbose
  :ENV: VERBOSE */
  verbose: ?boolean;
  /* Sets the level for logs */
  logLevel: ?string;
  /* (Optional) Overrides the log levels used internally by Parse Server to log events.
  :DEFAULT: {} */
  logLevels: ?LogLevels;
  /* Maximum number of logs to keep. If not set, no logs will be removed. This can be a number of files or number of days. If using days, add 'd' as the suffix. (default: null) */
  maxLogFiles: ?NumberOrString;
  /* Disables console output
  :ENV: SILENT */
  silent: ?boolean;
  /* The full URI to your database. Supported databases are mongodb or postgres.
  :DEFAULT: mongodb://localhost:27017/parse */
  databaseURI: string;
  /* Options to pass to the database client
  :ENV: PARSE_SERVER_DATABASE_OPTIONS */
  databaseOptions: ?DatabaseOptions;
  /* Adapter module for the database; any options that are not explicitly described here are passed directly to the database client. */
  databaseAdapter: ?Adapter<StorageAdapter>;
  /* Disable case insensitivity (collation) on queries and indexes, needed if the you use mongodb serverless
  :ENV: PARSE_SERVER_DISABLE_DEFAULT_CASE_INSENSITIVITY */
  disableCaseInsensitivity: ?boolean;
  /* Force username and email to lowercase on create/update/login/signup. On queries client needs to ensure to send lowercase email/username
  :ENV: PARSE_SERVER_FORCE_EMAIL_AND_USERNAME_TO_LOWER_CASE */
  forceEmailAndUsernameToLowerCase: ?boolean;
  /* Full path to your cloud code main.js */
  cloud: ?string;
  /* A collection prefix for the classes
  :DEFAULT: '' */
  collectionPrefix: ?string;
  /* Key for iOS, MacOS, tvOS clients */
  clientKey: ?string;
  /* Key for the Javascript SDK */
  javascriptKey: ?string;
  /* Key for Unity and .Net SDK */
  dotNetKey: ?string;
  /* Key for encrypting your files
  :ENV: PARSE_SERVER_ENCRYPTION_KEY */
  encryptionKey: ?string;
  /* Key for REST calls
  :ENV: PARSE_SERVER_REST_API_KEY */
  restAPIKey: ?string;
  /* Read-only key, which has the same capabilities as MasterKey without writes */
  readOnlyMasterKey: ?string;
  /* Key sent with outgoing webhook calls */
  webhookKey: ?string;
  /* Key for your files */
  fileKey: ?string;
  /* Enable (or disable) the addition of a unique hash to the file names
  :ENV: PARSE_SERVER_PRESERVE_FILE_NAME
  :DEFAULT: false */
  preserveFileName: ?boolean;
  /* Personally identifiable information fields in the user table the should be removed for non-authorized users. Deprecated @see protectedFields */
  userSensitiveFields: ?(string[]);
  /* Protected fields that should be treated with extra security when fetching details.
  :DEFAULT: {"_User": {"*": ["email"]}} */
  protectedFields: ?ProtectedFields;
  /* Enable (or disable) anonymous users, defaults to true
  :ENV: PARSE_SERVER_ENABLE_ANON_USERS
  :DEFAULT: true */
  enableAnonymousUsers: ?boolean;
  /* Enable (or disable) client class creation, defaults to true
  :ENV: PARSE_SERVER_ALLOW_CLIENT_CLASS_CREATION
  :DEFAULT: true */
  allowClientClassCreation: ?boolean;
  /* Enable (or disable) custom objectId
  :ENV: PARSE_SERVER_ALLOW_CUSTOM_OBJECT_ID
  :DEFAULT: false */
  allowCustomObjectId: ?boolean;
  /* Configuration for your authentication providers, as stringified JSON. See http://docs.parseplatform.org/parse-server/guide/#oauth-and-3rd-party-authentication
  :ENV: PARSE_SERVER_AUTH_PROVIDERS */
  auth: ?(AuthAdapter[]);
  /* Max file size for uploads, defaults to 20mb
  :DEFAULT: 20mb */
  maxUploadSize: ?string;
  /* Set to `true` to require users to verify their email address to complete the sign-up process.
  <br><br>
  Default is `false`.
  :DEFAULT: false */
  verifyUserEmails: ?boolean;
  /* Set to `true` to prevent a user from logging in if the email has not yet been verified and email verification is required.
  <br><br>
  Default is `false`.
  <br>
  Requires option `verifyUserEmails: true`.
  :DEFAULT: false */
  preventLoginWithUnverifiedEmail: ?boolean;
  /* Set the validity duration of the email verification token in seconds after which the token expires. The token is used in the link that is set in the email. After the token expires, the link becomes invalid and a new link has to be sent. If the option is not set or set to `undefined`, then the token never expires.
  <br><br>
  For example, to expire the token after 2 hours, set a value of 7200 seconds (= 60 seconds * 60 minutes * 2 hours).
  <br><br>
  Default is `undefined`.
  <br>
  Requires option `verifyUserEmails: true`.
  */
  emailVerifyTokenValidityDuration: ?number;
  /* Set to `true` if a email verification token should be reused in case another token is requested but there is a token that is still valid, i.e. has not expired. This avoids the often observed issue that a user requests multiple emails and does not know which link contains a valid token because each newly generated token would invalidate the previous token.
  <br><br>
  Default is `false`.
  <br>
  Requires option `verifyUserEmails: true`.
  :DEFAULT: false */
  emailVerifyTokenReuseIfValid: ?boolean;
  /* The account lockout policy for failed login attempts. */
  accountLockout: ?AccountLockoutOptions;
  /* The password policy for enforcing password related rules. */
  passwordPolicy: ?PasswordPolicyOptions;
  /* Adapter module for the cache */
  cacheAdapter: ?Adapter<CacheAdapter>;
  /* Adapter module for email sending */
  emailAdapter: ?Adapter<MailAdapter>;
  /* Public URL to your parse server with http:// or https://.
  :ENV: PARSE_PUBLIC_SERVER_URL */
  publicServerURL: ?string;
  /* The options for pages such as password reset and email verification. Caution, this is an experimental feature that may not be appropriate for production.
  :DEFAULT: {} */
  pages: ?PagesOptions;
  /* custom pages for password validation and reset
  :DEFAULT: {} */
  customPages: ?CustomPagesOptions;
  /* parse-server's LiveQuery configuration object */
  liveQuery: ?LiveQueryOptions;
  /* Session duration, in seconds, defaults to 1 year
  :DEFAULT: 31536000 */
  sessionLength: ?number;
  /* Default value for limit option on queries, defaults to `100`.
  :DEFAULT: 100 */
  defaultLimit: ?number;
  /* Max value for limit option on queries, defaults to unlimited */
  maxLimit: ?number;
  /* Sets whether we should expire the inactive sessions, defaults to true. If false, all new sessions are created with no expiration date.
  :DEFAULT: true */
  expireInactiveSessions: ?boolean;
  /* When a user changes their password, either through the reset password email or while logged in, all sessions are revoked if this is true. Set to false if you don't want to revoke sessions.
  :DEFAULT: true */
  revokeSessionOnPasswordReset: ?boolean;
  /* Sets the TTL for the in memory cache (in ms), defaults to 5000 (5 seconds)
  :DEFAULT: 5000 */
  cacheTTL: ?number;
  /* Sets the maximum size for the in memory cache, defaults to 10000
  :DEFAULT: 10000 */
  cacheMaxSize: ?number;
  /* Set to `true` if Parse requests within the same Node.js environment as Parse Server should be routed to Parse Server directly instead of via the HTTP interface. Default is `false`.
  <br><br>
  If set to `false` then Parse requests within the same Node.js environment as Parse Server are executed as HTTP requests sent to Parse Server via the `serverURL`. For example, a `Parse.Query` in Cloud Code is calling Parse Server via a HTTP request. The server is essentially making a HTTP request to itself, unnecessarily using network resources such as network ports.
  <br><br>
  ⚠️ In environments where multiple Parse Server instances run behind a load balancer and Parse requests within the current Node.js environment should be routed via the load balancer and distributed as HTTP requests among all instances via the `serverURL`, this should be set to `false`.
  :DEFAULT: true */
  directAccess: ?boolean;
  /* Enables the default express error handler for all errors
  :DEFAULT: false */
  enableExpressErrorHandler: ?boolean;
  /* Sets the number of characters in generated object id's, default 10
  :DEFAULT: 10 */
  objectIdSize: ?number;
  /* The port to run the ParseServer, defaults to 1337.
  :ENV: PORT
  :DEFAULT: 1337 */
  port: ?number;
  /* The host to serve ParseServer on, defaults to 0.0.0.0
  :DEFAULT: 0.0.0.0 */
  host: ?string;
  /* Mount path for the server, defaults to /parse
  :DEFAULT: /parse */
  mountPath: ?string;
  /* Run with cluster, optionally set the number of processes default to os.cpus().length */
  cluster: ?NumberOrBoolean;
  /* middleware for express server, can be string or function */
  middleware: ?((() => void) | string);
  /* The trust proxy settings. It is important to understand the exact setup of the reverse proxy, since this setting will trust values provided in the Parse Server API request. See the <a href="https://expressjs.com/en/guide/behind-proxies.html">express trust proxy settings</a> documentation. Defaults to `false`.
  :DEFAULT: false */
  trustProxy: ?any;
  /* Starts the liveQuery server */
  startLiveQueryServer: ?boolean;
  /* Live query server configuration options (will start the liveQuery server) */
  liveQueryServerOptions: ?LiveQueryServerOptions;
  /* Options for request idempotency to deduplicate identical requests that may be caused by network issues. Caution, this is an experimental feature that may not be appropriate for production.
  :ENV: PARSE_SERVER_EXPERIMENTAL_IDEMPOTENCY_OPTIONS
  :DEFAULT: false */
  idempotencyOptions: ?IdempotencyOptions;
  /* Options for file uploads
  :ENV: PARSE_SERVER_FILE_UPLOAD_OPTIONS
  :DEFAULT: {} */
  fileUpload: ?FileUploadOptions;
  /* Full path to your GraphQL custom schema.graphql file */
  graphQLSchema: ?string;
  /* Mounts the GraphQL endpoint
  :ENV: PARSE_SERVER_MOUNT_GRAPHQL
  :DEFAULT: false */
  mountGraphQL: ?boolean;
  /* Mount path for the GraphQL endpoint, defaults to /graphql
  :ENV: PARSE_SERVER_GRAPHQL_PATH
  :DEFAULT: /graphql */
  graphQLPath: ?string;
  /* Mounts the GraphQL Playground - never use this option in production
  :ENV: PARSE_SERVER_MOUNT_PLAYGROUND
  :DEFAULT: false */
  mountPlayground: ?boolean;
  /* Mount path for the GraphQL Playground, defaults to /playground
  :ENV: PARSE_SERVER_PLAYGROUND_PATH
  :DEFAULT: /playground */
  playgroundPath: ?string;
  /* Defined schema
  :ENV: PARSE_SERVER_SCHEMA
  */
  schema: ?SchemaOptions;
  /* Callback when server has closed */
  serverCloseComplete: ?() => void;
  /* The security options to identify and report weak security settings.
  :DEFAULT: {} */
  security: ?SecurityOptions;
  /* Set to true if new users should be created without public read and write access.
  :DEFAULT: true */
  enforcePrivateUsers: ?boolean;
<<<<<<< HEAD
  /* Allow login with expired authData token.
=======
  /* Allow a user to log in even if the 3rd party authentication token that was used to sign in to their account has expired. If this is set to `false`, then the token will be validated every time the user signs in to their account. This refers to the token that is stored in the `_User.authData` field. Defaults to `true`.
>>>>>>> 748f68f5
  :DEFAULT: true */
  allowExpiredAuthDataToken: ?boolean;
  /* An array of keys and values that are prohibited in database read and write requests to prevent potential security vulnerabilities. It is possible to specify only a key (`{"key":"..."}`), only a value (`{"value":"..."}`) or a key-value pair (`{"key":"...","value":"..."}`). The specification can use the following types: `boolean`, `numeric` or `string`, where `string` will be interpreted as a regex notation. Request data is deep-scanned for matching definitions to detect also any nested occurrences. Defaults are patterns that are likely to be used in malicious requests. Setting this option will override the default patterns.
  :DEFAULT: [{"key":"_bsontype","value":"Code"},{"key":"constructor"},{"key":"__proto__"}] */
  requestKeywordDenylist: ?(RequestKeywordDenylist[]);
  /* Options to limit repeated requests to Parse Server APIs. This can be used to protect sensitive endpoints such as `/requestPasswordReset` from brute-force attacks or Parse Server as a whole from denial-of-service (DoS) attacks.<br><br>ℹ️ Mind the following limitations:<br>- rate limits applied per IP address; this limits protection against distributed denial-of-service (DDoS) attacks where many requests are coming from various IP addresses<br>- if multiple Parse Server instances are behind a load balancer or ran in a cluster, each instance will calculate it's own request rates, independent from other instances; this limits the applicability of this feature when using a load balancer and another rate limiting solution that takes requests across all instances into account may be more suitable<br>- this feature provides basic protection against denial-of-service attacks, but a more sophisticated solution works earlier in the request flow and prevents a malicious requests to even reach a server instance; it's therefore recommended to implement a solution according to architecture and user case.
  :DEFAULT: [] */
  rateLimit: ?(RateLimitOptions[]);
  /* Options to customize the request context using inversion of control/dependency injection.*/
  requestContextMiddleware: ?(req: any, res: any, next: any) => void;
}

export interface RateLimitOptions {
  /* The path of the API route to be rate limited. Route paths, in combination with a request method, define the endpoints at which requests can be made. Route paths can be strings, string patterns, or regular expression. See: https://expressjs.com/en/guide/routing.html */
  requestPath: string;
  /* The window of time in milliseconds within which the number of requests set in `requestCount` can be made before the rate limit is applied. */
  requestTimeWindow: ?number;
  /* The number of requests that can be made per IP address within the time window set in `requestTimeWindow` before the rate limit is applied. */
  requestCount: ?number;
  /* The error message that should be returned in the body of the HTTP 429 response when the rate limit is hit. Default is `Too many requests.`.
  :DEFAULT: Too many requests. */
  errorResponseMessage: ?string;
  /* Optional, the HTTP request methods to which the rate limit should be applied, default is all methods. */
  requestMethods: ?(string[]);
  /* Optional, if `true` the rate limit will also apply to requests using the `masterKey`, default is `false`. Note that a public Cloud Code function that triggers internal requests using the `masterKey` may circumvent rate limiting and be vulnerable to attacks.
  :DEFAULT: false */
  includeMasterKey: ?boolean;
  /* Optional, if `true` the rate limit will also apply to requests that are made in by Cloud Code, default is `false`. Note that a public Cloud Code function that triggers internal requests may circumvent rate limiting and be vulnerable to attacks.
  :DEFAULT: false */
  includeInternalRequests: ?boolean;
  /* Optional, the URL of the Redis server to store rate limit data. This allows to rate limit requests for multiple servers by calculating the sum of all requests across all servers. This is useful if multiple servers are processing requests behind a load balancer. For example, the limit of 10 requests is reached if each of 2 servers processed 5 requests.
   */
  redisUrl: ?string;
}

export interface SecurityOptions {
  /* Is true if Parse Server should check for weak security settings.
  :DEFAULT: false */
  enableCheck: ?boolean;
  /* Is true if the security check report should be written to logs. This should only be enabled temporarily to not expose weak security settings in logs.
  :DEFAULT: false */
  enableCheckLog: ?boolean;
  /* The security check groups to run. This allows to add custom security checks or override existing ones. Default are the groups defined in `CheckGroups.js`. */
  checkGroups: ?(CheckGroup[]);
}

export interface PagesOptions {
  /* Is true if the pages router should be enabled; this is required for any of the pages options to take effect. Caution, this is an experimental feature that may not be appropriate for production.
  :DEFAULT: false */
  enableRouter: ?boolean;
  /* Is true if pages should be localized; this has no effect on custom page redirects.
  :DEFAULT: false */
  enableLocalization: ?boolean;
  /* The path to the JSON file for localization; the translations will be used to fill template placeholders according to the locale. */
  localizationJsonPath: ?string;
  /* The fallback locale for localization if no matching translation is provided for the given locale. This is only relevant when providing translation resources via JSON file.
  :DEFAULT: en */
  localizationFallbackLocale: ?string;
  /* The placeholder keys and values which will be filled in pages; this can be a simple object or a callback function.
  :DEFAULT: {} */
  placeholders: ?Object;
  /* Is true if responses should always be redirects and never content, false if the response type should depend on the request type (GET request -> content response; POST request -> redirect response).
  :DEFAULT: false */
  forceRedirect: ?boolean;
  /* The path to the pages directory; this also defines where the static endpoint '/apps' points to. Default is the './public/' directory.
  :DEFAULT: ./public */
  pagesPath: ?string;
  /* The API endpoint for the pages. Default is 'apps'.
  :DEFAULT: apps */
  pagesEndpoint: ?string;
  /* The URLs to the custom pages.
  :DEFAULT: {} */
  customUrls: ?PagesCustomUrlsOptions;
  /* The custom routes.
  :DEFAULT: [] */
  customRoutes: ?(PagesRoute[]);
}

export interface PagesRoute {
  /* The route path. */
  path: string;
  /* The route method, e.g. 'GET' or 'POST'. */
  method: string;
  /* The route handler that is an async function. */
  handler: () => void;
}

export interface PagesCustomUrlsOptions {
  /* The URL to the custom page for password reset. */
  passwordReset: ?string;
  /* The URL to the custom page for password reset -> link invalid. */
  passwordResetLinkInvalid: ?string;
  /* The URL to the custom page for password reset -> success. */
  passwordResetSuccess: ?string;
  /* The URL to the custom page for email verification -> success. */
  emailVerificationSuccess: ?string;
  /* The URL to the custom page for email verification -> link send fail. */
  emailVerificationSendFail: ?string;
  /* The URL to the custom page for email verification -> resend link -> success. */
  emailVerificationSendSuccess: ?string;
  /* The URL to the custom page for email verification -> link invalid. */
  emailVerificationLinkInvalid: ?string;
  /* The URL to the custom page for email verification -> link expired. */
  emailVerificationLinkExpired: ?string;
}

export interface CustomPagesOptions {
  /* invalid link page path */
  invalidLink: ?string;
  /* verification link send fail page path */
  linkSendFail: ?string;
  /* choose password page path */
  choosePassword: ?string;
  /* verification link send success page path */
  linkSendSuccess: ?string;
  /* verify email success page path */
  verifyEmailSuccess: ?string;
  /* password reset success page path */
  passwordResetSuccess: ?string;
  /* invalid verification link page path */
  invalidVerificationLink: ?string;
  /* expired verification link page path */
  expiredVerificationLink: ?string;
  /* invalid password reset link page path */
  invalidPasswordResetLink: ?string;
  /* for masking user-facing pages */
  parseFrameURL: ?string;
}

export interface LiveQueryOptions {
  /* parse-server's LiveQuery classNames
  :ENV: PARSE_SERVER_LIVEQUERY_CLASSNAMES */
  classNames: ?(string[]);
  /* parse-server's LiveQuery redisOptions */
  redisOptions: ?any;
  /* parse-server's LiveQuery redisURL */
  redisURL: ?string;
  /* LiveQuery pubsub adapter */
  pubSubAdapter: ?Adapter<PubSubAdapter>;
  /* Adapter module for the WebSocketServer */
  wssAdapter: ?Adapter<WSSAdapter>;
}

export interface LiveQueryServerOptions {
  /* This string should match the appId in use by your Parse Server. If you deploy the LiveQuery server alongside Parse Server, the LiveQuery server will try to use the same appId.*/
  appId: ?string;
  /* This string should match the masterKey in use by your Parse Server. If you deploy the LiveQuery server alongside Parse Server, the LiveQuery server will try to use the same masterKey.*/
  masterKey: ?string;
  /* This string should match the serverURL in use by your Parse Server. If you deploy the LiveQuery server alongside Parse Server, the LiveQuery server will try to use the same serverURL.*/
  serverURL: ?string;
  /* A JSON object that serves as a whitelist of keys. It is used for validating clients when they try to connect to the LiveQuery server. Check the following Security section and our protocol specification for details.*/
  keyPairs: ?any;
  /* Number of milliseconds between ping/pong frames. The WebSocket server sends ping/pong frames to the clients to keep the WebSocket alive. This value defines the interval of the ping/pong frame from the server to clients, defaults to 10 * 1000 ms (10 s).*/
  websocketTimeout: ?number;
  /* Number in milliseconds. When clients provide the sessionToken to the LiveQuery server, the LiveQuery server will try to fetch its ParseUser's objectId from parse server and store it in the cache. The value defines the duration of the cache. Check the following Security section and our protocol specification for details, defaults to 5 * 1000 ms (5 seconds).*/
  cacheTimeout: ?number;
  /* This string defines the log level of the LiveQuery server. We support VERBOSE, INFO, ERROR, NONE, defaults to INFO.*/
  logLevel: ?string;
  /* The port to run the LiveQuery server, defaults to 1337.
  :DEFAULT: 1337 */
  port: ?number;
  /* parse-server's LiveQuery redisOptions */
  redisOptions: ?any;
  /* parse-server's LiveQuery redisURL */
  redisURL: ?string;
  /* LiveQuery pubsub adapter */
  pubSubAdapter: ?Adapter<PubSubAdapter>;
  /* Adapter module for the WebSocketServer */
  wssAdapter: ?Adapter<WSSAdapter>;
}

export interface IdempotencyOptions {
  /* An array of paths for which the feature should be enabled. The mount path must not be included, for example instead of `/parse/functions/myFunction` specifiy `functions/myFunction`. The entries are interpreted as regular expression, for example `functions/.*` matches all functions, `jobs/.*` matches all jobs, `classes/.*` matches all classes, `.*` matches all paths.
  :DEFAULT: [] */
  paths: ?(string[]);
  /* The duration in seconds after which a request record is discarded from the database, defaults to 300s.
  :DEFAULT: 300 */
  ttl: ?number;
}

export interface AccountLockoutOptions {
  /* Set the duration in minutes that a locked-out account remains locked out before automatically becoming unlocked.
  <br><br>
  Valid values are greater than `0` and less than `100000`. */
  duration: ?number;
  /* Set the number of failed sign-in attempts that will cause a user account to be locked. If the account is locked. The account will unlock after the duration set in the `duration` option has passed and no further login attempts have been made.
  <br><br>
  Valid values are greater than `0` and less than `1000`. */
  threshold: ?number;
  /* Set to `true`  if the account should be unlocked after a successful password reset.
  <br><br>
  Default is `false`.
  <br>
  Requires options `duration` and `threshold` to be set.
  :DEFAULT: false */
  unlockOnPasswordReset: ?boolean;
}

export interface PasswordPolicyOptions {
  /* Set the regular expression validation pattern a password must match to be accepted.
  <br><br>
  If used in combination with `validatorCallback`, the password must pass both to be accepted. */
  validatorPattern: ?string;
  /*   */
  /* Set a callback function to validate a password to be accepted.
  <br><br>
  If used in combination with `validatorPattern`, the password must pass both to be accepted. */
  validatorCallback: ?() => void;
  /* Set the error message to be sent.
  <br><br>
  Default is `Password does not meet the Password Policy requirements.` */
  validationError: ?string;
  /* Set to `true` to disallow the username as part of the password.
  <br><br>
  Default is `false`.
  :DEFAULT: false */
  doNotAllowUsername: ?boolean;
  /* Set the number of days after which a password expires. Login attempts fail if the user does not reset the password before expiration. */
  maxPasswordAge: ?number;
  /* Set the number of previous password that will not be allowed to be set as new password. If the option is not set or set to `0`, no previous passwords will be considered.
  <br><br>
  Valid values are >= `0` and <= `20`.
  <br>
  Default is `0`.
  */
  maxPasswordHistory: ?number;
  /* Set the validity duration of the password reset token in seconds after which the token expires. The token is used in the link that is set in the email. After the token expires, the link becomes invalid and a new link has to be sent. If the option is not set or set to `undefined`, then the token never expires.
  <br><br>
  For example, to expire the token after 2 hours, set a value of 7200 seconds (= 60 seconds * 60 minutes * 2 hours).
  <br><br>
  Default is `undefined`.
  */
  resetTokenValidityDuration: ?number;
  /* Set to `true` if a password reset token should be reused in case another token is requested but there is a token that is still valid, i.e. has not expired. This avoids the often observed issue that a user requests multiple emails and does not know which link contains a valid token because each newly generated token would invalidate the previous token.
  <br><br>
  Default is `false`.
  :DEFAULT: false */
  resetTokenReuseIfValid: ?boolean;
  /* Set to `true` if a request to reset the password should return a success response even if the provided email address is invalid, or `false` if the request should return an error response if the email address is invalid.
  <br><br>
  Default is `true`.
  :DEFAULT: true */
  resetPasswordSuccessOnInvalidEmail: ?boolean;
}

export interface FileUploadOptions {
  /*  Is true if file upload should be allowed for anonymous users.
  :DEFAULT: false */
  enableForAnonymousUser: ?boolean;
  /* Is true if file upload should be allowed for authenticated users.
  :DEFAULT: true */
  enableForAuthenticatedUser: ?boolean;
  /* Is true if file upload should be allowed for anyone, regardless of user authentication.
  :DEFAULT: false */
  enableForPublic: ?boolean;
}

export interface DatabaseOptions {
  /* Enables database real-time hooks to update single schema cache. Set to `true` if using multiple Parse Servers instances connected to the same database. Failing to do so will cause a schema change to not propagate to all instances and re-syncing will only happen when the instances restart. To use this feature with MongoDB, a replica set cluster with [change stream](https://docs.mongodb.com/manual/changeStreams/#availability) support is required.
  :DEFAULT: false */
  enableSchemaHooks: ?boolean;
  /* The duration in seconds after which the schema cache expires and will be refetched from the database. Use this option if using multiple Parse Servers instances connected to the same database. A low duration will cause the schema cache to be updated too often, causing unnecessary database reads. A high duration will cause the schema to be updated too rarely, increasing the time required until schema changes propagate to all server instances. This feature can be used as an alternative or in conjunction with the option `enableSchemaHooks`. Default is infinite which means the schema cache never expires. */
  schemaCacheTtl: ?number;
}

export interface AuthAdapter {
  /* Is `true` if the auth adapter is enabled, `false` otherwise.
  :DEFAULT: true
  :ENV:
  */
  enabled: ?boolean;
}

export interface LogLevels {
  /* Log level used by the Cloud Code Triggers `afterSave`, `afterDelete`, `afterSaveFile`, `afterDeleteFile`, `afterFind`, `afterLogout`. Default is `info`.
  :DEFAULT: info
  */
  triggerAfter: ?string;
  /* Log level used by the Cloud Code Triggers `beforeSave`, `beforeSaveFile`, `beforeDeleteFile`, `beforeFind`, `beforeLogin` on success. Default is `info`.
  :DEFAULT: info
  */
  triggerBeforeSuccess: ?string;
  /* Log level used by the Cloud Code Triggers `beforeSave`, `beforeSaveFile`, `beforeDeleteFile`, `beforeFind`, `beforeLogin` on error. Default is `error `.
  :DEFAULT: error
  */
  triggerBeforeError: ?string;
}<|MERGE_RESOLUTION|>--- conflicted
+++ resolved
@@ -297,11 +297,7 @@
   /* Set to true if new users should be created without public read and write access.
   :DEFAULT: true */
   enforcePrivateUsers: ?boolean;
-<<<<<<< HEAD
-  /* Allow login with expired authData token.
-=======
   /* Allow a user to log in even if the 3rd party authentication token that was used to sign in to their account has expired. If this is set to `false`, then the token will be validated every time the user signs in to their account. This refers to the token that is stored in the `_User.authData` field. Defaults to `true`.
->>>>>>> 748f68f5
   :DEFAULT: true */
   allowExpiredAuthDataToken: ?boolean;
   /* An array of keys and values that are prohibited in database read and write requests to prevent potential security vulnerabilities. It is possible to specify only a key (`{"key":"..."}`), only a value (`{"value":"..."}`) or a key-value pair (`{"key":"...","value":"..."}`). The specification can use the following types: `boolean`, `numeric` or `string`, where `string` will be interpreted as a regex notation. Request data is deep-scanned for matching definitions to detect also any nested occurrences. Defaults are patterns that are likely to be used in malicious requests. Setting this option will override the default patterns.
