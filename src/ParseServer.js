--- conflicted
+++ resolved
@@ -227,28 +227,12 @@
     api.use(bodyParser.json({ type: '*/*', limit: maxUploadSize }));
     api.use(middlewares.allowMethodOverride);
     api.use(middlewares.handleParseHeaders);
-<<<<<<< HEAD
-    if (options.requestContextMiddleware) {
-      let requestContextMiddleware;
-      if (typeof options.requestContextMiddleware == 'string') {
-        requestContextMiddleware = require(path.resolve(
-          process.cwd(),
-          options.requestContextMiddleware
-        ));
-      } else {
-        requestContextMiddleware = options.requestContextMiddleware; // use as-is let express fail
-      }
-      api.use(requestContextMiddleware);
-    }
-
-=======
     const routes = Array.isArray(rateLimit) ? rateLimit : [rateLimit];
     for (const route of routes) {
       middlewares.addRateLimit(route, options);
     }
     api.use(middlewares.handleParseSession);
     this.applyRequestContextMiddleware(api, options);
->>>>>>> 748f68f5
     const appRouter = ParseServer.promiseRouter({ appId });
     api.use(appRouter.expressRouter());
 
@@ -267,15 +251,12 @@
           throw err;
         }
       });
-<<<<<<< HEAD
-=======
       // verify the server url after a 'mount' event is received
       /* istanbul ignore next */
       api.on('mount', async function () {
         await new Promise(resolve => setTimeout(resolve, 1000));
         ParseServer.verifyServerUrl();
       });
->>>>>>> 748f68f5
     }
     if (process.env.PARSE_SERVER_ENABLE_EXPERIMENTAL_DIRECT_ACCESS === '1' || directAccess) {
       Parse.CoreManager.setRESTController(ParseServerRESTController(appId, appRouter));
@@ -367,17 +348,10 @@
         parseGraphQLServer.applyPlayground(app);
       }
     }
-<<<<<<< HEAD
-
-    const server = app.listen(options.port, options.host, (...args) => {
-      ParseServer.verifyServerUrl();
-      if (callback) callback(...args);
-=======
     const server = await new Promise(resolve => {
       app.listen(options.port, options.host, function () {
         resolve(this);
       });
->>>>>>> 748f68f5
     });
     this.server = server;
 
