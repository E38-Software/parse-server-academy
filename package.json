--- conflicted
+++ resolved
@@ -28,12 +28,8 @@
     "@parse/push-adapter": "3.4.0",
     "@parse/s3-files-adapter": "1.6.0",
     "@parse/simple-mailgun-adapter": "1.2.0",
-<<<<<<< HEAD
     "@simplewebauthn/server": "^0.10.5",
-    "apollo-server-express": "2.19.0",
-=======
     "apollo-server-express": "2.19.1",
->>>>>>> 034ea5c8
     "bcryptjs": "2.4.3",
     "body-parser": "1.19.0",
     "commander": "5.1.0",
