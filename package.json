{
  "name": "parse-server",
<<<<<<< HEAD
  "version": "5.0.0",
=======
  "version": "5.0.0-beta.10",
>>>>>>> 9fa80eb4
  "description": "An express module providing a Parse-compatible API server",
  "main": "lib/index.js",
  "repository": {
    "type": "git",
    "url": "https://github.com/parse-community/parse-server"
  },
  "files": [
    "bin/",
    "lib/",
    "public_html/",
    "views/",
    "LICENSE",
    "PATENTS",
    "postinstall.js",
    "README.md"
  ],
  "license": "BSD-3-Clause",
  "dependencies": {
    "@apollographql/graphql-playground-html": "1.6.29",
    "@graphql-tools/links": "8.2.2",
    "@apollo/client": "3.5.8",
    "@graphql-tools/stitch": "6.2.4",
    "@graphql-tools/utils": "6.2.4",
    "@parse/fs-files-adapter": "1.2.1",
    "@parse/push-adapter": "4.1.0",
    "apollo-server-express": "2.25.2",
    "bcryptjs": "2.4.3",
    "body-parser": "1.19.1",
    "commander": "5.1.0",
    "cors": "2.8.5",
    "deepcopy": "2.1.0",
    "express": "4.17.2",
    "follow-redirects": "1.14.8",
    "graphql": "15.7.1",
    "graphql-list-fields": "2.0.2",
    "graphql-relay": "0.7.0",
    "graphql-tag": "2.12.6",
    "graphql-upload": "11.0.0",
    "intersect": "1.0.1",
    "jsonwebtoken": "8.5.1",
    "jwks-rsa": "2.0.5",
    "ldapjs": "2.3.1",
    "lodash": "4.17.21",
    "lru-cache": "6.0.0",
    "mime": "3.0.0",
    "mongodb": "4.3.1",
    "mustache": "4.2.0",
    "parse": "3.4.1",
    "pg-monitor": "1.4.1",
    "pg-promise": "10.11.1",
    "pluralize": "8.0.0",
    "redis": "3.1.2",
    "semver": "7.3.5",
    "subscriptions-transport-ws": "0.11.0",
    "tv4": "1.3.0",
    "uuid": "8.3.2",
    "winston": "3.5.1",
    "winston-daily-rotate-file": "4.6.0",
    "ws": "8.2.3"
  },
  "devDependencies": {
    "@actions/core": "1.2.6",
    "@babel/cli": "7.10.0",
    "@babel/core": "7.10.0",
    "@babel/plugin-proposal-object-rest-spread": "7.10.0",
    "@babel/plugin-transform-flow-strip-types": "7.9.0",
    "@babel/preset-env": "7.10.0",
    "@parse/minami": "1.0.0",
    "@semantic-release/changelog": "5.0.1",
    "@semantic-release/commit-analyzer": "8.0.1",
    "@semantic-release/git": "9.0.0",
    "@semantic-release/github": "7.2.3",
    "@semantic-release/npm": "7.1.3",
    "@semantic-release/release-notes-generator": "9.0.3",
    "all-node-versions": "8.0.0",
    "apollo-upload-client": "16.0.0",
    "apollo-utilities": "1.3.4",
    "babel-eslint": "10.1.0",
    "bcrypt-nodejs": "0.0.3",
    "cross-env": "7.0.2",
    "deep-diff": "1.0.2",
    "eslint": "6.8.0",
    "eslint-plugin-flowtype": "5.1.3",
    "flow-bin": "0.119.1",
    "form-data": "3.0.0",
    "husky": "4.2.5",
    "jasmine": "3.5.0",
    "jasmine-spec-reporter": "7.0.0",
    "jsdoc": "3.6.3",
    "jsdoc-babel": "0.5.0",
    "lint-staged": "10.2.3",
    "madge": "5.0.1",
    "mock-files-adapter": "file:spec/dependencies/mock-files-adapter",
    "mock-mail-adapter": "file:spec/dependencies/mock-mail-adapter",
    "mongodb-runner": "4.8.1",
    "mongodb-version-list": "1.0.0",
    "node-fetch": "3.1.1",
    "nyc": "15.1.0",
    "prettier": "2.0.5",
    "semantic-release": "17.4.6",
    "yaml": "1.10.0"
  },
  "scripts": {
    "ci:check": "node ./ci/ciCheck.js",
    "ci:checkNodeEngine": "node ./ci/nodeEngineCheck.js",
    "definitions": "node ./resources/buildConfigDefinitions.js && prettier --write 'src/Options/*.js'",
    "docs": "jsdoc -c ./jsdoc-conf.json",
    "lint": "flow && eslint --cache ./",
    "lint-fix": "eslint --fix --cache ./",
    "build": "babel src/ -d lib/ --copy-files",
    "watch": "babel --watch src/ -d lib/ --copy-files",
    "test:mongodb:runnerstart": "cross-env MONGODB_VERSION=${MONGODB_VERSION:=$npm_config_dbversion} MONGODB_TOPOLOGY=${MONGODB_TOPOLOGY:=standalone} MONGODB_STORAGE_ENGINE=${MONGODB_STORAGE_ENGINE:=wiredTiger} mongodb-runner start",
    "test:mongodb:testonly": "cross-env MONGODB_VERSION=${MONGODB_VERSION:=$npm_config_dbversion} MONGODB_TOPOLOGY=${MONGODB_TOPOLOGY:=standalone} MONGODB_STORAGE_ENGINE=${MONGODB_STORAGE_ENGINE:=wiredTiger} TESTING=1 jasmine",
    "test:mongodb": "npm run test:mongodb:runnerstart --dbversion=$npm_config_dbversion && npm run test:mongodb:testonly --dbversion=$npm_config_dbversion",
    "test:mongodb:4.0.27": "npm run test:mongodb --dbversion=4.0.27",
    "test:mongodb:4.2.17": "npm run test:mongodb --dbversion=4.2.17",
    "test:mongodb:4.4.10": "npm run test:mongodb --dbversion=4.4.10",
    "test:mongodb:5.0.5": "npm run test:mongodb --dbversion=5.0.5",
    "posttest:mongodb": "mongodb-runner stop",
    "pretest": "cross-env MONGODB_VERSION=${MONGODB_VERSION:=5.0.5} MONGODB_TOPOLOGY=${MONGODB_TOPOLOGY:=standalone} MONGODB_STORAGE_ENGINE=${MONGODB_STORAGE_ENGINE:=wiredTiger} mongodb-runner start",
    "testonly": "cross-env MONGODB_VERSION=${MONGODB_VERSION:=5.0.5} MONGODB_TOPOLOGY=${MONGODB_TOPOLOGY:=standalone} MONGODB_STORAGE_ENGINE=${MONGODB_STORAGE_ENGINE:=wiredTiger} TESTING=1 jasmine",
    "test": "npm run testonly",
    "posttest": "cross-env MONGODB_VERSION=${MONGODB_VERSION:=5.0.5} MONGODB_TOPOLOGY=${MONGODB_TOPOLOGY:=standalone} MONGODB_STORAGE_ENGINE=${MONGODB_STORAGE_ENGINE:=wiredTiger} mongodb-runner stop",
    "coverage": "cross-env MONGODB_VERSION=${MONGODB_VERSION:=5.0.5} MONGODB_TOPOLOGY=${MONGODB_TOPOLOGY:=standalone} MONGODB_STORAGE_ENGINE=${MONGODB_STORAGE_ENGINE:=wiredTiger} TESTING=1 nyc jasmine",
    "start": "node ./bin/parse-server",
    "prettier": "prettier --write {src,spec}/{**/*,*}.js",
    "prepare": "npm run build",
    "postinstall": "node -p 'require(\"./postinstall.js\")()'",
    "madge:circular": "node_modules/.bin/madge ./src --circular"
  },
  "engines": {
    "node": ">=12.22.10 <17"
  },
  "bin": {
    "parse-server": "bin/parse-server"
  },
  "optionalDependencies": {
    "@node-rs/bcrypt": "1.1.0"
  },
  "collective": {
    "type": "opencollective",
    "url": "https://opencollective.com/parse-server",
    "logo": "https://opencollective.com/parse-server/logo.txt?reverse=true&variant=binary"
  },
  "funding": {
    "type": "opencollective",
    "url": "https://opencollective.com/parse-server"
  },
  "husky": {
    "hooks": {
      "pre-commit": "lint-staged"
    }
  },
  "lint-staged": {
    "{src,spec}/{**/*,*}.js": [
      "prettier --write",
      "eslint --fix --cache",
      "git add"
    ]
  }
}<|MERGE_RESOLUTION|>--- conflicted
+++ resolved
@@ -1,10 +1,6 @@
 {
   "name": "parse-server",
-<<<<<<< HEAD
-  "version": "5.0.0",
-=======
   "version": "5.0.0-beta.10",
->>>>>>> 9fa80eb4
   "description": "An express module providing a Parse-compatible API server",
   "main": "lib/index.js",
   "repository": {
