--- conflicted
+++ resolved
@@ -1,10 +1,6 @@
 {
   "name": "parse-server",
-<<<<<<< HEAD
-  "version": "moumouls-5.0.0-alpha.20",
-=======
-  "version": "5.0.0-alpha.21",
->>>>>>> 3a610a47
+  "version": "5.0.0-alpha.21.moumouls",
   "description": "An express module providing a Parse-compatible API server",
   "main": "lib/index.js",
   "repository": {
